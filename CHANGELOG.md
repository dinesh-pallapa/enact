--- conflicted
+++ resolved
@@ -2,7 +2,6 @@
 
 The following is a curated list of changes in the Enact project, newest changes on the top.
 
-<<<<<<< HEAD
 ## [2.0.0-alpha.4] - 2018-02-13
 
 ### Removed
@@ -72,8 +71,6 @@
 
 - `ui/Holdable` and `ui/Pressable` which were replaced by `ui/Touchable`
 
-## [1.14.0] - 2017-02-23
-=======
 ## [1.15.0] - 2018-02-28
 
 ### Deprecated
@@ -88,7 +85,6 @@
 - Internal method used by many components that sometimes prevented re-renders when they were needed
 
 ## [1.14.0] - 2018-02-23
->>>>>>> 1b0789a8
 
 ### Deprecated
 
