# Change Log

The following is a curated list of changes in the Enact project, newest changes on the top.

<<<<<<< HEAD
## [2.0.0-alpha.2] - 2017-08-29

## Added

- `ui/Scroller` and `ui/VirtualList`

## [2.0.0-alpha.1] - 2017-08-27

## Added

- `ui/Layout` which provides a technique for laying-out components on the screen using `Cells`, in rows or columns
- `ui/Touchable` to support consistent mouse and touch events along with hold gesture

### Changed

- `moonstone/Button`, `moonstone/Checkbox`, `moonstone/FormCheckbox`, `moonstone/IconButton`, `moonstone/IncrementSlider`, `moonstone/Item`, `moonstone/Picker`, and `moonstone/RangePicker`, `moonstone/Switch` and `moonstone/VideoPlayer` to use `ui/Touchable`

## Removed

- `ui/Holdable` and `ui/Pressable` which were replaced by `ui/Touchable`
=======
## [1.9.2] - 2017-09-26

### Fixed

- `moonstone/ExpandableList` preventing updates when its children had changed

## [1.9.1] - 2017-09-25

### Fixed

- `moonstone/ExpandableList` run-time error when using an array of objects as children
- `moonstone/VideoPlayer` blocking pointer events when the controls were hidden

## [1.9.0] - 2017-09-22

### Added

- `moonstone/styles/mixins.less` mixins: `.moon-spotlight-margin()` and `.moon-spotlight-padding()`
- `moonstone/Button` property `noAnimation` to support non-animating pressed visual
- `sampler` locale Vietnamese to the locale list knob
- `ui/styles/mixins.less` mixins: `.remove-margin-on-edge-children()` and `.remove-padding-on-edge-children()` to better handle edge margins on container components

### Changed

- `i18n` to classify Vietnamese as a non-latin language
- `moonstone/TimePicker` to use "AM/PM" instead of "meridiem" for label under meridiem picker
- `moonstone/IconButton` default style to not animate on press. NOTE: This behavior will change back to its previous setting in release 2.0.0.
- `moonstone/Popup` to warn when using `scrimType` `'none'` and `spotlightRestrict` `'self-only'`
- `moonstone/Scroller` to block spotlight during scroll
- `moonstone/ExpandableItem` and derivatives to always pause spotlight before animation
- `spotlight` to block handling repeated key down events that were interrupted by a pointer event
- `ui/Holdable` to cancel key hold events when the pointer moves
- `ui/Holdable` and `ui/Changeable` back to Components and moved performance improvements elsewhere

### Fixed

- `moonstone/Input` height for non-latin locales
- `moonstone/VirtualGridList` to not move focus to wrong column when scrolled from the bottom by holding the "up" key
- `moonstone/VirtualList` to focus an item properly when moving to a next or previous page
- `moonstone/Scrollable` to move focus toward first or last child when page up or down key is pressed if the number of children is small
- `moonstone/VirtualList` to scroll to preserved index when it exists within dataSize for preserving focus
- `moonstone/Picker` buttons to not change size
- `moonstone/Panel` to move key navigation to application close button on holding the "up" key.
- `moonstone/Picker` to show numbers when changing values rapidly
- `moonstone/Popup` layout in large text mode to show close button correctly
- `moonstone/Picker` from moving scroller when pressing 5-way keys in `joined` Picker
- `moonstone/Input` so it displays all locales the same way, without cutting off the edges of characters
- `moonstone/TooltipDecorator` to hide tooltip when 5-way keys are pressed for disabled components
- `moonstone/Picker` to not tremble in width when changing values while using a numeric width prop value
- `moonstone/Picker` to not overlap values when changing values in `vertical`
- `moonstone/ContextualPopup` pointer mode focus behavior for `spotlightRestrict='self-only'`
- `moonstone/VideoPlayer` to prevent interacting with more components in pointer mode when hidden
- `moonstone/Scroller` to not repaint its entire contents whenever partial content is updated
- `moonstone/Slider` knob positioning after its container is resized
- `moonstone/VideoPlayer` to maintain focus when media controls are hidden
- `moonstone/Scroller` to scroll expandable components into view when opening when pointer has moved elsewhere
- `spotlight` to not try to focus something when the window is activated unless the window has been previously blurred
- `spotlight` to prevent containers that have been unmounted from being considered potential targets
- `ui/FloatingLayer` to not asynchronously attach a click handler when the floating layer is removed
- `ui/ViewManager` to correctly position items when changing mid-transition
>>>>>>> 6552cbc8

## [1.8.0] - 2017-09-07

### Deprecated

- `moonstone/Dialog` property `showDivider`, will be replaced by `noDivider` property in 2.0.0

### Added

- `moonstone/Popup` callback property `onShow` which fires after popup appears for both animating and non-animating popups

### Changed

- `i18n` package to use latest iLib
- `moonstone/Popup` callback property `onHide` to run on both animating and non-animating popups
- `moonstone/VideoPlayer` state `playbackRate` to media events
- `moonstone/VideoPlayer` support for `spotlightDisabled`
- `moonstone/VideoPlayer` thumbnail positioning and style
- `moonstone/VirtualList` to render when dataSize increased or decreased
- `moonstone/Dialog` style
- `moonstone/Popup`, `moonstone/Dialog`, and `moonstone/Notification` to support `node` type for children
- `moonstone/Scroller` to forward `onKeyDown` events
- `ui/Holdable` and `ui/Changeable` to be PureComponents to reduce the number of updates

### Fixed

- `moonstone/Scrollable` to enable focus when wheel scroll is stopped
- `moonstone/VirtualList` to show scroll thumb when a preserved item is focused in a Panel
- `moonstone/Scroller` to navigate properly with 5-way when expandable child is opened
- `moonstone/VirtualList` to stop scrolling when focus is moved on an item from paging controls or outside
- `moonstone/VirtualList` to move out with 5-way navigation when the first or last item is disabled
- `moonstone/IconButton` Tooltip position when disabled
- `moonstone/VideoPlayer` Tooltip time after unhovering
- `moonstone/VirtualList` to not show invisible items
- `moonstone/IconButton` Tooltip position when disabled
- `moonstone/VideoPlayer` to display feedback tooltip correctly when navigating in 5-way
- `moonstone/MarqueeDecorator` to work with synchronized `marqueeOn` `'render'` and hovering as well as `marqueOn` `'hover'` when moving rapidly among synchronized marquees
- `moonstone/Input` aria-label for translation
- `moonstone/Marquee` to recalculate inside `moonstone/Scroller` and `moonstone/SelectableItem` by bypassing `shouldComponentUpdate`
- `spotlight/Spottable` to clean up internal spotted state when blurred within `onSpotlightDisappear` handler

## [1.7.0] - 2017-08-23

### Deprecated

- `moonstone/TextSizeDecorator` and it will be replaced by `moonstone/AccessibilityDecorator`
- `moonstone/MarqueeDecorator` property `marqueeCentered` and `moonstone/Marquee` property `centered` will be replaced by `alignment` property in 2.0.0

### Added

- `moonstone/TooltipDecorator` config property to direct tooltip into a property instead of adding to `children`
- `moonstone/VideoPlayer` prop `thumbnailUnavailable` to fade thumbnail
- `moonstone/AccessibilityDecorator` with `highContrast` and `textSize`
- `moonstone/VideoPlayer` high contrast scrim
- `moonstone/MarqueeDecorator`and `moonstone/Marquee` property `alignment` to allow setting  alignment of marquee content
<<<<<<< HEAD
- `spotlight/SpotlightContainerDecorator` config option `continue5WayHold` to support moving focus to the next spottable element on 5-way hold key.
=======
>>>>>>> 6552cbc8
- `spotlight/SpotlightContainerDecorator` config option `continue5WayHold` to support moving focus to the next spottable element on 5-way hold key
- `spotlight/Spottable` ability to restore focus when an initially disabled component becomes enabled

### Changed

- `moonstone/Scrollbar` to disable paging control down button properly at the bottom when a scroller size is a non-integer value
- `moonstone/VirtualList`, `moonstone/VirtualGridList`, and `moonstone/Scroller` to scroll on `keydown` event instead of `keyup` event of page up and page down keys
- `moonstone/VirtualGridList` to scroll by item via 5 way key
- `moonstone/VideoPlayer` to read target time when jump by left/right key
- `moonstone/IconButton` to not use `MarqueeDecorator` and `Uppercase`

### Fixed

- `moonstone/VirtualList` and `moonstone/VirtualGridList` to focus the correct item when page up and page down keys are pressed
<<<<<<< HEAD
- `moonstone/VirtualList` not to lose focus when moving out from the first item via 5way when it has disabled items
=======
>>>>>>> 6552cbc8
- `moonstone/VirtualList` to not lose focus when moving out from the first item via 5way when it has disabled items
- `moonstone/Slider` to align tooltip with detached knob
- `moonstone/FormCheckbox` to display correct colors in light skin
- `moonstone/Picker` and `moonstone/RangePicker` to forward `onKeyDown` events when not `joined`
- `moonstone/SelectableItem` to display correct icon width and alignment
- `moonstone/LabeledItem` to always match alignment with the locale
- `moonstone/Scroller` to properly 5-way navigate from scroll buttons
- `moonstone/ExpandableList` to display correct font weight and size for list items
- `moonstone/Divider` to not italicize in non-italic locales
- `moonstone/VideoPlayer` slider knob to follow progress after being selected when seeking
- `moonstone/LabeledItem` to correctly position its icon. This affects all of the `Expandables`, `moonstone/DatePicker` and `moonstone/TimePicker`.
- `moonstone/Panels.Header` and `moonstone/Item` to prevent them from allowing their contents to overflow unexpectedly
- `moonstone/Marquee` to recalculate when vertical scrollbar appears
- `moonstone/SelectableItem` to recalculate marquee when toggled
- `spotlight` to correctly restore focus to a spotlight container in another container
- `spotlight` to not try to focus something when the window is activated if focus is already set

### Removed

- `moonstone/Input` large-text mode

## [1.6.1] - 2017-08-07

### Changed

- `moonstone/Icon` and `moonstone/IconButton` to no longer fit image source to the icon's boundary

## [1.6.0] - 2017-08-04

### Added
- `moonstone/VideoPlayer` ability to seek when holding down the right and left keys. Sensitivity can be adjusted using throttling options `jumpDelay` and `initialJumpDelay`.
- `moonstone/VideoPlayer` property `no5WayJump` to disable jumping done by 5-way

- `moonstone/VideoPlayer` support for the "More" button to use tooltips
- `moonstone/VideoPlayer` properties `moreButtonLabel` and `moreButtonCloseLabel` to allow customization of the "More" button's tooltip and Aria labels
- `moonstone/VideoPlayer` property `moreButtonDisabled` to disable the "More" button
- `moonstone/Picker` and `moonstone/RangePicker` prop `aria-valuetext` to support reading custom text instead of value

- `moonstone/VideoPlayer` methods `showControls` and `hideControls` to allow external interaction with the player
- `moonstone/Scroller` support for Page Up/Page Down keys in pointer mode when no item has focus

### Changed

- `moonstone/VideoPlayer` to handle play, pause, stop, fast forward and rewind on remote controller
- `moonstone/Marquee` to also start when hovered if `marqueeOnRender` is set
- `spotlight` containers using a `restrict` value of `'self-only'` will ignore `leaveFor` directives when attempting to leave the container via 5-way

### Fixed

- `moonstone/IconButton` to fit image source within `IconButton`
- `moonstone` icon font sizes for wide icons
- `moonstone/ContextualPopupDecorator` to prefer setting focus to the appropriate popup instead of other underlying controls when using 5-way from the activating control
- `moonstone/Scroller` not scrolled via 5 way when `moonstone/ExpandableList` is opened
- `moonstone/VirtualList` no not let the focus move outside of container even if there are children left when navigating with 5way
- `moonstone/Scrollable` to update disability of paging controls when the scrollbar is set to `visible` and the content becomes shorter
- `moonstone/VideoPlayer` to focus on hover over play/pause button when video is loading
- `moonstone/VideoPlayer` to update and display proper time while moving knob when video is paused
- `moonstone/VideoPlayer` long title overlap issues
- `moonstone/Header` to apply `marqueeOn` prop to `subTitleBelow` and `titleBelow`
- `moonstone/Picker` wheeling in `moonstone/Scroller`
- `moonstone/IncrementSlider` and `moonstone/Picker` to read value changes when selecting buttons
- `spotlight` to not blur and re-focus an element that is already focused
- `ui/PlaceholderDecorator` to update bounds of `Scroller` when the `visible` state changed

## [1.5.0] - 2017-07-19

### Added

- `moonstone/Slider` and `moonstone/IncrementSlider` prop `aria-valuetext` to support reading custom text instead of value
- `moonstone/TooltipDecorator` property `tooltipProps` to attach props to tooltip component
- `moonstone/Scroller` and `moonstone/VirtualList` ability to scroll via page up and page down keys
- `moonstone/VideoPlayer` tooltip-thumbnail support with the `thumbnailSrc` prop and the `onScrub` callback to fire when the knob moves and a new thumbnail is needed
- `moonstone/VirtualList` ability to navigate via 5way when there are disabled items
- `moonstone/ContextualPopupDecorator` property `popupContainerId` to support configuration of the popup's spotlight container
- `moonstone/ContextualPopupDecorator` property `onOpen` to notify containers when the popup has been opened
- `moonstone/ContextualPopupDecorator` config option `openProp` to support mapping the value of `open` property to the chosen property of wrapped component

### Changed

- `moonstone/ExpandableList` to use 'radio' as the default, and adapt 'single' mode to render as a `moonstone/RadioItem` instead of a `moonstone/CheckboxItem`
- `moonstone/VideoPlayer` to not hide pause icon when it appears
- `moonstone/ContextualPopupDecorator` to set accessibility-related props onto the container node rather than the popup node
- `moonstone/ExpandableItem`, `moonstone/ExpandableList`, `moonstone/ExpandablePicker`, `moonstone/DatePicker`, and `moonstone/TimePicker` to pause spotlight when animating in 5-way mode
- `moonstone/Spinner` to position the text content under the spinner, rather than to the right side
- `moonstone/VideoPlayer` to include hour when announcing the time while scrubbing
- `spotlight` 5-way target selection to ignore empty containers
- `spotlight` containers to support an array of selectors for `defaultElement`

### Fixed

- `moonstone/Input` ellipsis to show if placeholder is changed dynamically and is too long
- `moonstone/Marquee` to re-evaluate RTL orientation when its content changes
- `moonstone/VirtualList` to restore focus on short lists
- `moonstone/ExpandableInput` to expand the width of its contained `moonstone/Input`
- `moonstone/Input` support for `dismissOnEnter`
- `moonstone/Input` focus management to prevent stealing focus when programmatically moved elsewhere
- `moonstone/Input` 5-way spot behavior
- `moonstone` international fonts to always be used, even when unsupported font-weights or font-styles are requested
- `moonstone/Panels.Panel` support for selecting components with `.spottable-default` as the default focus target
- `moonstone/Panels` layout in RTL locales
- `moonstone` spottable components to support `onSpotlightDown`, `onSpotlightLeft`, `onSpotlightRight`, and `onSpotlightUp` event property
- `moonstone/VirtualList` losing spotlight when the list is empty
- `moonstone/FormCheckbox` in focused state to have the correct "check" color
- `moonstone/Scrollable` bug in `navigableFilter` when passed a container id
- `ui/Cancelable` warning for string type cancel handler
- `webos/pmloglib` isomorphic compatibility with logging in non-browser environments

## [1.4.1] - 2017-07-05

### Changed

- `moonstone/Popup` to only call `onKeyDown` when there is a focused item in the `Popup`
- `moonstone/Scroller`, `moonstone/Picker`, and `moonstone/IncrementSlider` to automatically move focus when the currently focused `moonstone/IconButton` becomes disabled
- `spotlight/Spottable` to remove focus from a component when it becomes disabled and move it to another component if not explicitly moved during the `onSpotlightDisappear` event callback

### Fixed

- `moonstone/ContextualPopupDecorator` close button to account for large text size
- `moonstone/ContextualPopupDecorator` to not spot controls other than its activator when navigating out via 5-way
- `moonstone/Header` to set the value of `marqueeOn` for all types of headers

## [1.4.0] - 2017-06-29

### Deprecated

- `moonstone/Input` prop `noDecorator` is being replaced by `autoFocus` in 2.0.0

### Added

- `moonstone/styles/text.less` mixin `.locale-japanese-line-break()` to apply the correct  Japanese language line-break rules for the following multi-line components: `moonstone/BodyText`, `moonstone/Dialog`, `moonstone/Notification`, `moonstone/Popup`, and `moonstone/Tooltip`
- `moonstone/ContextualPopupDecorator` property `popupProps` to attach props to popup component
- `moonstone/VideoPlayer` property `pauseAtEnd` to control forward/backward seeking
- `spotlight` handlers for window focus events
- `moonstone/Panels/Header` prop `marqueeOn` to control marquee of header

### Changed

- `moonstone/Panels/Header` to expose its `marqueeOn` prop
- `moonstone/VideoPlayer` to automatically adjust the width of the allocated space for the side components so the media controls have more space to appear on smaller screens
- `moonstone/VideoPlayer` properties `autoCloseTimeout` and `titleHideDelay` default value to `5000`
- `moonstone/VirtualList` to support restoring focus to the last focused item
- `moonstone/Scrollable` to call `onScrollStop` before unmounting if a scroll is in progress
- `moonstone/Scroller` to reveal non-spottable content when navigating out of a scroller

### Fixed

- `moonstone/Dialog` to properly focus via pointer on child components
- `moonstone/VirtualList`, `moonstone/VirtualGridList`, and `moonstone/Scroller` not to be slower when scrolled to the first or the last position by wheeling
- `moonstone` component hold delay time
- `moonstone/VideoPlayer` to show its controls when pressing down the first time
- `moonstone/Panel` autoFocus logic to only focus on initial render
- `moonstone/Input` text colors
- `moonstone/ExpandableInput` to focus its decorator when leaving by 5-way left/right
- `spotlight` navigation through spottable components while holding down a directional key
- `spotlight` support for preventing 5-way navigation out of a container using an empty selector
- `spotlight` container support for default elements within subcontainers

## [1.3.1] - 2017-06-14

### Fixed

- `moonstone/Picker` support for large text
- `moonstone/Scroller` support for focusing paging controls with the pointer
- `moonstone` CSS rules for unskinned spottable components
- `spotlight` incorrectly focusing components within spotlight containers with `data-container-disabled` set to `false`
- `spotlight` failing to focus the default element configured for a container

## [1.3.0] - 2017-06-12

### Deprecated

- `moonstone/Scroller` props `horizontal` and `vertical`. Deprecated props are replaced with `direction` prop. `horizontal` and `vertical` will be removed in 2.0.0.
- `moonstone/Panel` prop `noAutoFocus` in favor of `autoFocus="none"`

### Added

- `core/platform` to support platform detection across multiple browsers
- `moonstone/Image` support for `children` prop inside images
- `moonstone/Scroller` prop `direction` which replaces `horizontal` and `vertical` props
- `moonstone/VideoPlayer` property `tooltipHideDelay` to hide tooltip with a given amount of time
- `moonstone/VideoPlayer` methods `fastForward`, `getMediaState`, `jump`, `pause`, `play`, `rewind`, and `seek` to allow external interaction with the player. See docs for example usage.
- `spotlight/styles/mixins.less` mixins which allow state-selector-rules (muted, spottable, focus, disabled) to be applied to the parent instead of the component's self. This provides much more flexibility without extra mixins to memorize.
- `ui/ViewManager` prop `childProps` to pass static props to each child

### Changed

- `moonstone/Skinnable` to support context and allow it to be added to any component to be individually skinned. This includes a further optimization in skinning which consolidates all color assignments into a single block, so non-color rules aren't unnecessarily duplicated.
- `moonstone/Skinnable` light and dark skin names ("moonstone-light" and "moonstone") to "light" and "dark", respectively
- `moonstone/VideoPlayer` to set play/pause icon to display "play" when rewinding or fast forwarding
- `moonstone/VideoPlayer` to rewind or fast forward when previous command is slow-forward or slow-rewind respectively
- `moonstone/VideoPlayer` to fast forward when previous command is slow-forward and it reaches the last of its play rate
- `moonstone/VideoPlayer` to not play video on reload when `noAutoPlay` is `true`
- `moonstone/VideoPlayer` property `feedbackHideDelay`'s default value to `3000`
- `moonstone/Notification` to break line in characters in ja and zh locale
- `moonstone/Notification` to align texts left in LTR locale and right in RTL locale
- `moonstone/VideoPlayer` to simulate rewind functionality on non-webOS platforms only
- `spotlight` submodules to significantly improve testability

### Fixed

- `moonstone/ExpandableItem` to correct the `titleIcon` when using `open` and `disabled`
- `moonstone/GridListImageItem` to center its selection icon on the image instead of the item
- `moonstone/Input` to have correct `Tooltip` position in `RTL`
- `moonstone/SwitchItem` to not unintentionally overflow `Scroller` containers, causing them to jump to the side when focusing
- `moonstone/VideoPlayer` to fast forward properly when video is at paused state
- `moonstone/VideoPlayer` to correctly change sources
- `moonstone/VideoPlayer` to show or hide feedback tooltip properly
- `moonstone/DateTimeDecorator` to work properly with `RadioControllerDecorator`
- `moonstone/Picker` in joined, large text mode so the arrows are properly aligned and sized
- `moonstone/Icon` to reflect the same proportion in relation to its size in large-text mode
- `spotlight` submodules to significantly improve testability
- `ui/ViewManager` to have a view count of 0 specifically for `noAnimation` cases. This helps things like `spotlight` restore `focus` properly.
- `ui/Cancelable` to run modal handlers on `window` object and correctly store handlers in LIFO order


## [1.2.2] - 2017-05-31

### Added

- Localization support to various `moonstone` components

## [1.2.1] - 2017-05-25

### Fixed

- `moonstone/MoonstoneDecorator` `fontGenerator` invalidly using `console`

## [1.2.0] - 2017-05-17

### Deprecated

- `moonstone/Scroller.Scrollable` option `indexToFocus` in `scrollTo` method to be removed in 2.0.0
- `spotlight/SpotlightRootDecorator.spotlightRootContainerName` to be removed in 2.0.0

### Added

- `core/handle.oneOf` to support branching event handlers
- `moonstone/Slider` and `moonstone/IncrementSlider` prop `noFill` to support a style without the fill
- `moonstone/Marquee` property `rtl` to set directionality to right-to-left
- `moonstone/VirtualList.GridListImageItem` property `selectionOverlay` to add custom component for selection overlay
- `moonstone/MoonstoneDecorator` property `skin` to let an app choose its skin: "moonstone" and "moonstone-light" are now available
- `moonstone/FormCheckboxItem`
- `moonstone/FormCheckbox`, a standalone checkbox, to support `moonstone/FormCheckboxItem`
- `moonstone/Input` props `invalid` and `invalidMessage` to display a tooltip when input value is invalid
- `moonstone/Scroller.Scrollable` option `focus` in `scrollTo()` method
- `moonstone/Scroller.Scrollable` property `spottableScrollbar`
- `moonstone/Icon.IconList` icons: `arrowshrinkleft` and `arrowshrinkright`
- `spotlight/styles/mixins.less` which includes several mixins (`.focus`, `.disabled`, `.muted`, and `.mutedFocus`) to make it a little easier to target specific spotlight states
- `ui/transition` callback prop `onShow` that fires when transitioning into view completes

### Changed

- `moonstone/Picker` arrow icon for `joined` picker: small when not spotted, hidden when it reaches the end of the picker
- `moonstone/Checkbox` and `moonstone/CheckboxItem` to reflect the latest design
- `moonstone/MoonstoneDecorator/fontGenerator` was refactored to use the browser's FontFace API to dynamically load locale fonts
- `moonstone/VideoPlayer` space allotment on both sides of the playback controls to support 4 buttons; consequently the "more" controls area has shrunk by the same amount
- `moonstone/VideoPlayer` to not disable media button (play/pause)
- `moonstone/Scroller.Scrollable` so that paging controls are not spottable by default with 5-way
- `moonstone/VideoPlayer`'s more/less button to use updated arrow icon
- `spotlight/SpotlightContainerDecorator` config property, `enterTo`, default value to be `null` rather than `'last-focused'`
- `spotlight` container handling to address known issues and improve testability
-`ui/View` to prevent re-renders on views leaving the `ViewManager`

### Fixed

- `moonstone/MarqueeDecorator` to properly stop marquee on items with `'marqueeOnHover'`
- `moonstone/ExpandableList` to work properly with object-based children
- `moonstone/styles/fonts.less` to restore the Moonstone Icon font to request the local system font by default. Remember to update your webOS build to get the latest version of the font so you don't see empty boxes for your icons.
- `moonstone/Picker` and `moonstone/RangePicker` to now use the correct size from Enyo (60px v.s. 84px) for icon buttons
- `moonstone/Scrollable` to apply ri.scale properly
- `moonstone/Panel` to not cover a `Panels`'s `ApplicationCloseButton` when not using a `Header`
- `moonstone/IncrementSlider` to show tooltip when buttons focused

## [1.1.0] - 2017-04-21

> Note: We have updated Enact to support React 15.5.  This version of React has deprecated accessing
> PropTypes from the `react` import.  Existing apps should update to import from the `prop-types` module.
> `enact-dev` has also been updated to the new release.

### Deprecated

- `moonstone/ExpandableInput` property `onInputChange`

### Added

- `core/util` documentation
- `i18n/Uppercase` prop `casing` to control how the component should be uppercased
- `i18n/util` methods `toCapitalized` and `toWordCase` to locale-aware uppercase strings
- `moonstone/Panels.Panel` prop and `moonstone/MoonstoneDecorator` config option: `noAutoFocus` to support prevention of setting automatic focus after render
- `moonstone/VideoPlayer` props: `backwardIcon`, `forwardIcon`, `jumpBackwardIcon`, `jumpForwardIcon`, `pauseIcon`, and `playIcon` to support icon customization of the player
- `moonstone/VideoPlayer` props `jumpButtonsDisabled` and `rateButtonsDisabled` for disabling the pairs of buttons when it's inappropriate for the playing media
- `moonstone/VideoPlayer` property `playbackRateHash` to support custom playback rates
- `moonstone/VideoPlayer` callback prop `onControlsAvailable` which fires when the players controls show or hide
- `moonstone/Image` support for `onLoad` and `onError` events
- `moonstone/VirtualList.GridListImageItem` prop `placeholder`
- `moonstone/Divider` property `preserveCase` to display text without capitalizing it
- `spotlight/SpotlightRootDecorator` config option: `noAutoFocus` to support prevention of setting automatic focus after render
- `spotlight/Spotlight` method `getSpottableDescendants()`

### Changed

- `moonstone/Slider` colors and sizing to match the latest designs
- `moonstone/ProgressBar` to position correctly with other components nearby
- `moonstone/Panels` breadcrumb to no longer have a horizontal line above it
- `moonstone/Transition` to measure itself when the CPU is idle
- style for disabled opacity from 0.4 to 0.3
- `moonstone/Button` colors for transparent and translucent background opacity when disabled
- `moonstone/ExpandableInput` property `onInputChange` to fire along with `onChange`. `onInputChange` is deprecated and will be removed in a future update.
- `Moonstone.ttf` font to include new icons
- `moonstone/Icon` to reference additional icons
- `spotlight/SpotlightContainerDecorator` to have no default for `spotlightRestrict`
- `ui/Slottable` to support slot-candidate tags that have multiple props, which are now forwarded directly instead of just their children

### Fixed

- `core/util.childrenEquals` to work with mixed components and text
- `moonstone/Popup` and `moonstone/ContextualPopupDecorator` 5-way navigation behavior
- `moonstone/Input` to not spot its own input decorator on 5-way out
- `moonstone/VideoPlayer` to no longer render its `children` in multiple places
- `moonstone/Button` text color when used on a neutral (light) background in some cases
- `moonstone/Popup` background opacity
- `moonstone/Marquee` to recalculate properly when its contents change
- `moonstone/TimePicker` to display time in correct order
- `moonstone/Scroller` to prefer spotlight navigation to its internal components
- `spotlight/Spotlight` to consider nested containers when adjusting focus
- `ui/Cancelable` to run modal handlers in the right order

## [1.0.0] - 2017-03-31

> NOTE: This version includes a breaking change to the way modules are organized. This change was necessary to prevent further API breakage following the 1.0.0 release and to facilitate changes we want to make in the future. We understand that this will require some work on the part of developers to update their code. Below you will find details about the changes:
>
> #### Moved/renamed modules:
> * `core/jobs` -> `core/util/Job`
> * `core/Accelerator` -> `spotlight/Accelerator`
> * `i18n.$L` -> `i18n/$L`
> * `i18n.toIString` -> `i18n/$L.toIString`
> * `spotlight.Spottable` -> `spotlight/Spottable`
> * `spotlight.spottableClass` -> `spotlight/Spottable.spottableClass`
> * `spotlight.SpotlightContainerDecorator` -> `spotlight/SpotlightContainerDecorator`
> * `spotlight.spotlightDefaultClass` -> `spotlight/SpotlightContainerDecorator.spotlightDefaultClass`
> * `spotlight.SpotlightRootDecorator` -> `spotlight/SpotlightRootDecorator`
>
> #### Removed modules:
> * `core/selection`
> * `core/fetch`
> * `ui/validators`
>
> #### Removed aliases:
> * `core.hoc` - Use `core/hoc`
> * `core.kind` - Use `core/kind`
>
> We have also modified most form components to be usable in a controlled (app manages component
> state) or uncontrolled (Enact manages component state) manner. To put a component into a
> controlled state, pass in `value` (or other appropriate state property such as `selected` or
> `open`) at component creation and then respond to events and update the value as needed. To put a
> component into an uncontrolled state, do not set `value` (or equivalent), at creation. From this
> point on, Enact will manage the state and events will be sent when the state is updated. To
> specify an initial value, use the `defaultValue` (or, `defaultSelected, `defaultOpen, etc.)
> property.  See the documentation for individual components for more information.
>
> Additionally, we no longer export a `version` with the root import. If you need a version number, import from `package.json` instead.

### Added

- `moonstone/Button` property `icon` to support a built-in icon next to the text content. The Icon supports everything that `moonstone/Icon` supports, as well as a custom icon.
- `moonstone/MoonstoneDecorator` property `textSize` to resize several components to requested CMR sizes. Simply add `textSize="large"` to your `App` and the new sizes will automatically take effect.
- `ui/Placeholder` module with `PlaceholderControllerDecorator` and `PlaceholderDecorator` HOCs which facilitate rendering placeholder components until the wrapped component would scroll into the viewport

### Changed

- `i18n` iLib dependency to 20151019-build-12.0-002-04
- `moonstone/Slider` to use the property `tooltip` instead of `noTooltip`, so the built-in tooltip is not enabled by default
- `moonstone/IncrementSlider` to include tooltip documentation
- `moonstone/ExpandableList` to accept an array of objects as children which are spread onto the generated components
- `moonstone/CheckboxItem` style to match the latest designs, with support for the `moonstone/Checkbox` to be on either the left or the right side by using the `iconPosition` property
- `moonstone/VideoPlayer` to supply every event callback-method with an object representing the VideoPlayer's current state, including: `currentTime`, `duration`, `paused`, `proportionLoaded`, and `proportionPlayed`
- `ui/Repeater` to accept an array of objects as children which are spread onto the generated components

### Fixed

- `moonstone/Panels.Panel` behavior for remembering focus on unmount and setting focus after render
- `moonstone/VirtualList.VirtualGridList` showing empty items when items are continuously added dynamically
- `moonstone/Picker` to marquee on focus once again
- `spotlight/Spotlight` `set()` to properly update the container config
- `spotlight/Spotlight` to properly save the last-focused element for nested containers

## [1.0.0-beta.4] - 2017-03-10

### Added

- `core/kind` support for `contextTypes`
- `core/utils` function `extractAriaProps()` for redirecting ARIA props when the root node of a component isn't focusable
- `moonstone/VirtualList` `indexToFocus` option to `scrollTo` method to focus on item with specified index
- `moonstone/IconButton` and `moonstone/Button` `color` property to add a remote control key color to the button
- `moonstone/Scrollbar` property `disabled` to disable both paging controls when it is true
- `moonstone/VirtualList` parameter `moreInfo` to pass `firstVisibleIndex` and `lastVisibleIndex` when scroll events are firing
- Accessibility support to UI components
- `moonstone/VideoPlayer` property `onUMSMediaInfo` to support the custom webOS “umsmediainfo” event
- `moonstone/Region` component which encourages wrapping components for improved accessibility rather than only preceding the components with a `moonstone/Divider`
- `moonstone/Slider` tooltip. It's enabled by default and comes with options like `noTooltip`, `tooltipAsPercent`, and `tooltipSide`. See the component docs for more details.
- `moonstone/Spinner` properties `blockClickOn` and `scrim` to block click events behind spinner
- `ui/A11yDecorator` to facilitate adding pre/post hints to components
- `ui/AnnounceDecorator` to facilitate announcing actions for accessibility
- `webos/pmloglib` logging method `perfLog` which calls `PmLogInfoWithClock`

### Changed

- `core/handle` to allow binding to components. This also introduces a breaking change in the return value of handle methods.
- `moonstone/VirtualGridImageItem` styles to reduce redundant style code app side
- `moonstone/VirtualList` and `moonstone/VirtualGridList` to add essential CSS for list items automatically
- `moonstone/VirtualList` and `moonstone/VirtualGridList` to not add `data-index` to their item DOM elements directly, but to pass `data-index` as the parameter of their `component` prop like the `key` parameter of their `component` prop
- `moonstone/ExpandableItem` and derivatives to defer focusing the contents until animation completes
- `moonstone/LabeledItem`, `moonstone/ExpandableItem`, `moonstone/ExpandableList` to each support the `node` type in their `label` property. Best used with `ui/Slottable`.
- `spotlight.Spottable` to prevent emulating mouse events for repeated key events

### Fixed

- `moonstone/VirtualList.GridListImageItem` to have proper padding size according to the existence of caption/subcaption
- `moonstone/Scrollable` to display scrollbars with proper size
- `moonstone/VirtualGridList` to not be truncated
- `webos/LS2Request` to return failure in isomorphic mode

## [1.0.0-beta.3] - 2017-02-21

> **NOTE** - The change to support caching of iLib locales requires an update to the `enact-dev` tool. This change is not backwards compatible with 1.0.0-beta.2.  Be sure to update both at the same time and reinstall/re-bootstrap the modules.

### Added

- `ui/Resizable` Higher-order Component to facilitate notification of resized components
- `core/handle` function `forEventProp` to test properties on an event
- localStorage caching support for ilib resource files
- Support for 5-way operation of `moonstone/Slider` and `moonstone/VideoPlayer.MediaSlider`
- `moonstone/Slider` now supports `children` which are added to the `Slider`'s knob, and follow it as it moves
- `moonstone/ExpandableInput` properties `iconAfter` and `iconBefore` to display icons after and before the input, respectively
- `moonstone/Dialog` property `preserveCase`, which affects `title` text

### Changed

- `moonstone/Marquee` to allow disabled marquees to animate
- `moonstone/Dialog` to marquee `title` and `titleBelow`
- `moonstone/Marquee.MarqueeController` config option `startOnFocus` to `marqueeOnFocus`. `startOnFocus` is deprecated and will be removed in a future update.
- `moonstone/Button`, `moonstone/IconButton`, `moonstone/Item` to not forward `onClick` when `disabled`

### Fixed

- `moonstone/Scroller` to recalculate when an expandable child opens
- `moonstone/Popup` and `moonstone/ContextualPopupDecorator` so that when the popup is closed, spotlight focus returns to the control that had focus prior to the popup opening
- `moonstone/Input` to not get focus when disabled
- `spotlight.Spotlight` behavior to follow container config rules when navigating between containers
- `spotlight.Spotlight` behavior to not set focus on spottable components animating past the pointer when not in pointer-mode
- `spotlight.Spotlight` 5-way behavior where selecting a spottable component may require multiple attempts before performing actions
- `spotlight.Spotlight` to not unfocus elements on scroll
- `spotlightDisabled` property support for spottable moonstone components

## [1.0.0-beta.2] - 2017-01-30

### Added

- Support for a new `handlers` block for components created with `core/kind` to allow cached event handlers
- `core/handle` handler `forKey`
- `core/keymap` module to abstract keyboard key codes behind common names (e.g. 'up' and 'down')
- `moonstone/Panels.Panel` property `showChildren` to support deferring rendering the panel body until animation completes
- `moonstone/MarqueeDecorator` property `invalidateProps` that specifies which props cause the marquee distance to be invalidated
- developer-mode warnings to several components to warn when values are out-of-range
- `moonstone/Divider` property `spacing` which adjusts the amount of empty space above and below the `Divider`. `'normal'`, `'small'`, `'medium'`, `'large'`, and `'none'` are available.
- `moonstone/Picker` when `joined` the ability to be incremented and decremented by arrow keys
- `onSpotlightDisappear` event property support for spottable moonstone components
- `spotlight.SpotlightContainerDecorator` support for `spotlightDisabled` prop
- `spotlight.Spottable` support for `onSpotlightDown`, `onSpotlightLeft`, `onSpotlightRight`, and `onSpotlightUp` properties
- `spotlight.Spotlight` method `getDirection` to replace `spotlightDirections`
- `ui/ViewManager` properties `enteringDelay` and `enteringProp` to aid deferred rendering of views
- `ui/resolution` function `scaleToRem` for those times when you have a size in pixels that you want to convert directly to `rem` to support automatic dynamic resizing

### Changed

- `moonstone/Panels.Panels` and variations to defer rendering the children of contained `Panel` instances until animation completes
- `moonstone/ProgressBar` properties `progress` and `backgroundProgress` to accept a number between 0 and 1
- `moonstone/Slider` and `moonstone/IncrementSlider` property `backgroundPercent` to `backgroundProgress` which now accepts a number between 0 and 1
- `moonstone/Slider` to not ignore `value` prop when it is the same as the previous value
- `moonstone/Picker` component's buttons to reverse their operation such that 'up' selects the previous item and 'down' the next
- `moonstone/Picker` and derivatives may now use numeric width, which represents the amount of characters to use for sizing. `width={4}` represents four characters, `2` for two characters, etc. `width` still accepts the size-name strings.
- `moonstone/Divider` to now behave as a simple horizontal line when no text content is provided
- `moonstone/Scrollable` to not display scrollbar controls by default
- `moonstone/DatePicker` and `moonstone/TimePicker` to emit `onChange` event whenever the value is changed, not just when the component is closed

### Removed

- `core/handle.withArgs` helper function which is no longer needed with the addition of the `handlers` support in `kind()`
- `moonstone/ProgressBar` properties `min` and `max`
- `spotlight` `spotlightDirections`

### Fixed

- `moonstone/IncrementSlider` so that the knob is spottable via pointer, and 5-way navigation between the knob and the increment/decrement buttons is functional
- `moonstone/Slider` and `moonstone/IncrementSlider` to not fire `onChange` for value changes from props

## [1.0.0-beta.1] - 2016-12-30

### Added

- `core/factory` which provides the means to support design-time customization of components
- `Moonstone/VideoPlayer` and `moonstone/TooltipDecorator` components
- `moonstone/Panels.Panels` property `onBack` to support `ui/Cancelable`
- `moonstone/VirtualFlexList` Work-In-Progress component (with sample) to support variably sized rows or columns
- `moonstone/ExpandableItem` properties `autoClose` and `lockBottom`
- `moonstone/ExpandableList` properties `noAutoClose` and `noLockBottom`
- `moonstone/ContextualPopup` property `noAutoDismiss`
- `moonstone/Dialog` property `scrimType`
- `moonstone/Popup` property `spotlightRestrict`
- `spotlight.Spotlight` methods `isPaused()`, `isSpottable()`, `getCurrent()`, and `isMuted()`
- `spotlight.SpotlightContainerDecorator` property `spotlightMuted`
- `spotlight.spotlightDirections` export
- `ui/RadioDecorator` and `ui/RadioControllerDecorator` to support radio group-style management of components
- `ui/Holdable` Higher-order Component
- `ui/ViewManager` events `onAppear`, `onEnter`, `onLeave`, `onStay`, `onTransition`, and `onWillTransition`
- `ui/FloatingLayer` `scrimType` prop value `none`
- `ui/Pressable` config option `onMouseLeave`

### Changed

- `moonstone/Panels.Routable` to require a `navigate` configuration property indicating the event callback for back or cancel actions
- `moonstone/MarqueeController` focus/blur handling to start and stop synchronized `moonstone/Marquee` components
- `moonstone/ExpandableList` property `autoClose` to `closeOnSelect` to disambiguate it from the added `autoClose` on 5-way up
- `moonstone/ContextualPopupDecorator.ContextualPopupDecorator` component's `onCloseButtonClick` property to `onClose`
- `moonstone/Spinner` component's `center` and `middle` properties to a single `centered` property
	that applies both horizontal and vertical centering
- `moonstone/Popup.PopupBase` component's `onCloseButtonClicked` property to `onCloseButtonClick`
- `moonstone/Item.ItemOverlay` component's `autoHide` property to remove the `'no'` option. The same
	effect can be achieved by omitting the property or passing `null`.
- `moonstone/VirtualGridList` to be scrolled by page when navigating with a 5-way direction key
- `moonstone/Scroller`, `moonstone/VirtualList`, `moonstone/VirtualGridList`, and `moonstone/Scrollable` to no longer respond to mouse down/move/up events
- all Expandables to include a state arrow UI element
- `moonstone/LabeledItem` to support a `titleIcon` property which positions just after the title text
- `moonstone/Button` to include `moonstone/TooltipDecorator`
- `moonstone/Expandable` to support being managed, radio group-style, by a component wrapped with `RadioControllerDecorator` from `ui/RadioDecorator`
- `moonstone/Picker` to animate `moonstone/Marquee` children when any part of the `moonstone/Picker` is focused
- `moonstone/VirtualList` to mute its container instead of disabling it during scroll events
- `moonstone/VirtualList`, `moonstone/VirtualGridList`, and `moonstone/Scroller` to continue scrolling when holding down the paging controls
- `moonstone/VirtualList` to require a `component` prop and not have a default value
- `moonstone/Picker` to continuously change when a button is held down by adding `ui/Holdable`.
- `ui/FloatingLayer` property `autoDismiss` to handle both ESC key and click events

### Removed

- `ui/Transition` prop `fit` in favor of using `className`

### Fixed

- `i18n/I18nDecorator` issue causing multiple requests for ilibmanifest.
- `moonstone/Popup` and `moonstone/ContextualPopup` 5-way navigation behavior using spotlight.
- Bug where a synchronized marquee whose content fit the available space would prevent restarting of the marquees
- `moonstone/Input` to show an ellipsis on the correct side based on the text directionality of the `value` or `placeholder` content.
- `moonstone/VirtualList` and `moonstone/VirtualGridList` to prevent unwanted scrolling when focused with the pointer
- `moonstone/Picker` to remove fingernail when a the pointer is held down, but the pointer is moved off the `joined` picker.
- `moonstone/LabeledItem` to include marquee on both `title` and `label`, and be synchronized

## [1.0.0-alpha.5] - 2016-12-16

### Fixed

- `core/dispatcher` to support pre-rendering

## [1.0.0-alpha.4] - 2016-12-2

> NOTE: The framework was updated to support React 15.4

### Added

- `moonstone/Popup`, `moonstone/ContextualPopupDecorator`, `moonstone/Notification`, `moonstone/Dialog`, `moonstone/ExpandableInput`, `moonstone/Item.ItemOverlay`, `ui/FloatingLayer` and `ui/FloatingLayer.FloatingLayerDecorator` components
- `moonstone/Popup`, `moonstone/ContextualPopupDecorator`, `moonstone/Notification`, `moonstone/Dialog`, `moonstone/Item.ItemOverlay`, `moonstone/ExpandableInput` and `ui/Group` samples
- `marqueeCentered` prop to `moonstone/MarqueeDecorator` and `moonstone/MarqueeText`
- `placeholder` prop to `moonstone/Image`
- `moonstone/MarqueeController` component to synchronize multiple `moonstone/Marquee` components
- Non-latin locale support to all existing Moonstone components
- Language-specific font support
- `setPointerMode()` and `setActiveContainer()` methods to `@enact/spotlight` export
- `fit`, `noAnimation` props to `ui/TransitionBase`
- `onHide` prop to `ui/Transition`

### Changed

- `moonstone/Input` component's `iconStart` and `iconEnd` properties to be `iconBefore` and `iconAfter`, respectively, for consistency with `moonstone/Item.ItemOverlay` naming
- `moonstone/Icon` and `moonstone/IconButton` so the `children` property supports both font-based icons and images. This removes support for the `src` property.
- the `checked` property to `selected` for consistency across the whole framework. This allows better interoperability when switching between various components.  Affects the following: `CheckboxItem`, `RadioItem`, `SelectableItem`, `Switch`, `SwitchItem`, and `ToggleItem`. Additionally, these now use `moonstone/Item.ItemOverlay` to position and handle their Icons.
- documentation to support our doc generation tool
- `moonstone/Slider` and `moonstone/IncrementSlider` to be more performant. No changes were made to
	the public API.
- `moonstone/GridListImageItem` so that a placeholder image displays while loading the image, and the caption and subcaption support marqueeing
- `moonstone/MoonstoneDecorator` to add `FloatingLayerDecorator`

### Removed

- the `src` property from `moonstone/Icon` and `moonston/IconButton`. Use the support for URLs in
	the `children` property as noted above.

### Fixed

- Addressed many bugs and performance issues

## [1.0.0-alpha.3] - 2016-11-8

> Note: For those who are using `eslint-config-enact` for in-editor linting, there have been some important changes and reinstallation is necessary. Refer to [https://github.com/enyojs/eslint-config-enact/](https://github.com/enyojs/eslint-config-enact/) for install instructions or reinstall via:
>
> ```
> npm install -g eslint eslint-plugin-react eslint-plugin-babel babel-eslint enyojs/eslint-plugin-enact enyojs/eslint-config-enact
> ```
>
>If you don't use in-editor linting or use a different linting configuration, you can safely ignore this notice.

### Added

- `core/dispatcher` - an event dispatcher for global events (e.g. `window` and `document` events) that fire outside of the React tree
- Support for detecting browser locale change events through `languagechange` event in
	`i18n/I18nDecorator`
- `moonstone/BodyText`, `moonstone/DatePicker`, `moonstone/DayPicker`, `moonstone/ExpandableItem`, `moonstone/Image`, and `moonstone/TimePicker` components
- `fullBleed` prop to `moonstone/Panels/Header`. When `true`, the header content is indented and the header lines are removed.
- Application close button to `moonstone/Panels`. Fires `onApplicationClose` when clicked. Can be omitted with the `noCloseButton` prop.
- Samples for `moonstone/BodyText`, `moonstone/DatePicker`, `moonstone/DayPicker`,
	`moonstone/ExpandableItem`, `moonstone/Image`, `moonstone/Scroller`, `moonstone/TimePicker`,
	`moonstone/VirtualList`, and `moonstone/VirtualList.VirtualGridList`
- `spotlightDefaultClass` to `@enact/spotlight` export. Applying this class to an item in a
	container will cause it to be the default spotted item in that container.
- Selection type support to `ui/Group`
- Documentation on Flexbox and an Enyo to Enact component migration guide

### Changed

- `data` parameter passed to `component` prop of `VirtualList`.
- `moonstone/Expandable` into a submodule of `moonstone/ExpandableItem`
- `ExpandableList` to properly support selection
- `moonstone/Divider`'s `children` property to be optional
- `moonstone/ToggleItem`'s `inline` version to have a `max-width` of `240px`
- `moonstone/Input` to use `<div>` instead of `<label>` for wrapping components. No change to
	functionality, only markup.
- Spotlight containers to spot the last focused element by default.
- `ui/Group` prop `select` to `childSelect` and added prop `select` to support selection types

### Removed

- `moonstone/ExpandableCheckboxItemGroup` in favor of `ExpandableList`
- `decorated` prop from `@enact/spotlight/focusable` as this relationship is managed
	implicitly by the component decorated by `@enact/spotlight/focusable`.

### Fixed

- Spotlight stops at container boundaries when 5-way key held down
- Several issues related to spotting controls in edge cases


## [1.0.0-alpha.2] - 2016-10-21

This version includes a lot of refactoring from the previous release. Developers need to switch to the new enact-dev command-line tool.

### Added

- New components and HOCs: `moonstone/Scroller`, `moonstone/VirtualList`, `moonstone/VirtualGridList`, `moonstone/Scrollable`, `moonstone/MarqueeText`, `moonstone/Spinner`, `moonstone/ExpandableCheckboxItemGroup`, `moonstone/MarqueeDecorator`, `ui/Cancelable`, `ui/Changeable`, `ui/Selectable`
- Support for enact-dev command-line tool.
- `fetch()` polyfill to support pre-rendering
- New options for `ui/Toggleable` HOC
- Ability to adjust locale in Sampler
- Marquee support to many components
- Image support to `moonstone/Icon` and `moonstone/IconButton`
- QA Sampler with test-specific samples (not to be used as examples of good coding style!)
- Looser app-specific ESLint rules
- webOS utility functions
- `dismissOnEnter` prop for `moonstone/Input`
- Many more unit tests

### Changed

- Sampler now uses port 8080
- Removed `ui/Pickable` HOC
- Some props for UI state were renamed to have `default` prefix where state was managed by the component. (e.g. `defaultOpen`)
- Removed Babel polyfill to support future snapshot work. This may affect apps that relied on specific polyfills. Added the following specific polyfills: `window.fetch` (plus associated Fetch APIs), `window.Promise`, `Math.sign`, `Object.assign`, `String.fromCodePoint`, `String.prototype.codePointAt`
- Computed properties in `kind()` no longer mutate props. In other words, changing the value of a prop in one computed property does not affect the value of that prop in another computed property.

### Fixed

- Many components were fixed, polished, updated and documented
- Inline docs updated to be more consistent and comprehensive

## [1.0.0-alpha.1] - 2016-09-26

Initial release<|MERGE_RESOLUTION|>--- conflicted
+++ resolved
@@ -2,7 +2,6 @@
 
 The following is a curated list of changes in the Enact project, newest changes on the top.
 
-<<<<<<< HEAD
 ## [2.0.0-alpha.2] - 2017-08-29
 
 ## Added
@@ -23,7 +22,7 @@
 ## Removed
 
 - `ui/Holdable` and `ui/Pressable` which were replaced by `ui/Touchable`
-=======
+
 ## [1.9.2] - 2017-09-26
 
 ### Fixed
@@ -84,7 +83,6 @@
 - `spotlight` to prevent containers that have been unmounted from being considered potential targets
 - `ui/FloatingLayer` to not asynchronously attach a click handler when the floating layer is removed
 - `ui/ViewManager` to correctly position items when changing mid-transition
->>>>>>> 6552cbc8
 
 ## [1.8.0] - 2017-09-07
 
@@ -140,10 +138,7 @@
 - `moonstone/AccessibilityDecorator` with `highContrast` and `textSize`
 - `moonstone/VideoPlayer` high contrast scrim
 - `moonstone/MarqueeDecorator`and `moonstone/Marquee` property `alignment` to allow setting  alignment of marquee content
-<<<<<<< HEAD
 - `spotlight/SpotlightContainerDecorator` config option `continue5WayHold` to support moving focus to the next spottable element on 5-way hold key.
-=======
->>>>>>> 6552cbc8
 - `spotlight/SpotlightContainerDecorator` config option `continue5WayHold` to support moving focus to the next spottable element on 5-way hold key
 - `spotlight/Spottable` ability to restore focus when an initially disabled component becomes enabled
 
@@ -158,10 +153,7 @@
 ### Fixed
 
 - `moonstone/VirtualList` and `moonstone/VirtualGridList` to focus the correct item when page up and page down keys are pressed
-<<<<<<< HEAD
 - `moonstone/VirtualList` not to lose focus when moving out from the first item via 5way when it has disabled items
-=======
->>>>>>> 6552cbc8
 - `moonstone/VirtualList` to not lose focus when moving out from the first item via 5way when it has disabled items
 - `moonstone/Slider` to align tooltip with detached knob
 - `moonstone/FormCheckbox` to display correct colors in light skin
