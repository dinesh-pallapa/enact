--- conflicted
+++ resolved
@@ -2,7 +2,6 @@
 
 The following is a curated list of changes in the Enact core module, newest changes on the top.
 
-<<<<<<< HEAD
 ## [unreleased]
 
 ### Removed
@@ -27,8 +26,6 @@
 
 No significant changes.
 
-## [1.14.0] - 2017-02-23
-=======
 ## [1.15.0] - 2018-02-28
 
 ### Deprecated
@@ -36,7 +33,6 @@
 - `core/util/childrenEquals`, to be removed in 2.0.0
 
 ## [1.14.0] - 2018-02-23
->>>>>>> 1b0789a8
 
 ### Deprecated
 
