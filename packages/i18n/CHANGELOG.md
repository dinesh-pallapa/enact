--- conflicted
+++ resolved
@@ -2,7 +2,6 @@
 
 The following is a curated list of changes in the Enact i18n module, newest changes on the top.
 
-<<<<<<< HEAD
 ## [2.0.0-alpha.4] - 2018-02-13
 
 No significant changes.
@@ -16,9 +15,10 @@
 No significant changes.
 
 ## [2.0.0-alpha.1] - 2017-08-27
-=======
+
+No significant changes.
+
 ## [1.14.0] - 2017-02-23
->>>>>>> d4002c6d
 
 No significant changes.
 
