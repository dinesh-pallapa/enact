--- conflicted
+++ resolved
@@ -13,15 +13,15 @@
 import PropTypes from 'prop-types';
 import React from 'react';
 
-import UnitFmt from '../ilib/lib/UnitFmt';
+import ilib from '../ilib';
 import Charset from '../ilib/lib/Charset';
-import Charmap from '../ilib/lib/Charmap';
 import Country from '../ilib/lib/Country';
 import DateFmt from '../ilib/lib/DateFmt';
 import IString from '../ilib/lib/IString';
 import LocaleInfo from '../ilib/lib/LocaleInfo';
+import UnitFmt from '../ilib/lib/UnitFmt';
+import {isRtlLocale, updateLocale} from '../locale';
 import ilibPromise from '../src/promise';
-import {isRtlLocale, updateLocale} from '../locale';
 
 import getI18nClasses from './getI18nClasses';
 
@@ -30,14 +30,12 @@
 	updateLocale: PropTypes.func
 };
 
-<<<<<<< HEAD
-const defaultConfig = {
+const decoratorDefaultConfig = {
 	loader: null,
 	preloadResources: false
 };
-=======
+
 const I18nContext = React.createContext(null);
->>>>>>> 4a2ff8ae
 
 /**
  * A higher-order component that is used to wrap the root element in an app. It provides an `rtl` member on the
@@ -51,8 +49,7 @@
  * @hoc
  * @public
  */
-<<<<<<< HEAD
-const IntlHoc = hoc(defaultConfig, (config, Wrapped) => {
+const I18nDecorator = hoc(decoratorDefaultConfig, (config, Wrapped) => {
 	const {loader, preloadResources} = config;
 
 	const shouldPreloadResource = (name) => {
@@ -61,15 +58,9 @@
 		);
 	};
 
-	return class I18nDecorator extends React.Component {
-		static contextTypes = stateContextTypes
-		static childContextTypes = {...contextTypes, ...stateContextTypes}
-=======
-const I18nDecorator = hoc((config, Wrapped) => {
 	return class extends React.Component {
 		static displayName = 'I18nDecorator'
 
->>>>>>> 4a2ff8ae
 		static propTypes = /** @lends i18n/I18nDecorator.I18nDecorator.prototype */ {
 			/**
 			 * Classname for a root app element.
@@ -95,19 +86,14 @@
 
 		constructor (props) {
 			super(props);
-
-			this.updateLocale(props.locale);
+			const ilibLocale = ilib.getLocale();
+			const locale = props.locale && props.locale !== ilibLocale ? updateLocale(props.locale) : ilibLocale;
 
 			this.state = {
-<<<<<<< HEAD
 				classes: '',
-				locale: null,
-				rtl: false
-=======
 				locale: locale,
 				rtl: isRtlLocale(),
 				updateLocale: this.updateLocale
->>>>>>> 4a2ff8ae
 			};
 		}
 
@@ -177,10 +163,9 @@
 		 *
 		 * @param	{String}	newLocale	Locale identifier string
 		 *
-		 * @returns	{Promise}
+		 * @returns	{undefined}
 		 * @public
 		 */
-<<<<<<< HEAD
 		updateLocale = async (newLocale) => {
 			const locale = await updateLocale(newLocale);
 
@@ -200,17 +185,6 @@
 				locale,
 				rtl
 			});
-=======
-		updateLocale = (newLocale) => {
-			const locale = updateLocale(newLocale);
-			const updated = {
-				locale,
-				rtl: isRtlLocale()
-			};
-
-			this.setState(updated);
-			this.publisher.publish(updated);
->>>>>>> 4a2ff8ae
 		}
 
 		render () {
