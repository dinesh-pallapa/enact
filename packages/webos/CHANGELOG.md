--- conflicted
+++ resolved
@@ -2,7 +2,6 @@
 
 The following is a curated list of changes in the Enact webos module, newest changes on the top.
 
-<<<<<<< HEAD
 ## [unreleased]
 
 ### Deprecated
@@ -20,13 +19,12 @@
 ## [2.0.0-alpha.1] - 2017-08-27
 
 No significant changes.
-=======
+
 ## [1.12.2] - 2017-11-15
 
 ### Fixed
 
 - `ui/Transition` to revert 1.12.1 change to support `clip` transition-type directions and endering optimizations
->>>>>>> 4c0bf056
 
 ## [1.12.1] - 2017-11-07
 
