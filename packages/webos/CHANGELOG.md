--- conflicted
+++ resolved
@@ -2,7 +2,6 @@
 
 The following is a curated list of changes in the Enact webos module, newest changes on the top.
 
-<<<<<<< HEAD
 ## [unreleased]
 
 ### Deprecated
@@ -19,12 +18,12 @@
 
 ## [2.0.0-alpha.1] - 2017-08-27
 
-=======
+No significant changes.
+
 ## [1.9.3] - 2017-10-03
 
 No significant changes.
 
->>>>>>> ddcee97f
 ## [1.9.2] - 2017-09-26
 
 No significant changes.
