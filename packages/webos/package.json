{
  "name": "@enact/webos",
<<<<<<< HEAD
  "version": "2.5.3",
=======
  "version": "3.0.0-alpha.4",
>>>>>>> 9315e356
  "description": "webOS support library",
  "main": "index.js",
  "scripts": {
    "clean": "enact clean",
    "lint": "enact lint --strict",
    "test": "echo \"No test suite\" && exit 0",
    "transpile": "enact transpile"
  },
  "license": "Apache-2.0",
  "keywords": [
    "framework",
    "toolkit",
    "components",
    "mobile",
    "webOS"
  ],
  "enact": {
    "ri": {
      "baseSize": 24
    }
  },
  "eslintConfig": {
    "extends": "enact/strict"
  },
  "dependencies": {
<<<<<<< HEAD
    "@enact/core": "^2.5.3",
    "prop-types": "15.6.2",
    "react": "^16.7.0",
    "react-dom": "^16.7.0"
=======
    "@enact/core": "^3.0.0-alpha.4",
    "prop-types": "^15.7.2",
    "react": "^16.8.0",
    "react-dom": "^16.8.0"
>>>>>>> 9315e356
  }
}<|MERGE_RESOLUTION|>--- conflicted
+++ resolved
@@ -1,10 +1,6 @@
 {
   "name": "@enact/webos",
-<<<<<<< HEAD
-  "version": "2.5.3",
-=======
   "version": "3.0.0-alpha.4",
->>>>>>> 9315e356
   "description": "webOS support library",
   "main": "index.js",
   "scripts": {
@@ -30,16 +26,9 @@
     "extends": "enact/strict"
   },
   "dependencies": {
-<<<<<<< HEAD
-    "@enact/core": "^2.5.3",
-    "prop-types": "15.6.2",
-    "react": "^16.7.0",
-    "react-dom": "^16.7.0"
-=======
     "@enact/core": "^3.0.0-alpha.4",
     "prop-types": "^15.7.2",
     "react": "^16.8.0",
     "react-dom": "^16.8.0"
->>>>>>> 9315e356
   }
 }