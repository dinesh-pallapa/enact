--- conflicted
+++ resolved
@@ -1,10 +1,6 @@
 {
   "name": "@enact/webos",
-<<<<<<< HEAD
-  "version": "1.14.0",
-=======
   "version": "1.15.0",
->>>>>>> 966a7520
   "description": "webOS support library",
   "main": "index.js",
   "scripts": {
