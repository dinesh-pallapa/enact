--- conflicted
+++ resolved
@@ -1,25 +1,13 @@
 {
   "name": "@enact/spotlight",
-<<<<<<< HEAD
-  "version": "1.0.0-alpha.1",
-=======
   "version": "1.0.0-alpha.2",
->>>>>>> d7cb48d0
   "description": "A focus management library",
   "main": "index.js",
   "scripts": {
     "clean": "enact clean",
     "lint": "enact lint --framework",
-<<<<<<< HEAD
-    "pack": "enact pack",
-    "pack-p": "enact pack -p",
-    "test": "echo \"No test suite\" && exit 0",
-    "transpile": "enact transpile",
-    "watch": "enact pack --watch"
-=======
     "test": "echo \"No test suite\" && exit 0",
     "transpile": "enact transpile"
->>>>>>> d7cb48d0
   },
   "license": "Apache-2.0",
   "enact": {
