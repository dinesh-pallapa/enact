/**
 * Exports methods and members for creating and maintaining spotlight containers.
 *
 * @module spotlight/container
 * @private
 */

import and from 'ramda/src/and';
import concat from 'ramda/src/concat';
import {coerceArray} from '@enact/core/util';
import intersection from 'ramda/src/intersection';
import last from 'ramda/src/last';

import {matchSelector} from './utils';

const containerAttribute = 'data-container-id';
const containerConfigs   = new Map();
const containerKey       = 'containerId';
const containerPrefix    = 'container-';
const containerSelector  = `[${containerAttribute}]`;
const rootContainerId    = 'spotlightRootDecorator';
const reverseDirections = {
	'left': 'right',
	'up': 'down',
	'right': 'left',
	'down': 'up'
};

// Incrementer for container IDs
let _ids = 0;

let _defaultContainerId = '';
let _lastContainerId = '';

// Note: an <extSelector> can be one of following types:
// - a valid selector string for "querySelectorAll"
// - a NodeList or an array containing DOM elements
// - a single DOM element
// - a string "@<containerId>" to indicate the specified container
// - a string "@" to indicate the default container
let GlobalConfig = {
<<<<<<< HEAD
=======
	// set to false for unmounted containers to omit them from searches
	active: true,
>>>>>>> 6552cbc8
	continue5WayHold: false,
	defaultElement: '',     // <extSelector> except "@" syntax.
	enterTo: '',            // '', 'last-focused', 'default-element'
	lastFocusedElement: null,
	lastFocusedKey: null,
	lastFocusedPersist: (node, all) => {
		const container = typeof node === 'string';
		return {
			container,
			element: !container,
			key: container ? node : all.indexOf(node)
		};
	},
	lastFocusedRestore: ({container, key}, all) => {
		return container ? key : all[key];
	},
	leaveFor: null,         // {left: <extSelector>, right: <extSelector>, up: <extSelector>, down: <extSelector>}
	navigableFilter: null,
	overflow: false,
	rememberSource: false,
	restrict: 'self-first', // 'self-first', 'self-only', 'none'
	selector: '',           // can be a valid <extSelector> except "@" syntax.
	selectorDisabled: false,
	straightOnly: false,
	straightOverlapThreshold: 0.5,
	tabIndexIgnoreList: 'a, input, select, textarea, button, iframe, [contentEditable=true]'
};

/**
 * Calculates nodes within `node` that match `includeSelector` and do not match `excludeSelector`
 *
 * @param   {Node}    node             DOM Node to query
 * @param   {String}  includeSelector  CSS selector of nodes to include
 * @param   {String}  excludeSelector  CSS selector for nodes to exclude
 *
 * @returns {Node[]}                   Array of nodes
 * @memberof spotlight/container
 * @private
 */
const querySelector = (node, includeSelector, excludeSelector) => {
	const include = Array.prototype.slice.call(node.querySelectorAll(includeSelector));
	const exclude = node.querySelectorAll(excludeSelector);

	for (let i = 0; i < exclude.length; i++) {
		const index = include.indexOf(exclude.item(i));
		if (index >= 0) {
			include.splice(index, 1);
		}
	}

	return include;
};

/**
 * Determines if `node` is a spotlight container
 *
 * @param   {Node}     node   Node to check
 *
 * @returns {Boolean}        `true` if `node` is a spotlight container
 * @memberof spotlight/container
 * @private
 */
const isContainerNode = (node) => {
	return node && node.dataset && containerKey in node.dataset;
};

/**
 * Walks up the node hierarchy calling `fn` on each node that is a container
 *
 * @param   {Node}     node  Node from which to start the search
 * @param   {Function} fn    Called once for each container with the container node as the first
 *                           argument. The return value is accumulated in the array returned by
 *                           `mapContainers`
 *
 * @returns {Array}          Array of values returned by `fn` in order of outermost container to
 *                           innermost container
 * @memberof spotlight/container
 * @private
 */
const mapContainers = (node, fn) => {
	const result = [];

	while (node && node !== document) {
		if (isContainerNode(node)) {
			result.unshift(fn(node));
		}
		node = node.parentNode;
	}

	return result;
};

/**
 * Returns the container config for `containerId`
 *
 * @param   {String}  id  Container ID
 *
 * @returns {Object}      Container config
 * @memberof spotlight/container
 * @private
 */
const getContainerConfig = (id) => {
	return containerConfigs.get(id);
};

/**
 * Determines if node or a container id represents a spotlight container
 *
 * @param   {Node|String}  nodeOrId  Node or container ID
 *
 * @returns {Boolean}                `true` if `nodeOrId` represents a spotlight container
 * @memberof spotlight/container
 * @private
 */
const isContainer = (nodeOrId) => {
	if (typeof nodeOrId === 'string') {
		return containerConfigs.has(nodeOrId);
	}

	return isContainerNode(nodeOrId);
};

/**
 * Determines if any of the containers at or above `node` are disabled and, if so, returns `false`.
 *
 * @param   {Node}     node  Spottable node or spotlight container
 *
 * @returns {Boolean}        `true` if all container ancestors are enabled
 * @memberof spotlight/container
 * @private
 */
const isContainerEnabled = (node) => {
	return mapContainers(node, container => {
		return container.dataset.containerDisabled !== 'true';
	}).reduce(and, true);
};

/**
 * Returns the container ID for `node`
 *
 * @param   {Node}    node  Container Node
 *
 * @returns {String}        Container ID
 * @memberof spotlight/container
 * @private
 */
const getContainerId = (node) => node.dataset[containerKey];

/**
 * Generates a CSS selector string for a currrent container if `node` is a container
 *
 * @param   {Node}    node  Container Node
 *
 * @returns {String}        CSS selector
 * @memberof spotlight/container
 * @private
 */
const getContainerSelector = (node) => {
	if (isContainerNode(node)) {
		return `[${containerAttribute}="${getContainerId(node)}"]`;
	}

	return '';
};

/**
 * Generates a CSS selector string for containers within `node` if it is a container
 *
 * @param   {Node}    node  Container Node
 *
 * @returns {String}        CSS selector
 * @memberof spotlight/container
 * @private
 */
const getSubContainerSelector = (node) => {
	if (isContainerNode(node)) {
		return `${getContainerSelector(node)} ${containerSelector}`;
	}

	return containerSelector;
};

/**
 * Returns the node for a container
 *
 * @param   {String}  containerId  ID of container
 *
 * @returns {Node}                 DOM node of the container
 * @memberof spotlight/container
 * @private
 */
const getContainerNode = (containerId) => {
	if (!containerId) {
		return null;
	} else if (containerId === rootContainerId) {
		return document;
	}

	return document.querySelector(`[${containerAttribute}="${containerId}"]`);
};

/**
 * Calls the `navigableFilter` function for the container if defined.
 *
 * @param   {Node}    node         DOM node to check if it is navigable
 * @param   {String}  containerId  ID of container
 *
 * @returns {Boolean}              `true` if it passes the `navigableFilter` method or if that
 *                                  method is not defined for the container
 * @memberof spotlight/container
 * @private
 */
const navigableFilter = (node, containerId) => {
	const config = getContainerConfig(containerId);
	if (config && typeof config.navigableFilter === 'function') {
		if (config.navigableFilter(node, containerId) === false) {
			return false;
		}
	}

	return true;
};

/**
 * Determines all spottable elements and containers that are directly contained by the container
 * identified by `containerId` and no other subcontainers.
 *
 * @param   {String}  containerId  ID of container
 *
 * @returns {Node[]}               Array of spottable elements and containers.
 * @memberof spotlight/container
 * @public
 */
const getSpottableDescendants = (containerId) => {
	const node = getContainerNode(containerId);

	// if it's falsey or is a disabled container, return an empty set
	if (!node || (isContainerNode(node) && !isContainerEnabled(node))) {
		return [];
	}

	const {selector, selectorDisabled} = getContainerConfig(containerId) || {};

	if (!selector || selectorDisabled) {
		return [];
	}

	const spottableSelector = selector;
	const subContainerSelector = getSubContainerSelector(node);
	const candidates = querySelector(
		node,
		`${spottableSelector}, ${getContainerSelector(node)} ${containerSelector}:not([data-container-disabled="true"])`,
		`${subContainerSelector} ${spottableSelector}, ${subContainerSelector} ${containerSelector}`
	);

	return candidates.filter(n => navigableFilter(n, containerId));
};

/**
 * Recursively get spottable descendants by including elements within sub-containers that do not
 * have `enterTo` configured
 *
 * @param   {String}    containerId          ID of container
 * @param   {String[]}  [excludedContainers] IDs of containers to exclude from result set
 *
 * @returns {Node[]}                         Array of spottable elements and containers
 * @memberof spotlight/container
 * @private
 */
const getDeepSpottableDescendants = (containerId, excludedContainers) => {
	return getSpottableDescendants(containerId)
		.map(n => {
			if (isContainer(n)) {
				const id = getContainerId(n);
				const config = getContainerConfig(id);
				if (excludedContainers && excludedContainers.indexOf(id) >= 0) {
					return [];
				} else if (!config.enterTo) {
					return getDeepSpottableDescendants(id, excludedContainers);
				}
			}

			return [n];
		})
		.reduce(concat, []);
};

/**
 * Determines if a container allows 5-way key hold to be preserved or not.
 *
 * @param {String} containerId Container Id
 * @returns {Boolean} `true` if a container is 5 way holdable
 * @memberof spotlight/container
 * @private
 */
const isContainer5WayHoldable = (containerId) => {
	return getContainerConfig(containerId).continue5WayHold || false;
};

/**
 * Returns an array of ids for containers that wrap the element, in order of outer-to-inner, with
 * the last array item being the immediate container id of the element.
 *
 * @param   {Node}      node  Node from which to start the search
 *
 * @returns {String[]}        Array on container IDs
 * @memberof spotlight/container
 * @private
 */
function getContainersForNode (node) {
	const containers = mapContainers(node, getContainerId);
	containers.unshift(rootContainerId);

	return containers;
}

/**
 * Returns an array of ids for containers that wrap the element, in order of outer-to-inner, with
 * the last array item being the immediate container id of the element. The container ids are
 * limited to only those between `node` and the first restrict="self-only" container.
 *
 * @param   {Node}      node  Node from which to start the search
 *
 * @returns {String[]}        Array on container IDs
 * @memberof spotlight/container
 * @private
 */
function getNavigableContainersForNode (node) {
	const containerIds = getContainersForNode(node);

	// find first self-only container id
	const selfOnlyIndex = containerIds
		.map(getContainerConfig)
		.reduceRight((index, config, i) => {
			if (index === -1 && config.restrict === 'self-only') {
				return i;
			}

			return index;
		}, -1);

	// if we found one (and it's not the root), slice those off and return
	if (selfOnlyIndex > 0) {
		return containerIds.slice(selfOnlyIndex);
	}

	return containerIds;
}

/**
 * Generates a new unique identifier for a container
 *
 * @returns {String} Container ID
 * @memberof spotlight/container
 * @private
 */
function generateId () {
	let id;
	/* eslint no-constant-condition: ["error", { "checkLoops": false }] */
	while (true) {
		id = containerPrefix + String(++_ids);
		if (!isContainer(id)) {
			break;
		}
	}
	return id;
}

/**
 * Merges two container configurations while only allowing keys from `updated` which are defined in
 * `GlobalConfig`
 *
 * @param   {Object}  current  Current container configuration
 * @param   {Object}  updated  Updated configuration which may only be a partial configuration
 *
 * @returns {Object}           Merged configuration
 * @memberof spotlight/container
 * @private
 */
const mergeConfig = (current, updated) => {
	const cfg = Object.assign({}, current);

	if (updated) {
		Object.keys(updated).forEach(key => {
			if (key in GlobalConfig) {
				cfg[key] = updated[key];
			}
		});
	}

	return cfg;
};

/**
 * Adds or updates a container. When a container id is not specified, it will be generated.
 *
 * @param   {String|Object}  containerIdOrConfig  Either a string container id or a configuration
 *                                                object.
 * @param   {Object}         [config]             Container configuration when `containerIdOrConfig`
 *                                                is a string. When omitted, the container will have
 *                                                the default `GlobalConfig`.
 *
 * @returns {String}                              The container id
 * @memberof spotlight/container
 * @public
 */
const configureContainer = (...args) => {
	let containerId, config;

	if (typeof args[0] === 'object') {
		config = args[0];
		containerId = config.id;
	} else if (typeof args[0] === 'string') {
		containerId = args[0];
		if (typeof args[1] === 'object') {
			config = args[1];
		}
	}

	if (!containerId) {
		containerId = generateId();
	}

	config = mergeConfig(containerConfigs.get(containerId) || GlobalConfig, config);
	containerConfigs.set(containerId, config);

	return containerId;
};

/**
 * Adds a container and marks it active. When a container id is not specified, it will be generated.
 *
 * @param   {String|Object}  containerIdOrConfig  Either a string container id or a configuration
 *                                                object.
 * @param   {Object}         [config]             Container configuration when `containerIdOrConfig`
 *                                                is a string. When omitted, the container will have
 *                                                the default `GlobalConfig`.
 *
 * @returns {String}                              The container id
 * @memberof spotlight/container
 * @public
 */
const addContainer = (...args) => {
	const containerId = configureContainer(...args);
	const config = getContainerConfig(containerId);
	config.active = true;

	return containerId;
};

/**
 * Removes a container
 *
 * @param   {String}     containerId  ID of the container to remove
 *
 * @returns {undefined}
 * @memberof spotlight/container
 * @public
 */
const removeContainer = (containerId) => {
	containerConfigs.delete(containerId);
};

/**
 * Removes all containers
 *
 * @returns {undefined}
 * @memberof spotlight/container
 * @public
 */
const removeAllContainers = () => {
	containerConfigs.clear();
};

/**
 * Configures the `GlobalConfig` for containers
 *
 * @param   {Object}  config  New global configuration. Cannot introduce new keys
 *
 * @returns {undefined}
 * @memberof spotlight/container
 * @public
 */
const configureDefaults = (config) => {
	GlobalConfig = mergeConfig(GlobalConfig, config);
};

/**
 * Determines if `node` is a navigable element within the container identified by `containerId`.
 *
 * @param   {Node}     node         DOM node to check if it is navigable
 * @param   {String}   containerId  ID of the container containing `node`
 * @param   {Boolean}  verify       `true` to verify the node matches the container's `selector`
 *
 * @returns {Boolean}               `true` if `node` is navigable
 * @memberof spotlight/container
 * @public
 */
const isNavigable = (node, containerId, verify) => {
	if (!node || (node.offsetWidth <= 0 && node.offsetHeight <= 0)) {
		return false;
	}

	const containerNode = getContainerNode(containerId);
	if (containerNode !== document && containerNode.dataset.containerDisabled === 'true') {
		return false;
	}

	const config = getContainerConfig(containerId);
	if (verify && config.selector && !isContainer(node) && !matchSelector(config.selector, node)) {
		return false;
	}

	return navigableFilter(node, containerId);
};

/**
 * Returns the IDs of all containers
 *
 * @return {String[]}  Array of container IDs
 * @memberof spotlight/container
 * @private
 */
const getAllContainerIds = () => {
	const ids = [];
	const keys = containerConfigs.keys();

	// PhantomJS-friendly iterator->array conversion
	let id;
	while ((id = keys.next()) && !id.done) {
		if (isActiveContainer(id.value)) {
			ids.push(id.value);
		}
	}

	return ids;
};

/**
 * Returns the default focus element for a container
 *
 * @param   {String}  containerId  ID of container
 *
 * @returns {Node|null}                 Default focus element
 * @memberof spotlight/container
 * @public
 */
function getContainerDefaultElement (containerId) {
	const config = getContainerConfig(containerId);

	let defaultElementSelector = config && config.defaultElement;
	if (!defaultElementSelector) {
		return null;
	}

	defaultElementSelector = coerceArray(defaultElementSelector);
	const spottables = getDeepSpottableDescendants(containerId);

	return defaultElementSelector.reduce((result, selector) => {
		if (result) {
			return result;
		}

		if (typeof selector === 'string') {
			return spottables.filter(elem => {
				return matchSelector(selector, elem) && isNavigable(elem, containerId, true);
			})[0];
		}

		// FIXME: There is some prior implicit support for `defaultElement` to be an element rather
		// than a selector. This continues that support but should eventually be removed.
		return selector;
	}, null);
}

/**
 * Gets the element last focused within the container.
 *
 * @param   {String}       containerId  ID of container
 *
<<<<<<< HEAD
 * @returns {Node|String}               DOM Node last focused
=======
 * @returns {Node|String|null}               DOM Node last focused
>>>>>>> 6552cbc8
 * @memberof spotlight/container
 * @public
 */
function getContainerLastFocusedElement (containerId) {
	const config = getContainerConfig(containerId);

<<<<<<< HEAD
	// lastFocusedElement may be a container ID so try to convert it to a node to test navigability
=======
	if (!config || !config.lastFocusedElement) {
		return null;
	}

	// lastFocusedElement may be a container ID so try to convert it to a node to test navigability
	const {lastFocusedElement} = config;
>>>>>>> 6552cbc8
	let node = lastFocusedElement;
	if (typeof node === 'string') {
		node = getContainerNode(lastFocusedElement);
	}

	return isNavigable(node, containerId, true) ? lastFocusedElement : null;
}

/**
 * Sets the element last focused within the container
 *
 * @param   {Node}      node         DOM node last focused
 * @param   {String[]}  containerId  ID of container
 *
 * @returns {undefined}
 * @memberof spotlight/container
 * @public
 */
function setContainerLastFocusedElement (node, containerIds) {
	let lastFocusedElement = node;
	for (let i = containerIds.length - 1; i > -1; i--) {
		const id = containerIds[i];
		configureContainer(id, {lastFocusedElement});

		// If any container in the stack is controlling entering focus, use its container id as the
		// lastFocusedElement instead of the node
		const config = getContainerConfig(id);
		if (config.enterTo) {
			lastFocusedElement = id;
		}
	}
}

/**
 * [getContainerNavigableElements description]
 *
 * @param   {String} containerId Container ID
 *
 * @returns {Node[]}             Navigable elements within container
 * @public
 * @memberof spotlight/container
 * @public
 */
function getContainerNavigableElements (containerId) {
	if (!isContainer(containerId)) {
		return false;
	}

	const config = getContainerConfig(containerId);
	const enterLast = config.enterTo === 'last-focused';
	const enterDefault = config.enterTo === 'default-element';
	let next;

	// if the container has a preferred entry point, try to find it first
	if (enterLast) {
		next = getContainerLastFocusedElement(containerId);
	} else if (enterDefault) {
		next = getContainerDefaultElement(containerId);
	}

	// if there isn't a preferred entry or it wasn't found, try to find something to spot
	if (!next) {
		next = (!enterDefault && getContainerDefaultElement(containerId)) ||
				getSpottableDescendants(containerId);
	}

	return next ? coerceArray(next) : [];
}

/**
 * Determines the preferred focus target, traversing any sub-containers as necessary, for the given
 * container.
 *
 * @param   {String}  containerId  ID of container
 *
 * @returns {Node}                 Preferred target as either a DOM node or container-id
 * @memberof spotlight/container
 * @public
 */
function getContainerFocusTarget (containerId) {
	// deferring restoration until it's requested to allow containers to prepare first
	restoreLastFocusedElement(containerId);

	let next = getContainerNavigableElements(containerId);

	// If multiple candidates returned, we need to find the first viable target since some may
	// be empty containers which should be skipped.
	return next.reduce((result, element) => {
		if (result) {
			return result;
		} else if (isContainer(element)) {
			const nextId = isContainerNode(element) ? getContainerId(element) : element;
			return getContainerFocusTarget(nextId);
		}

		return element;
	}, null) || null;
}

function getContainerPreviousTarget (containerId, direction, destination) {
	const config = getContainerConfig(containerId);

	if (config &&
		config.rememberSource &&
		config.previous &&
		config.previous.reverse === direction &&
		config.previous.destination === destination
	) {
		return config.previous.target;
	}
}

function setContainerPreviousTarget (containerId, direction, destination, target) {
	const config = getContainerConfig(containerId);

	if (config && config.rememberSource) {
		configureContainer(containerId, {
			previous: {
				target,
				destination,
				reverse: reverseDirections[direction]
			}
		});
	}
}

/**
 * Saves the last focused element into `lastFocusedKey` using a container-defined serialization
 * method configured in `lastFocusedPersist`.
 *
 * @param   {String}     containerId  ID of container
 *
 * @returns {undefined}
 * @memberof spotlight/container
 * @public
 */
function persistLastFocusedElement (containerId) {
	const cfg = getContainerConfig(containerId);
	if (cfg) {
		const {lastFocusedElement} = cfg;
		if (lastFocusedElement) {
			const all = getDeepSpottableDescendants(containerId);
			const lastFocusedKey = cfg.lastFocusedPersist(lastFocusedElement, all);

			// store lastFocusedKey and release node reference to lastFocusedElement
			cfg.lastFocusedKey = lastFocusedKey;
			cfg.lastFocusedElement = null;
		}
	}
}

/**
 * Restores the last focused element from `lastFocusedKey` using a container-defined deserialization
 * method configured in `lastFocusedRestore`.
 *
 * @param   {String}     containerId  ID of container
 *
 * @returns {undefined}
 * @memberof spotlight/container
 * @public
 */
function restoreLastFocusedElement (containerId) {
	const cfg = getContainerConfig(containerId);
	if (cfg && cfg.lastFocusedKey) {
		const all = getDeepSpottableDescendants(containerId);
		const lastFocusedElement = cfg.lastFocusedRestore(cfg.lastFocusedKey, all);

		// restore lastFocusedElement and release lastFocusedKey
		cfg.lastFocusedKey = null;
		cfg.lastFocusedElement = lastFocusedElement;
	}
}

function unmountContainer (containerId) {
	const config = getContainerConfig(containerId);

	if (config) {
		config.active = false;
		persistLastFocusedElement(containerId);

		if (typeof config.defaultElement !== 'string') {
			config.defaultElement = null;
		}
	}
}

function isActiveContainer (containerId) {
	const config = getContainerConfig(containerId);
	return config && config.active;
}

function getDefaultContainer () {
	return isActiveContainer(_defaultContainerId) ? _defaultContainerId : '';
}

function setDefaultContainer (containerId) {
	if (!containerId) {
		_defaultContainerId = '';
	} else if (!getContainerConfig(containerId)) {
		throw new Error('Container "' + containerId + '" doesn\'t exist!');
	} else {
		_defaultContainerId = containerId;
	}
}

function getLastContainer () {
	return isActiveContainer(_lastContainerId) ? _lastContainerId : '';
}

function setLastContainer (containerId) {
	_lastContainerId = containerId || '';
}

/**
 * Updates the last container based on the current focus and target focus.
 *
 * @param {Node} current Currently focused node
 * @param {Node} target  Target node. May or may not be focusable
 * @memberof spotlight/container
 * @public
 */
function setLastContainerFromTarget (current, target) {
	const currentContainers = getNavigableContainersForNode(current);
	const currentOuterContainerId = currentContainers[0];
	const currentContainerConfig = getContainerConfig(currentOuterContainerId);
	const targetContainers = getContainersForNode(target);
	const targetInnerContainer = last(targetContainers);

	const sharedContainer = last(intersection(currentContainers, targetContainers));

	if (sharedContainer || currentContainerConfig.restrict !== 'self-only') {
		// If the target shares a container with the current container stack or the current
		// element isn't within a self-only container, use the target's nearest container
		setLastContainer(targetInnerContainer);
	} else {
		// Otherwise, the target is not within the current container stack and the current
		// element was within a 'self-only' container, use the current's outer container
		setLastContainer(currentOuterContainerId);
	}
}

export {
	// Remove
	getAllContainerIds,
	getContainerNode,

	// Maybe
	getContainerConfig,
	getContainerDefaultElement,
	getContainerLastFocusedElement,
	getContainerNavigableElements,
	getContainersForNode,
	isContainer5WayHoldable,
	setContainerLastFocusedElement,

	// Keep
	addContainer,
	containerAttribute,
	configureDefaults,
	configureContainer,
	getContainerFocusTarget,
	getContainerPreviousTarget,
	getDefaultContainer,
	getLastContainer,
	getNavigableContainersForNode,
	getSpottableDescendants,
	isContainer,
	isNavigable,
	removeAllContainers,
	removeContainer,
	rootContainerId,
	setContainerPreviousTarget,
	setDefaultContainer,
	setLastContainer,
	setLastContainerFromTarget,
	unmountContainer
};<|MERGE_RESOLUTION|>--- conflicted
+++ resolved
@@ -39,11 +39,8 @@
 // - a string "@<containerId>" to indicate the specified container
 // - a string "@" to indicate the default container
 let GlobalConfig = {
-<<<<<<< HEAD
-=======
 	// set to false for unmounted containers to omit them from searches
 	active: true,
->>>>>>> 6552cbc8
 	continue5WayHold: false,
 	defaultElement: '',     // <extSelector> except "@" syntax.
 	enterTo: '',            // '', 'last-focused', 'default-element'
@@ -624,27 +621,19 @@
  *
  * @param   {String}       containerId  ID of container
  *
-<<<<<<< HEAD
- * @returns {Node|String}               DOM Node last focused
-=======
  * @returns {Node|String|null}               DOM Node last focused
->>>>>>> 6552cbc8
  * @memberof spotlight/container
  * @public
  */
 function getContainerLastFocusedElement (containerId) {
 	const config = getContainerConfig(containerId);
 
-<<<<<<< HEAD
-	// lastFocusedElement may be a container ID so try to convert it to a node to test navigability
-=======
 	if (!config || !config.lastFocusedElement) {
 		return null;
 	}
 
 	// lastFocusedElement may be a container ID so try to convert it to a node to test navigability
 	const {lastFocusedElement} = config;
->>>>>>> 6552cbc8
 	let node = lastFocusedElement;
 	if (typeof node === 'string') {
 		node = getContainerNode(lastFocusedElement);
