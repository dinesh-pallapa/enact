# Change Log

The following is a curated list of changes in the Enact spotlight module, newest changes on the top.

## [unreleased]

<<<<<<< HEAD
### Changed

- `spotlight/Spottable` to allow disabled items to be focused
=======
### Fixed

- `spotlight` to unspot the current element when tapping on non-spottable target on touch platforms
>>>>>>> 3128ccac

## [2.5.2] - 2019-04-23

No significant changes.

## [2.5.1] - 2019-04-09

No significant changes.

## [2.5.0] - 2019-04-01

### Fixed

- `spotlight` to guard against runtime errors caused by attempting to access containers that do not exist
- `spotlight/Spottable` to prevent unnecessary updates due to focus and blur changes

## [2.4.1] - 2019-03-11

### Fixed

- `spotlight` to remain in pointer mode when any 'cancel' key (e.g. Escape or back buttoon) is pressed

## [2.4.0] - 2019-03-04

### Fixed

- `spotlight/Spottable` to prevent unnecessary updates due to focus changes

## [2.3.0] - 2019-02-11

### Added

- `spotlight/Spottable` property `selectionKeys`

### Fixed

- `spotlight` to improve prioritization of the contents of spotlight containers within overflow containers
- `spotlight/Spottable` and `spotlight/SpotlightContainerDecorator` to prevent focus when `spotlightDisabled` is set
- `spotlight/Spottable` to prevent emitting multiple click events when certain node types are selected via 5-way enter

## [2.2.9] - 2019-01-11

No significant changes.

## [2.2.8] - 2018-12-06

### Fixed

- `spotlight` to focus correctly within an overflow container in which the first element is another container without spottable children

## [2.2.7] - 2018-11-21

No significant changes.

## [2.2.6] - 2018-11-15

No significant changes.

## [2.2.5] - 2018-11-05

No significant changes.

## [2.2.4] - 2018-10-29

No significant changes.

## [2.2.3] - 2018-10-22

### Fixed

- `spotlight` selection of elements clipped by an overflow container

## [2.2.2] - 2018-10-15

No significant changes.

## [2.2.1] - 2018-10-09

### Fixed

- `spotlight` navigation into an overflow container which contains elements or containers larger than the container's bounds

## [2.2.0] - 2018-10-02

### Changed

- `spotlight` to not explicitly `blur()` the currently focused element when focusing another, allowing the platform to manage blurring before focus

### Fixed

- `spotlight` to correctly set focus when the window is activated
- `spotlight` to correctly set focus when entering a restricted container

## [2.1.4] - 2018-09-17

### Fixed

- `spotlight/Spottable` to respect paused state when it becomes enabled

## [2.1.3] - 2018-09-10

No significant changes.

## [2.1.2] - 2018-09-04

### Fixed

- `spotlight` to prevent default browser scrolling behavior when focusing elements within a spotlight container configured with `overflow: true`

## [2.1.1] - 2018-08-27

### Fixed

- `spotlight` to correctly handle focus with `'self-only'` containers
- `spotlight/SpotlightContainerDecorator` to unmount config instead of remove when spotlightId is changed if it preserves id

## [2.1.0] - 2018-08-20

No significant changes.

## [2.0.2] - 2018-08-13

### Fixed

- `spotlight` to update pointer mode after hiding webOS VKB

## [2.0.1] - 2018-08-01

### Fixed

- `spotlight` to not blur when pointer leaves floating webOS app while paused

## [2.0.0] - 2018-07-30

### Changed

- `spotlight` to default to 5-way mode on initialization

### Fixed

- `spotlight` to blur when pointer leaves floating webOS app
- `spotlight` to prevent changing the active container when the currently active container is restricted is "self-only"

## [2.0.0-rc.3] - 2018-07-23

### Fixed

- `spotlight` to track pointer mode while paused

## [2.0.0-rc.2] - 2018-07-16

### Added

- `spotlight` debugging to visualize which components will be targeted as the next component for any 5-way direction

## [2.0.0-rc.1] - 2018-07-09

No significant changes.

## [2.0.0-beta.9] - 2018-07-02

No significant changes.

## [2.0.0-beta.8] - 2018-06-25

### Fixed

- `spotlight/Spottable` to retain focus for disabled component after updates
- `spotlight/Spottable` to emulate `onMouseUp` events that occur immediately after a non-enter key press
- `spotlight/Spottable` to prevent scroll on focus on webOS

## [2.0.0-beta.7] - 2018-06-11

No significant changes.

## [2.0.0-beta.6] - 2018-06-04

### Fixed

- `spotlight` to provide more natural 5-way behavior
- `spotlight` to handle pointer events only when pointer has moved
- `spotlight` to update the last focused container when unable to set focus within that container
- `spotlight/Spottable` to not trigger a scroll on focus on webOS

## [2.0.0-beta.5] - 2018-05-29

No significant changes.

## [2.0.0-beta.4] - 2018-05-21

### Fixed

- `spotlight/Spottable` to not make components spottable when `spotlightDisabled` is set

## [2.0.0-beta.3] - 2018-05-14

### Fixed

- `spotlight` to retry setting focus when the window is activated
- `spotlight` handling of 5-way events after the pointer hides

## [2.0.0-beta.2] - 2018-05-07

### Fixed

- `spotlight/Spottable` to not add a focused state when a component had already been set as disabled

## [2.0.0-beta.1] - 2018-04-29

### Changed

- `spotlight/Spottable` to retain focus on a component when it becomes disabled while focused

## [2.0.0-alpha.8] - 2018-04-17

No significant changes.

## [2.0.0-alpha.7 - 2018-04-03]

### Fixed

- `spotlight` to partition and prioritize next spottable elements for more natural 5-way behavior

## [2.0.0-alpha.6] - 2018-03-22

### Removed

- `spotlight/SpotlightContainerDecorator` prop `containerId`, to be replaced by `spotlightId`

### Added

- `spotlight/Pause` module which acts as a semaphore for spotlight pause state
- `spotlight/Spottable` prop `spotlightId` to simplify focusing components

### Changed

- `spotlight/Spotlight.focus` to support focusing by `spotlightId`
- `spotlight` container attributes `data-container-disabled` and `data-container-muted` to be `data-spotlight-container-disabled` and `data-spotlight-container-muted`, respectively

## [2.0.0-alpha.5] - 2018-03-07

No significant changes.

## [2.0.0-alpha.4] - 2018-02-13

### Fixed

- `spotlight/Spottable` to not remove `tabindex` from unspottable components to allow blur events to propagate as expected when a component becomes disabled
- `spotlight/Spottable` to prevent unnecessary updates due to focus changes

## [2.0.0-alpha.3] - 2018-01-18

No significant changes.

## [2.0.0-alpha.2] - 2017-08-29

No significant changes.

## [2.0.0-alpha.1] - 2017-08-27

No significant changes.

## [1.15.0] - 2018-02-28

No significant changes.

## [1.14.0] - 2018-02-23

No significant changes.

## [1.13.4] - 2018-07-30

No significant changes.

## [1.13.3] - 2018-01-16

No significant changes.

## [1.13.2] - 2017-12-14

### Fixed

- `spotlight` to guard against accessing unconfigured container configurations

## [1.13.1] - 2017-12-06

No significant changes.

## [1.13.0] - 2017-11-28

No significant changes.

## [1.12.2] - 2017-11-15

### Fixed

- `spotlight` to handle non-5-way keys correctly to focus on next 5-way keys
- `spotlight/Spottable` to forward `onMouseEnter` and `onMouseLeave`

## [1.12.1] - 2017-11-07

No significant changes.

## [1.12.0] - 2017-10-27

### Fixed

- `spotlight` to focus enabled items that were hovered while disabled
- `spotlight` to not access non-existent container configurations
- `spotlight/Spottable` to not block next enter key when focus is moved while pressing enter

## [1.11.0] - 2017-10-24

### Changed

- `spotlight` to handle key events to preserve pointer mode for specific keys

### Fixed

- `spotlight` to not require multiple 5-way key presses in order to change focus after the window regains focus

## [1.10.1] - 2017-10-16

### Fixed

- `spotlight.Spotlight` method `focus()` to prevent focusing components within containers that are being removed

## [1.10.0] - 2017-10-09

### Fixed

- `spotlight.Spotlight` method `focus()` to verify that the target element matches its container's selector rules prior to setting focus

## [1.9.3] - 2017-10-03

- `spotlight.Spotlight` method `focus()` to verify that the target element matches its container's selector rules prior to setting focus

## [1.9.2] - 2017-09-26

No significant changes.

## [1.9.1] - 2017-09-25

No significant changes.

## [1.9.0] - 2017-09-22

### Changed

- `spotlight` to block handling repeated key down events that were interrupted by a pointer event

### Fixed

- `spotlight` to not try to focus something when the window is activated unless the window has been previously blurred
- `spotlight` to prevent containers that have been unmounted from being considered potential targets

## [1.8.0] - 2017-09-07

### Fixed

- `spotlight/Spottable` to clean up internal spotted state when blurred within `onSpotlightDisappear` handler

## [1.7.0] - 2017-08-23

### Added

- `spotlight/SpotlightContainerDecorator` config option `continue5WayHold` to support moving focus to the next spottable element on 5-way hold key
- `spotlight/Spottable` ability to restore focus when an initially disabled component becomes enabled

### Fixed

- `spotlight` to correctly restore focus to a spotlight container in another container
- `spotlight` to not try to focus something when the window is activated if focus is already set

## [1.6.1] - 2017-08-07

No significant changes.

## [1.6.0] - 2017-08-04

### Changed

- `spotlight` containers using a `restrict` value of `'self-only'` will ignore `leaveFor` directives when attempting to leave the container via 5-way

### Fixed

- `spotlight` to not blur and re-focus an element that is already focused

## [1.5.0] - 2017-07-19

### Changed

- `spotlight` 5-way target selection to ignore empty containers
- `spotlight` containers to support an array of selectors for `defaultElement`

## [1.4.1] - 2017-07-05

### Changed

- `spotlight/Spottable` to remove focus from a component when it becomes disabled and move it to another component if not explicitly moved during the `onSpotlightDisappear` event callback

## [1.4.0] - 2017-06-29

### Added

- `spotlight` handlers for window focus events

### Fixed

- `spotlight` navigation through spottable components while holding down a directional key
- `spotlight` support for preventing 5-way navigation out of a container using an empty selector
- `spotlight` container support for default elements within subcontainers

## [1.3.1] - 2017-06-14

### Fixed

- `spotlight` incorrectly focusing components within spotlight containers with `data-container-disabled` set to `false`
- `spotlight` failing to focus the default element configured for a container

## [1.3.0] - 2017-06-12

### Added

- `spotlight/styles/mixins.less` mixins which allow state-selector-rules (muted, spottable, focus, disabled) to be applied to the parent instead of the component's self. This provides much more flexibility without extra mixins to memorize.

### Changed

- `spotlight` submodules to significantly improve testability

### Fixed

- `spotlight` navigation to elements that are hidden within an overflow container (e.g. a `Scroller`)

## [1.2.2] - 2017-05-31

No significant changes.

## [1.2.1] - 2017-05-25

No significant changes.

## [1.2.0] - 2017-05-17

### Deprecated

- `spotlight/SpotlightRootDecorator.spotlightRootContainerName` to be removed in 2.0.0

### Added

- `spotlight/styles/mixins.less` which includes several mixins (`.focus`, `.disabled`, `.muted`, and `.mutedFocus`) to make it a little easier to target specific spotlight states

### Changed

- `spotlight/SpotlightContainerDecorator` config property, `enterTo`, default value to be `null` rather than `'last-focused'`
- `spotlight` container handling to address known issues and improve testability

## [1.1.0] - 2017-04-21

### Added

- `spotlight/SpotlightRootDecorator` config option: `noAutoFocus` to support prevention of setting automatic focus after render
- `spotlight.Spotlight` method `getSpottableDescendants()`

### Changed

- `spotlight/SpotlightContainerDecorator` to have no default for `spotlightRestrict`

### Fixed

- `spotlight.Spotlight` to consider nested containers when adjusting focus

## [1.0.0] - 2017-03-31

### Removed

- `spotlight.Spottable` replaced by `spotlight/Spottable`
- `spotlight.spottableClass` replaced by `spotlight/Spottable.spottableClass`
- `spotlight.SpotlightContainerDecorator` replaced by `spotlight/SpotlightContainerDecorator`
- `spotlight.spotlightDefaultClass` replaced by `spotlight/SpotlightContainerDecorator.spotlightDefaultClass`
- `spotlight.SpotlightRootDecorator` replaced by `spotlight/SpotlightRootDecorator`

### Fixed

- `spotlight.Spotlight` `set()` to properly update the container config
- `spotlight.Spotlight` to properly save the last-focused element for nested containers

## [1.0.0-beta.4] - 2017-03-10

### Changed

- `spotlight.Spottable` to prevent emulating mouse events for repeated key events

### Fixed

- `spotlight.Spotlight` pointer behavior where upon immediately entering pointer-mode, hovering over a spottable component may result in the component not receiving focus

## [1.0.0-beta.3] - 2017-02-21

### Fixed

- `spotlight.Spotlight` behavior to follow container config rules when navigating between containers
- `spotlight.Spotlight` behavior to not set focus on spottable components animating past the pointer when not in pointer-mode
- `spotlight.Spotlight` 5-way behavior where selecting a spottable component may require multiple attempts before performing actions
- `spotlight.Spotlight` to not unfocus elements on scroll

## [1.0.0-beta.2] - 2017-01-30

### Added

- `spotlight.SpotlightContainerDecorator` support for `spotlightDisabled` prop
- `spotlight.Spottable` support for `onSpotlightDown`, `onSpotlightLeft`, `onSpotlightRight`, and `onSpotlightUp` properties
- `spotlight.Spotlight` method `getDirection()` to replace `spotlightDirections`

### Removed

- `spotlight.Spotlight` `spotlightDirections`

## [1.0.0-beta.1] - 2016-12-30

### Added

- `spotlight.Spotlight` methods `isPaused()`, `isSpottable()`, `getCurrent()`, and `isMuted()`
- `spotlight.SpotlightContainerDecorator` property `spotlightMuted`
- `spotlight.spotlightDirections` export

## [1.0.0-alpha.5] - 2016-12-16

No changes.

## [1.0.0-alpha.4] - 2016-12-2

### Added

- `setPointerMode()` and `setActiveContainer()` methods

## [1.0.0-alpha.3] - 2016-11-8

### Added

- `spotlightDefaultClass` to `@enact/spotlight` export. Applying this class to an item in a
	container will cause it to be the default spotted item in that container.

### Changed

- Spotlight containers to spot the last focused element by default

### Removed

- `decorated` prop from `@enact/spotlight/focusable` as this relationship is managed
	implicitly by the component decorated by `@enact/spotlight/focusable`.

### Fixed

- Spotlight stops at container boundaries when 5-way key held down
- Several issues related to spotting controls in edge cases

## [1.0.0-alpha.2] - 2016-10-21

This version includes a lot of refactoring from the previous release. Developers need to switch to the new enact-dev command-line tool.

### Fixed

- Update spotlight container handling
- Inline docs updated to be more consistent and comprehensive

## [1.0.0-alpha.1] - 2016-09-26

Initial release<|MERGE_RESOLUTION|>--- conflicted
+++ resolved
@@ -4,15 +4,15 @@
 
 ## [unreleased]
 
-<<<<<<< HEAD
 ### Changed
 
 - `spotlight/Spottable` to allow disabled items to be focused
-=======
+
+## [2.6.0] - ???
+
 ### Fixed
 
 - `spotlight` to unspot the current element when tapping on non-spottable target on touch platforms
->>>>>>> 3128ccac
 
 ## [2.5.2] - 2019-04-23
 
