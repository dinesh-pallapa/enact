--- conflicted
+++ resolved
@@ -2,7 +2,6 @@
 
 The following is a curated list of changes in the Enact spotlight module, newest changes on the top.
 
-<<<<<<< HEAD
 ## [unreleased]
 
 ### Deprecated
@@ -14,14 +13,12 @@
 ### Fixed
 
 ### Removed
-=======
 ## [1.3.1] - 2017-06-14
 
 ### Fixed
 
 - `spotlight` incorrectly focusing components within spotlight containers with `data-container-disabled` set to `false`
 - `spotlight` failing to focus the default element configured for a container
->>>>>>> 363bf81d
 
 ## [1.3.0] - 2017-06-12
 
