# Change Log

The following is a curated list of changes in the Enact spotlight module, newest changes on the top.

## [unreleased]

### Fixed

<<<<<<< HEAD
- `spotlight` to always update the last focused container when it contains the focused element

## [2.0.2] - 2018-13-01
=======
- `spotlight/SpotlightContainerDecorator` to unmount config instead of remove when spotlightId is changed if it preserves id

## [2.1.0] - 2018-08-20

No significant changes.

## [2.0.2] - 2018-08-13
>>>>>>> eaa9a3be

### Fixed

- `spotlight` to update pointer mode after hiding webOS VKB

## [2.0.1] - 2018-08-01

### Fixed

- `spotlight` to not blur when pointer leaves floating webOS app while paused

## [2.0.0] - 2018-07-30

### Changed

- `spotlight` to default to 5-way mode on initialization

### Fixed

- `spotlight` to blur when pointer leaves floating webOS app
- `spotlight` to prevent changing the active container when the currently active container is restricted is "self-only"

## [2.0.0-rc.3] - 2018-07-23

### Fixed

- `spotlight` to track pointer mode while paused

## [2.0.0-rc.2] - 2018-07-16

### Added

- `spotlight` debugging to visualize which components will be targeted as the next component for any 5-way direction

## [2.0.0-rc.1] - 2018-07-09

No significant changes.

## [2.0.0-beta.9] - 2018-07-02

No significant changes.

## [2.0.0-beta.8] - 2018-06-25

### Fixed

- `spotlight/Spottable` to retain focus for disabled component after updates
- `spotlight/Spottable` to emulate `onMouseUp` events that occur immediately after a non-enter key press
- `spotlight/Spottable` to prevent scroll on focus on webOS

## [2.0.0-beta.7] - 2018-06-11

No significant changes.

## [2.0.0-beta.6] - 2018-06-04

### Fixed

- `spotlight` to provide more natural 5-way behavior
- `spotlight` to handle pointer events only when pointer has moved
- `spotlight` to update the last focused container when unable to set focus within that container
- `spotlight/Spottable` to not trigger a scroll on focus on webOS

## [2.0.0-beta.5] - 2018-05-29

No significant changes.

## [2.0.0-beta.4] - 2018-05-21

### Fixed

- `spotlight/Spottable` to not make components spottable when `spotlightDisabled` is set

## [2.0.0-beta.3] - 2018-05-14

### Fixed

- `spotlight` to retry setting focus when the window is activated
- `spotlight` handling of 5-way events after the pointer hides

## [2.0.0-beta.2] - 2018-05-07

### Fixed

- `spotlight/Spottable` to not add a focused state when a component had already been set as disabled

## [2.0.0-beta.1] - 2018-04-29

### Changed

- `spotlight/Spottable` to retain focus on a component when it becomes disabled while focused

## [2.0.0-alpha.8] - 2018-04-17

No significant changes.

## [2.0.0-alpha.7 - 2018-04-03]

### Fixed

- `spotlight` to partition and prioritize next spottable elements for more natural 5-way behavior

## [2.0.0-alpha.6] - 2018-03-22

### Removed

- `spotlight/SpotlightContainerDecorator` prop `containerId`, to be replaced by `spotlightId`

### Added

- `spotlight/Pause` module which acts as a semaphore for spotlight pause state
- `spotlight/Spottable` prop `spotlightId` to simplify focusing components

### Changed

- `spotlight/Spotlight.focus` to support focusing by `spotlightId`
- `spotlight` container attributes `data-container-disabled` and `data-container-muted` to be `data-spotlight-container-disabled` and `data-spotlight-container-muted`, respectively

## [2.0.0-alpha.5] - 2018-03-07

No significant changes.

## [2.0.0-alpha.4] - 2018-02-13

### Fixed

- `spotlight/Spottable` to not remove `tabindex` from unspottable components to allow blur events to propagate as expected when a component becomes disabled
- `spotlight/Spottable` to prevent unnecessary updates due to focus changes

## [2.0.0-alpha.3] - 2018-01-18

No significant changes.

## [2.0.0-alpha.2] - 2017-08-29

No significant changes.

## [2.0.0-alpha.1] - 2017-08-27

No significant changes.

## [1.15.0] - 2018-02-28

No significant changes.

## [1.14.0] - 2018-02-23

No significant changes.

## [1.13.4] - 2018-07-30

No significant changes.

## [1.13.3] - 2018-01-16

No significant changes.

## [1.13.2] - 2017-12-14

### Fixed

- `spotlight` to guard against accessing unconfigured container configurations

## [1.13.1] - 2017-12-06

No significant changes.

## [1.13.0] - 2017-11-28

No significant changes.

## [1.12.2] - 2017-11-15

### Fixed

- `spotlight` to handle non-5-way keys correctly to focus on next 5-way keys
- `spotlight/Spottable` to forward `onMouseEnter` and `onMouseLeave`

## [1.12.1] - 2017-11-07

No significant changes.

## [1.12.0] - 2017-10-27

### Fixed

- `spotlight` to focus enabled items that were hovered while disabled
- `spotlight` to not access non-existent container configurations
- `spotlight/Spottable` to not block next enter key when focus is moved while pressing enter

## [1.11.0] - 2017-10-24

### Changed

- `spotlight` to handle key events to preserve pointer mode for specific keys

### Fixed

- `spotlight` to not require multiple 5-way key presses in order to change focus after the window regains focus

## [1.10.1] - 2017-10-16

### Fixed

- `spotlight.Spotlight` method `focus()` to prevent focusing components within containers that are being removed

## [1.10.0] - 2017-10-09

### Fixed

- `spotlight.Spotlight` method `focus()` to verify that the target element matches its container's selector rules prior to setting focus

## [1.9.3] - 2017-10-03

- `spotlight.Spotlight` method `focus()` to verify that the target element matches its container's selector rules prior to setting focus

## [1.9.2] - 2017-09-26

No significant changes.

## [1.9.1] - 2017-09-25

No significant changes.

## [1.9.0] - 2017-09-22

### Changed

- `spotlight` to block handling repeated key down events that were interrupted by a pointer event

### Fixed

- `spotlight` to not try to focus something when the window is activated unless the window has been previously blurred
- `spotlight` to prevent containers that have been unmounted from being considered potential targets

## [1.8.0] - 2017-09-07

### Fixed

- `spotlight/Spottable` to clean up internal spotted state when blurred within `onSpotlightDisappear` handler

## [1.7.0] - 2017-08-23

### Added

- `spotlight/SpotlightContainerDecorator` config option `continue5WayHold` to support moving focus to the next spottable element on 5-way hold key
- `spotlight/Spottable` ability to restore focus when an initially disabled component becomes enabled

### Fixed

- `spotlight` to correctly restore focus to a spotlight container in another container
- `spotlight` to not try to focus something when the window is activated if focus is already set

## [1.6.1] - 2017-08-07

No significant changes.

## [1.6.0] - 2017-08-04

### Changed

- `spotlight` containers using a `restrict` value of `'self-only'` will ignore `leaveFor` directives when attempting to leave the container via 5-way

### Fixed

- `spotlight` to not blur and re-focus an element that is already focused

## [1.5.0] - 2017-07-19

### Changed

- `spotlight` 5-way target selection to ignore empty containers
- `spotlight` containers to support an array of selectors for `defaultElement`

## [1.4.1] - 2017-07-05

### Changed

- `spotlight/Spottable` to remove focus from a component when it becomes disabled and move it to another component if not explicitly moved during the `onSpotlightDisappear` event callback

## [1.4.0] - 2017-06-29

### Added

- `spotlight` handlers for window focus events

### Fixed

- `spotlight` navigation through spottable components while holding down a directional key
- `spotlight` support for preventing 5-way navigation out of a container using an empty selector
- `spotlight` container support for default elements within subcontainers

## [1.3.1] - 2017-06-14

### Fixed

- `spotlight` incorrectly focusing components within spotlight containers with `data-container-disabled` set to `false`
- `spotlight` failing to focus the default element configured for a container

## [1.3.0] - 2017-06-12

### Added

- `spotlight/styles/mixins.less` mixins which allow state-selector-rules (muted, spottable, focus, disabled) to be applied to the parent instead of the component's self. This provides much more flexibility without extra mixins to memorize.

### Changed

- `spotlight` submodules to significantly improve testability

### Fixed

- `spotlight` navigation to elements that are hidden within an overflow container (e.g. a `Scroller`)

## [1.2.2] - 2017-05-31

No significant changes.

## [1.2.1] - 2017-05-25

No significant changes.

## [1.2.0] - 2017-05-17

### Deprecated

- `spotlight/SpotlightRootDecorator.spotlightRootContainerName` to be removed in 2.0.0

### Added

- `spotlight/styles/mixins.less` which includes several mixins (`.focus`, `.disabled`, `.muted`, and `.mutedFocus`) to make it a little easier to target specific spotlight states

### Changed

- `spotlight/SpotlightContainerDecorator` config property, `enterTo`, default value to be `null` rather than `'last-focused'`
- `spotlight` container handling to address known issues and improve testability

## [1.1.0] - 2017-04-21

### Added

- `spotlight/SpotlightRootDecorator` config option: `noAutoFocus` to support prevention of setting automatic focus after render
- `spotlight.Spotlight` method `getSpottableDescendants()`

### Changed

- `spotlight/SpotlightContainerDecorator` to have no default for `spotlightRestrict`

### Fixed

- `spotlight.Spotlight` to consider nested containers when adjusting focus

## [1.0.0] - 2017-03-31

### Removed

- `spotlight.Spottable` replaced by `spotlight/Spottable`
- `spotlight.spottableClass` replaced by `spotlight/Spottable.spottableClass`
- `spotlight.SpotlightContainerDecorator` replaced by `spotlight/SpotlightContainerDecorator`
- `spotlight.spotlightDefaultClass` replaced by `spotlight/SpotlightContainerDecorator.spotlightDefaultClass`
- `spotlight.SpotlightRootDecorator` replaced by `spotlight/SpotlightRootDecorator`

### Fixed

- `spotlight.Spotlight` `set()` to properly update the container config
- `spotlight.Spotlight` to properly save the last-focused element for nested containers

## [1.0.0-beta.4] - 2017-03-10

### Changed

- `spotlight.Spottable` to prevent emulating mouse events for repeated key events

### Fixed

- `spotlight.Spotlight` pointer behavior where upon immediately entering pointer-mode, hovering over a spottable component may result in the component not receiving focus

## [1.0.0-beta.3] - 2017-02-21

### Fixed

- `spotlight.Spotlight` behavior to follow container config rules when navigating between containers
- `spotlight.Spotlight` behavior to not set focus on spottable components animating past the pointer when not in pointer-mode
- `spotlight.Spotlight` 5-way behavior where selecting a spottable component may require multiple attempts before performing actions
- `spotlight.Spotlight` to not unfocus elements on scroll

## [1.0.0-beta.2] - 2017-01-30

### Added

- `spotlight.SpotlightContainerDecorator` support for `spotlightDisabled` prop
- `spotlight.Spottable` support for `onSpotlightDown`, `onSpotlightLeft`, `onSpotlightRight`, and `onSpotlightUp` properties
- `spotlight.Spotlight` method `getDirection()` to replace `spotlightDirections`

### Removed

- `spotlight.Spotlight` `spotlightDirections`

## [1.0.0-beta.1] - 2016-12-30

### Added

- `spotlight.Spotlight` methods `isPaused()`, `isSpottable()`, `getCurrent()`, and `isMuted()`
- `spotlight.SpotlightContainerDecorator` property `spotlightMuted`
- `spotlight.spotlightDirections` export

## [1.0.0-alpha.5] - 2016-12-16

No changes.

## [1.0.0-alpha.4] - 2016-12-2

### Added

- `setPointerMode()` and `setActiveContainer()` methods

## [1.0.0-alpha.3] - 2016-11-8

### Added

- `spotlightDefaultClass` to `@enact/spotlight` export. Applying this class to an item in a
	container will cause it to be the default spotted item in that container.

### Changed

- Spotlight containers to spot the last focused element by default

### Removed

- `decorated` prop from `@enact/spotlight/focusable` as this relationship is managed
	implicitly by the component decorated by `@enact/spotlight/focusable`.

### Fixed

- Spotlight stops at container boundaries when 5-way key held down
- Several issues related to spotting controls in edge cases

## [1.0.0-alpha.2] - 2016-10-21

This version includes a lot of refactoring from the previous release. Developers need to switch to the new enact-dev command-line tool.

### Fixed

- Update spotlight container handling
- Inline docs updated to be more consistent and comprehensive

## [1.0.0-alpha.1] - 2016-09-26

Initial release<|MERGE_RESOLUTION|>--- conflicted
+++ resolved
@@ -6,11 +6,9 @@
 
 ### Fixed
 
-<<<<<<< HEAD
 - `spotlight` to always update the last focused container when it contains the focused element
 
 ## [2.0.2] - 2018-13-01
-=======
 - `spotlight/SpotlightContainerDecorator` to unmount config instead of remove when spotlightId is changed if it preserves id
 
 ## [2.1.0] - 2018-08-20
@@ -18,7 +16,6 @@
 No significant changes.
 
 ## [2.0.2] - 2018-08-13
->>>>>>> eaa9a3be
 
 ### Fixed
 
