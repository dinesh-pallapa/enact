# Change Log

The following is a curated list of changes in the Enact spotlight module, newest changes on the top.

<<<<<<< HEAD
## [2.5.3] - 2019-06-06
=======
## [3.0.0-alpha.4] - 2019-06-03

No significant changes.

## [3.0.0-alpha.3] - 2019-05-29

No significant changes.

## [3.0.0-alpha.2] - 2019-05-20

No significant changes.

## [3.0.0-alpha.1] - 2019-05-15

### Changed

- `spotlight/Spottable` to allow disabled items to be focused

## [2.6.0] - ???
>>>>>>> 9315e356

### Fixed

- `spotlight` to unspot the current element when tapping on non-spottable target on touch platforms

## [2.5.2] - 2019-04-23

No significant changes.

## [2.5.1] - 2019-04-09

No significant changes.

## [2.5.0] - 2019-04-01

### Fixed

- `spotlight` to guard against runtime errors caused by attempting to access containers that do not exist
- `spotlight/Spottable` to prevent unnecessary updates due to focus and blur changes

## [2.4.1] - 2019-03-11

### Fixed

- `spotlight` to remain in pointer mode when any 'cancel' key (e.g. Escape or back buttoon) is pressed

## [2.4.0] - 2019-03-04

### Fixed

- `spotlight/Spottable` to prevent unnecessary updates due to focus changes

## [2.3.0] - 2019-02-11

### Added

- `spotlight/Spottable` property `selectionKeys`

### Fixed

- `spotlight` to improve prioritization of the contents of spotlight containers within overflow containers
- `spotlight/Spottable` and `spotlight/SpotlightContainerDecorator` to prevent focus when `spotlightDisabled` is set
- `spotlight/Spottable` to prevent emitting multiple click events when certain node types are selected via 5-way enter

## [2.2.9] - 2019-01-11

No significant changes.

## [2.2.8] - 2018-12-06

### Fixed

- `spotlight` to focus correctly within an overflow container in which the first element is another container without spottable children

## [2.2.7] - 2018-11-21

No significant changes.

## [2.2.6] - 2018-11-15

No significant changes.

## [2.2.5] - 2018-11-05

No significant changes.

## [2.2.4] - 2018-10-29

No significant changes.

## [2.2.3] - 2018-10-22

### Fixed

- `spotlight` selection of elements clipped by an overflow container

## [2.2.2] - 2018-10-15

No significant changes.

## [2.2.1] - 2018-10-09

### Fixed

- `spotlight` navigation into an overflow container which contains elements or containers larger than the container's bounds

## [2.2.0] - 2018-10-02

### Changed

- `spotlight` to not explicitly `blur()` the currently focused element when focusing another, allowing the platform to manage blurring before focus

### Fixed

- `spotlight` to correctly set focus when the window is activated
- `spotlight` to correctly set focus when entering a restricted container

## [2.1.4] - 2018-09-17

### Fixed

- `spotlight/Spottable` to respect paused state when it becomes enabled

## [2.1.3] - 2018-09-10

No significant changes.

## [2.1.2] - 2018-09-04

### Fixed

- `spotlight` to prevent default browser scrolling behavior when focusing elements within a spotlight container configured with `overflow: true`

## [2.1.1] - 2018-08-27

### Fixed

- `spotlight` to correctly handle focus with `'self-only'` containers
- `spotlight/SpotlightContainerDecorator` to unmount config instead of remove when spotlightId is changed if it preserves id

## [2.1.0] - 2018-08-20

No significant changes.

## [2.0.2] - 2018-08-13

### Fixed

- `spotlight` to update pointer mode after hiding webOS VKB

## [2.0.1] - 2018-08-01

### Fixed

- `spotlight` to not blur when pointer leaves floating webOS app while paused

## [2.0.0] - 2018-07-30

### Changed

- `spotlight` to default to 5-way mode on initialization

### Fixed

- `spotlight` to blur when pointer leaves floating webOS app
- `spotlight` to prevent changing the active container when the currently active container is restricted is "self-only"

## [2.0.0-rc.3] - 2018-07-23

### Fixed

- `spotlight` to track pointer mode while paused

## [2.0.0-rc.2] - 2018-07-16

### Added

- `spotlight` debugging to visualize which components will be targeted as the next component for any 5-way direction

## [2.0.0-rc.1] - 2018-07-09

No significant changes.

## [2.0.0-beta.9] - 2018-07-02

No significant changes.

## [2.0.0-beta.8] - 2018-06-25

### Fixed

- `spotlight/Spottable` to retain focus for disabled component after updates
- `spotlight/Spottable` to emulate `onMouseUp` events that occur immediately after a non-enter key press
- `spotlight/Spottable` to prevent scroll on focus on webOS

## [2.0.0-beta.7] - 2018-06-11

No significant changes.

## [2.0.0-beta.6] - 2018-06-04

### Fixed

- `spotlight` to provide more natural 5-way behavior
- `spotlight` to handle pointer events only when pointer has moved
- `spotlight` to update the last focused container when unable to set focus within that container
- `spotlight/Spottable` to not trigger a scroll on focus on webOS

## [2.0.0-beta.5] - 2018-05-29

No significant changes.

## [2.0.0-beta.4] - 2018-05-21

### Fixed

- `spotlight/Spottable` to not make components spottable when `spotlightDisabled` is set

## [2.0.0-beta.3] - 2018-05-14

### Fixed

- `spotlight` to retry setting focus when the window is activated
- `spotlight` handling of 5-way events after the pointer hides

## [2.0.0-beta.2] - 2018-05-07

### Fixed

- `spotlight/Spottable` to not add a focused state when a component had already been set as disabled

## [2.0.0-beta.1] - 2018-04-29

### Changed

- `spotlight/Spottable` to retain focus on a component when it becomes disabled while focused

## [2.0.0-alpha.8] - 2018-04-17

No significant changes.

## [2.0.0-alpha.7 - 2018-04-03]

### Fixed

- `spotlight` to partition and prioritize next spottable elements for more natural 5-way behavior

## [2.0.0-alpha.6] - 2018-03-22

### Removed

- `spotlight/SpotlightContainerDecorator` prop `containerId`, to be replaced by `spotlightId`

### Added

- `spotlight/Pause` module which acts as a semaphore for spotlight pause state
- `spotlight/Spottable` prop `spotlightId` to simplify focusing components

### Changed

- `spotlight/Spotlight.focus` to support focusing by `spotlightId`
- `spotlight` container attributes `data-container-disabled` and `data-container-muted` to be `data-spotlight-container-disabled` and `data-spotlight-container-muted`, respectively

## [2.0.0-alpha.5] - 2018-03-07

No significant changes.

## [2.0.0-alpha.4] - 2018-02-13

### Fixed

- `spotlight/Spottable` to not remove `tabindex` from unspottable components to allow blur events to propagate as expected when a component becomes disabled
- `spotlight/Spottable` to prevent unnecessary updates due to focus changes

## [2.0.0-alpha.3] - 2018-01-18

No significant changes.

## [2.0.0-alpha.2] - 2017-08-29

No significant changes.

## [2.0.0-alpha.1] - 2017-08-27

No significant changes.

## [1.15.0] - 2018-02-28

No significant changes.

## [1.14.0] - 2018-02-23

No significant changes.

## [1.13.4] - 2018-07-30

No significant changes.

## [1.13.3] - 2018-01-16

No significant changes.

## [1.13.2] - 2017-12-14

### Fixed

- `spotlight` to guard against accessing unconfigured container configurations

## [1.13.1] - 2017-12-06

No significant changes.

## [1.13.0] - 2017-11-28

No significant changes.

## [1.12.2] - 2017-11-15

### Fixed

- `spotlight` to handle non-5-way keys correctly to focus on next 5-way keys
- `spotlight/Spottable` to forward `onMouseEnter` and `onMouseLeave`

## [1.12.1] - 2017-11-07

No significant changes.

## [1.12.0] - 2017-10-27

### Fixed

- `spotlight` to focus enabled items that were hovered while disabled
- `spotlight` to not access non-existent container configurations
- `spotlight/Spottable` to not block next enter key when focus is moved while pressing enter

## [1.11.0] - 2017-10-24

### Changed

- `spotlight` to handle key events to preserve pointer mode for specific keys

### Fixed

- `spotlight` to not require multiple 5-way key presses in order to change focus after the window regains focus

## [1.10.1] - 2017-10-16

### Fixed

- `spotlight.Spotlight` method `focus()` to prevent focusing components within containers that are being removed

## [1.10.0] - 2017-10-09

### Fixed

- `spotlight.Spotlight` method `focus()` to verify that the target element matches its container's selector rules prior to setting focus

## [1.9.3] - 2017-10-03

- `spotlight.Spotlight` method `focus()` to verify that the target element matches its container's selector rules prior to setting focus

## [1.9.2] - 2017-09-26

No significant changes.

## [1.9.1] - 2017-09-25

No significant changes.

## [1.9.0] - 2017-09-22

### Changed

- `spotlight` to block handling repeated key down events that were interrupted by a pointer event

### Fixed

- `spotlight` to not try to focus something when the window is activated unless the window has been previously blurred
- `spotlight` to prevent containers that have been unmounted from being considered potential targets

## [1.8.0] - 2017-09-07

### Fixed

- `spotlight/Spottable` to clean up internal spotted state when blurred within `onSpotlightDisappear` handler

## [1.7.0] - 2017-08-23

### Added

- `spotlight/SpotlightContainerDecorator` config option `continue5WayHold` to support moving focus to the next spottable element on 5-way hold key
- `spotlight/Spottable` ability to restore focus when an initially disabled component becomes enabled

### Fixed

- `spotlight` to correctly restore focus to a spotlight container in another container
- `spotlight` to not try to focus something when the window is activated if focus is already set

## [1.6.1] - 2017-08-07

No significant changes.

## [1.6.0] - 2017-08-04

### Changed

- `spotlight` containers using a `restrict` value of `'self-only'` will ignore `leaveFor` directives when attempting to leave the container via 5-way

### Fixed

- `spotlight` to not blur and re-focus an element that is already focused

## [1.5.0] - 2017-07-19

### Changed

- `spotlight` 5-way target selection to ignore empty containers
- `spotlight` containers to support an array of selectors for `defaultElement`

## [1.4.1] - 2017-07-05

### Changed

- `spotlight/Spottable` to remove focus from a component when it becomes disabled and move it to another component if not explicitly moved during the `onSpotlightDisappear` event callback

## [1.4.0] - 2017-06-29

### Added

- `spotlight` handlers for window focus events

### Fixed

- `spotlight` navigation through spottable components while holding down a directional key
- `spotlight` support for preventing 5-way navigation out of a container using an empty selector
- `spotlight` container support for default elements within subcontainers

## [1.3.1] - 2017-06-14

### Fixed

- `spotlight` incorrectly focusing components within spotlight containers with `data-container-disabled` set to `false`
- `spotlight` failing to focus the default element configured for a container

## [1.3.0] - 2017-06-12

### Added

- `spotlight/styles/mixins.less` mixins which allow state-selector-rules (muted, spottable, focus, disabled) to be applied to the parent instead of the component's self. This provides much more flexibility without extra mixins to memorize.

### Changed

- `spotlight` submodules to significantly improve testability

### Fixed

- `spotlight` navigation to elements that are hidden within an overflow container (e.g. a `Scroller`)

## [1.2.2] - 2017-05-31

No significant changes.

## [1.2.1] - 2017-05-25

No significant changes.

## [1.2.0] - 2017-05-17

### Deprecated

- `spotlight/SpotlightRootDecorator.spotlightRootContainerName` to be removed in 2.0.0

### Added

- `spotlight/styles/mixins.less` which includes several mixins (`.focus`, `.disabled`, `.muted`, and `.mutedFocus`) to make it a little easier to target specific spotlight states

### Changed

- `spotlight/SpotlightContainerDecorator` config property, `enterTo`, default value to be `null` rather than `'last-focused'`
- `spotlight` container handling to address known issues and improve testability

## [1.1.0] - 2017-04-21

### Added

- `spotlight/SpotlightRootDecorator` config option: `noAutoFocus` to support prevention of setting automatic focus after render
- `spotlight.Spotlight` method `getSpottableDescendants()`

### Changed

- `spotlight/SpotlightContainerDecorator` to have no default for `spotlightRestrict`

### Fixed

- `spotlight.Spotlight` to consider nested containers when adjusting focus

## [1.0.0] - 2017-03-31

### Removed

- `spotlight.Spottable` replaced by `spotlight/Spottable`
- `spotlight.spottableClass` replaced by `spotlight/Spottable.spottableClass`
- `spotlight.SpotlightContainerDecorator` replaced by `spotlight/SpotlightContainerDecorator`
- `spotlight.spotlightDefaultClass` replaced by `spotlight/SpotlightContainerDecorator.spotlightDefaultClass`
- `spotlight.SpotlightRootDecorator` replaced by `spotlight/SpotlightRootDecorator`

### Fixed

- `spotlight.Spotlight` `set()` to properly update the container config
- `spotlight.Spotlight` to properly save the last-focused element for nested containers

## [1.0.0-beta.4] - 2017-03-10

### Changed

- `spotlight.Spottable` to prevent emulating mouse events for repeated key events

### Fixed

- `spotlight.Spotlight` pointer behavior where upon immediately entering pointer-mode, hovering over a spottable component may result in the component not receiving focus

## [1.0.0-beta.3] - 2017-02-21

### Fixed

- `spotlight.Spotlight` behavior to follow container config rules when navigating between containers
- `spotlight.Spotlight` behavior to not set focus on spottable components animating past the pointer when not in pointer-mode
- `spotlight.Spotlight` 5-way behavior where selecting a spottable component may require multiple attempts before performing actions
- `spotlight.Spotlight` to not unfocus elements on scroll

## [1.0.0-beta.2] - 2017-01-30

### Added

- `spotlight.SpotlightContainerDecorator` support for `spotlightDisabled` prop
- `spotlight.Spottable` support for `onSpotlightDown`, `onSpotlightLeft`, `onSpotlightRight`, and `onSpotlightUp` properties
- `spotlight.Spotlight` method `getDirection()` to replace `spotlightDirections`

### Removed

- `spotlight.Spotlight` `spotlightDirections`

## [1.0.0-beta.1] - 2016-12-30

### Added

- `spotlight.Spotlight` methods `isPaused()`, `isSpottable()`, `getCurrent()`, and `isMuted()`
- `spotlight.SpotlightContainerDecorator` property `spotlightMuted`
- `spotlight.spotlightDirections` export

## [1.0.0-alpha.5] - 2016-12-16

No changes.

## [1.0.0-alpha.4] - 2016-12-2

### Added

- `setPointerMode()` and `setActiveContainer()` methods

## [1.0.0-alpha.3] - 2016-11-8

### Added

- `spotlightDefaultClass` to `@enact/spotlight` export. Applying this class to an item in a
	container will cause it to be the default spotted item in that container.

### Changed

- Spotlight containers to spot the last focused element by default

### Removed

- `decorated` prop from `@enact/spotlight/focusable` as this relationship is managed
	implicitly by the component decorated by `@enact/spotlight/focusable`.

### Fixed

- Spotlight stops at container boundaries when 5-way key held down
- Several issues related to spotting controls in edge cases

## [1.0.0-alpha.2] - 2016-10-21

This version includes a lot of refactoring from the previous release. Developers need to switch to the new enact-dev command-line tool.

### Fixed

- Update spotlight container handling
- Inline docs updated to be more consistent and comprehensive

## [1.0.0-alpha.1] - 2016-09-26

Initial release<|MERGE_RESOLUTION|>--- conflicted
+++ resolved
@@ -2,33 +2,33 @@
 
 The following is a curated list of changes in the Enact spotlight module, newest changes on the top.
 
-<<<<<<< HEAD
+## [3.0.0-alpha.4] - 2019-06-03
+
+No significant changes.
+
+## [3.0.0-alpha.3] - 2019-05-29
+
+No significant changes.
+
+## [3.0.0-alpha.2] - 2019-05-20
+
+No significant changes.
+
+## [3.0.0-alpha.1] - 2019-05-15
+
+### Changed
+
+- `spotlight/Spottable` to allow disabled items to be focused
+
+## [2.6.0] - ???
+
+### Fixed
+
+- `spotlight` to unspot the current element when tapping on non-spottable target on touch platforms
+
 ## [2.5.3] - 2019-06-06
-=======
-## [3.0.0-alpha.4] - 2019-06-03
-
-No significant changes.
-
-## [3.0.0-alpha.3] - 2019-05-29
-
-No significant changes.
-
-## [3.0.0-alpha.2] - 2019-05-20
-
-No significant changes.
-
-## [3.0.0-alpha.1] - 2019-05-15
-
-### Changed
-
-- `spotlight/Spottable` to allow disabled items to be focused
-
-## [2.6.0] - ???
->>>>>>> 9315e356
-
-### Fixed
-
-- `spotlight` to unspot the current element when tapping on non-spottable target on touch platforms
+
+No significant changes.
 
 ## [2.5.2] - 2019-04-23
 
