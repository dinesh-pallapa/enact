# Change Log

The following is a curated list of changes in the Enact spotlight module, newest changes on the top.

<<<<<<< HEAD
## [unreleased]
=======
## [2.5.3] - 2019-06-06
>>>>>>> 66a1d5de

### Fixed

- `spotlight` to unspot the current element when tapping on non-spottable target on touch platforms

## [2.5.2] - 2019-04-23

No significant changes.

## [2.5.1] - 2019-04-09

No significant changes.

## [2.5.0] - 2019-04-01

### Fixed

- `spotlight` to guard against runtime errors caused by attempting to access containers that do not exist
- `spotlight/Spottable` to prevent unnecessary updates due to focus and blur changes

## [2.4.1] - 2019-03-11

### Fixed

- `spotlight` to remain in pointer mode when any 'cancel' key (e.g. Escape or back buttoon) is pressed

## [2.4.0] - 2019-03-04

### Fixed

- `spotlight/Spottable` to prevent unnecessary updates due to focus changes

## [2.3.0] - 2019-02-11

### Added

- `spotlight/Spottable` property `selectionKeys`

### Fixed

- `spotlight` to improve prioritization of the contents of spotlight containers within overflow containers
- `spotlight/Spottable` and `spotlight/SpotlightContainerDecorator` to prevent focus when `spotlightDisabled` is set
- `spotlight/Spottable` to prevent emitting multiple click events when certain node types are selected via 5-way enter

## [2.2.9] - 2019-01-11

No significant changes.

## [2.2.8] - 2018-12-06

### Fixed

- `spotlight` to focus correctly within an overflow container in which the first element is another container without spottable children

## [2.2.7] - 2018-11-21

No significant changes.

## [2.2.6] - 2018-11-15

No significant changes.

## [2.2.5] - 2018-11-05

No significant changes.

## [2.2.4] - 2018-10-29

No significant changes.

## [2.2.3] - 2018-10-22

### Fixed

- `spotlight` selection of elements clipped by an overflow container

## [2.2.2] - 2018-10-15

No significant changes.

## [2.2.1] - 2018-10-09

### Fixed

- `spotlight` navigation into an overflow container which contains elements or containers larger than the container's bounds

## [2.2.0] - 2018-10-02

### Changed

- `spotlight` to not explicitly `blur()` the currently focused element when focusing another, allowing the platform to manage blurring before focus

### Fixed

- `spotlight` to correctly set focus when the window is activated
- `spotlight` to correctly set focus when entering a restricted container

## [2.1.4] - 2018-09-17

### Fixed

- `spotlight/Spottable` to respect paused state when it becomes enabled

## [2.1.3] - 2018-09-10

No significant changes.

## [2.1.2] - 2018-09-04

### Fixed

- `spotlight` to prevent default browser scrolling behavior when focusing elements within a spotlight container configured with `overflow: true`

## [2.1.1] - 2018-08-27

### Fixed

- `spotlight` to correctly handle focus with `'self-only'` containers
- `spotlight/SpotlightContainerDecorator` to unmount config instead of remove when spotlightId is changed if it preserves id

## [2.1.0] - 2018-08-20

No significant changes.

## [2.0.2] - 2018-08-13

### Fixed

- `spotlight` to update pointer mode after hiding webOS VKB

## [2.0.1] - 2018-08-01

### Fixed

- `spotlight` to not blur when pointer leaves floating webOS app while paused

## [2.0.0] - 2018-07-30

### Changed

- `spotlight` to default to 5-way mode on initialization

### Fixed

- `spotlight` to blur when pointer leaves floating webOS app
- `spotlight` to prevent changing the active container when the currently active container is restricted is "self-only"

## [2.0.0-rc.3] - 2018-07-23

### Fixed

- `spotlight` to track pointer mode while paused

## [2.0.0-rc.2] - 2018-07-16

### Added

- `spotlight` debugging to visualize which components will be targeted as the next component for any 5-way direction

## [2.0.0-rc.1] - 2018-07-09

No significant changes.

## [2.0.0-beta.9] - 2018-07-02

No significant changes.

## [2.0.0-beta.8] - 2018-06-25

### Fixed

- `spotlight/Spottable` to retain focus for disabled component after updates
- `spotlight/Spottable` to emulate `onMouseUp` events that occur immediately after a non-enter key press
- `spotlight/Spottable` to prevent scroll on focus on webOS

## [2.0.0-beta.7] - 2018-06-11

No significant changes.

## [2.0.0-beta.6] - 2018-06-04

### Fixed

- `spotlight` to provide more natural 5-way behavior
- `spotlight` to handle pointer events only when pointer has moved
- `spotlight` to update the last focused container when unable to set focus within that container
- `spotlight/Spottable` to not trigger a scroll on focus on webOS

## [2.0.0-beta.5] - 2018-05-29

No significant changes.

## [2.0.0-beta.4] - 2018-05-21

### Fixed

- `spotlight/Spottable` to not make components spottable when `spotlightDisabled` is set

## [2.0.0-beta.3] - 2018-05-14

### Fixed

- `spotlight` to retry setting focus when the window is activated
- `spotlight` handling of 5-way events after the pointer hides

## [2.0.0-beta.2] - 2018-05-07

### Fixed

- `spotlight/Spottable` to not add a focused state when a component had already been set as disabled

## [2.0.0-beta.1] - 2018-04-29

### Changed

- `spotlight/Spottable` to retain focus on a component when it becomes disabled while focused

## [2.0.0-alpha.8] - 2018-04-17

No significant changes.

## [2.0.0-alpha.7 - 2018-04-03]

### Fixed

- `spotlight` to partition and prioritize next spottable elements for more natural 5-way behavior

## [2.0.0-alpha.6] - 2018-03-22

### Removed

- `spotlight/SpotlightContainerDecorator` prop `containerId`, to be replaced by `spotlightId`

### Added

- `spotlight/Pause` module which acts as a semaphore for spotlight pause state
- `spotlight/Spottable` prop `spotlightId` to simplify focusing components

### Changed

- `spotlight/Spotlight.focus` to support focusing by `spotlightId`
- `spotlight` container attributes `data-container-disabled` and `data-container-muted` to be `data-spotlight-container-disabled` and `data-spotlight-container-muted`, respectively

## [2.0.0-alpha.5] - 2018-03-07

No significant changes.

## [2.0.0-alpha.4] - 2018-02-13

### Fixed

- `spotlight/Spottable` to not remove `tabindex` from unspottable components to allow blur events to propagate as expected when a component becomes disabled
- `spotlight/Spottable` to prevent unnecessary updates due to focus changes

## [2.0.0-alpha.3] - 2018-01-18

No significant changes.

## [2.0.0-alpha.2] - 2017-08-29

No significant changes.

## [2.0.0-alpha.1] - 2017-08-27

No significant changes.

## [1.15.0] - 2018-02-28

No significant changes.

## [1.14.0] - 2018-02-23

No significant changes.

## [1.13.4] - 2018-07-30

No significant changes.

## [1.13.3] - 2018-01-16

No significant changes.

## [1.13.2] - 2017-12-14

### Fixed

- `spotlight` to guard against accessing unconfigured container configurations

## [1.13.1] - 2017-12-06

No significant changes.

## [1.13.0] - 2017-11-28

No significant changes.

## [1.12.2] - 2017-11-15

### Fixed

- `spotlight` to handle non-5-way keys correctly to focus on next 5-way keys
- `spotlight/Spottable` to forward `onMouseEnter` and `onMouseLeave`

## [1.12.1] - 2017-11-07

No significant changes.

## [1.12.0] - 2017-10-27

### Fixed

- `spotlight` to focus enabled items that were hovered while disabled
- `spotlight` to not access non-existent container configurations
- `spotlight/Spottable` to not block next enter key when focus is moved while pressing enter

## [1.11.0] - 2017-10-24

### Changed

- `spotlight` to handle key events to preserve pointer mode for specific keys

### Fixed

- `spotlight` to not require multiple 5-way key presses in order to change focus after the window regains focus

## [1.10.1] - 2017-10-16

### Fixed

- `spotlight.Spotlight` method `focus()` to prevent focusing components within containers that are being removed

## [1.10.0] - 2017-10-09

### Fixed

- `spotlight.Spotlight` method `focus()` to verify that the target element matches its container's selector rules prior to setting focus

## [1.9.3] - 2017-10-03

- `spotlight.Spotlight` method `focus()` to verify that the target element matches its container's selector rules prior to setting focus

## [1.9.2] - 2017-09-26

No significant changes.

## [1.9.1] - 2017-09-25

No significant changes.

## [1.9.0] - 2017-09-22

### Changed

- `spotlight` to block handling repeated key down events that were interrupted by a pointer event

### Fixed

- `spotlight` to not try to focus something when the window is activated unless the window has been previously blurred
- `spotlight` to prevent containers that have been unmounted from being considered potential targets

## [1.8.0] - 2017-09-07

### Fixed

- `spotlight/Spottable` to clean up internal spotted state when blurred within `onSpotlightDisappear` handler

## [1.7.0] - 2017-08-23

### Added

- `spotlight/SpotlightContainerDecorator` config option `continue5WayHold` to support moving focus to the next spottable element on 5-way hold key
- `spotlight/Spottable` ability to restore focus when an initially disabled component becomes enabled

### Fixed

- `spotlight` to correctly restore focus to a spotlight container in another container
- `spotlight` to not try to focus something when the window is activated if focus is already set

## [1.6.1] - 2017-08-07

No significant changes.

## [1.6.0] - 2017-08-04

### Changed

- `spotlight` containers using a `restrict` value of `'self-only'` will ignore `leaveFor` directives when attempting to leave the container via 5-way

### Fixed

- `spotlight` to not blur and re-focus an element that is already focused

## [1.5.0] - 2017-07-19

### Changed

- `spotlight` 5-way target selection to ignore empty containers
- `spotlight` containers to support an array of selectors for `defaultElement`

## [1.4.1] - 2017-07-05

### Changed

- `spotlight/Spottable` to remove focus from a component when it becomes disabled and move it to another component if not explicitly moved during the `onSpotlightDisappear` event callback

## [1.4.0] - 2017-06-29

### Added

- `spotlight` handlers for window focus events

### Fixed

- `spotlight` navigation through spottable components while holding down a directional key
- `spotlight` support for preventing 5-way navigation out of a container using an empty selector
- `spotlight` container support for default elements within subcontainers

## [1.3.1] - 2017-06-14

### Fixed

- `spotlight` incorrectly focusing components within spotlight containers with `data-container-disabled` set to `false`
- `spotlight` failing to focus the default element configured for a container

## [1.3.0] - 2017-06-12

### Added

- `spotlight/styles/mixins.less` mixins which allow state-selector-rules (muted, spottable, focus, disabled) to be applied to the parent instead of the component's self. This provides much more flexibility without extra mixins to memorize.

### Changed

- `spotlight` submodules to significantly improve testability

### Fixed

- `spotlight` navigation to elements that are hidden within an overflow container (e.g. a `Scroller`)

## [1.2.2] - 2017-05-31

No significant changes.

## [1.2.1] - 2017-05-25

No significant changes.

## [1.2.0] - 2017-05-17

### Deprecated

- `spotlight/SpotlightRootDecorator.spotlightRootContainerName` to be removed in 2.0.0

### Added

- `spotlight/styles/mixins.less` which includes several mixins (`.focus`, `.disabled`, `.muted`, and `.mutedFocus`) to make it a little easier to target specific spotlight states

### Changed

- `spotlight/SpotlightContainerDecorator` config property, `enterTo`, default value to be `null` rather than `'last-focused'`
- `spotlight` container handling to address known issues and improve testability

## [1.1.0] - 2017-04-21

### Added

- `spotlight/SpotlightRootDecorator` config option: `noAutoFocus` to support prevention of setting automatic focus after render
- `spotlight.Spotlight` method `getSpottableDescendants()`

### Changed

- `spotlight/SpotlightContainerDecorator` to have no default for `spotlightRestrict`

### Fixed

- `spotlight.Spotlight` to consider nested containers when adjusting focus

## [1.0.0] - 2017-03-31

### Removed

- `spotlight.Spottable` replaced by `spotlight/Spottable`
- `spotlight.spottableClass` replaced by `spotlight/Spottable.spottableClass`
- `spotlight.SpotlightContainerDecorator` replaced by `spotlight/SpotlightContainerDecorator`
- `spotlight.spotlightDefaultClass` replaced by `spotlight/SpotlightContainerDecorator.spotlightDefaultClass`
- `spotlight.SpotlightRootDecorator` replaced by `spotlight/SpotlightRootDecorator`

### Fixed

- `spotlight.Spotlight` `set()` to properly update the container config
- `spotlight.Spotlight` to properly save the last-focused element for nested containers

## [1.0.0-beta.4] - 2017-03-10

### Changed

- `spotlight.Spottable` to prevent emulating mouse events for repeated key events

### Fixed

- `spotlight.Spotlight` pointer behavior where upon immediately entering pointer-mode, hovering over a spottable component may result in the component not receiving focus

## [1.0.0-beta.3] - 2017-02-21

### Fixed

- `spotlight.Spotlight` behavior to follow container config rules when navigating between containers
- `spotlight.Spotlight` behavior to not set focus on spottable components animating past the pointer when not in pointer-mode
- `spotlight.Spotlight` 5-way behavior where selecting a spottable component may require multiple attempts before performing actions
- `spotlight.Spotlight` to not unfocus elements on scroll

## [1.0.0-beta.2] - 2017-01-30

### Added

- `spotlight.SpotlightContainerDecorator` support for `spotlightDisabled` prop
- `spotlight.Spottable` support for `onSpotlightDown`, `onSpotlightLeft`, `onSpotlightRight`, and `onSpotlightUp` properties
- `spotlight.Spotlight` method `getDirection()` to replace `spotlightDirections`

### Removed

- `spotlight.Spotlight` `spotlightDirections`

## [1.0.0-beta.1] - 2016-12-30

### Added

- `spotlight.Spotlight` methods `isPaused()`, `isSpottable()`, `getCurrent()`, and `isMuted()`
- `spotlight.SpotlightContainerDecorator` property `spotlightMuted`
- `spotlight.spotlightDirections` export

## [1.0.0-alpha.5] - 2016-12-16

No changes.

## [1.0.0-alpha.4] - 2016-12-2

### Added

- `setPointerMode()` and `setActiveContainer()` methods

## [1.0.0-alpha.3] - 2016-11-8

### Added

- `spotlightDefaultClass` to `@enact/spotlight` export. Applying this class to an item in a
	container will cause it to be the default spotted item in that container.

### Changed

- Spotlight containers to spot the last focused element by default

### Removed

- `decorated` prop from `@enact/spotlight/focusable` as this relationship is managed
	implicitly by the component decorated by `@enact/spotlight/focusable`.

### Fixed

- Spotlight stops at container boundaries when 5-way key held down
- Several issues related to spotting controls in edge cases

## [1.0.0-alpha.2] - 2016-10-21

This version includes a lot of refactoring from the previous release. Developers need to switch to the new enact-dev command-line tool.

### Fixed

- Update spotlight container handling
- Inline docs updated to be more consistent and comprehensive

## [1.0.0-alpha.1] - 2016-09-26

Initial release<|MERGE_RESOLUTION|>--- conflicted
+++ resolved
@@ -2,11 +2,7 @@
 
 The following is a curated list of changes in the Enact spotlight module, newest changes on the top.
 
-<<<<<<< HEAD
-## [unreleased]
-=======
 ## [2.5.3] - 2019-06-06
->>>>>>> 66a1d5de
 
 ### Fixed
 
