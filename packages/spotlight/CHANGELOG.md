# Change Log

The following is a curated list of changes in the Enact spotlight module, newest changes on the top.

<<<<<<< HEAD
## [unreleased]

### Deprecated

### Added

### Changed

### Fixed

## [2.0.0-alpha.2] - 2017-08-29

No significant changes.

## [2.0.0-alpha.1] - 2017-08-27

No significant changes.
=======
## [1.12.2] - 2017-11-15

### Fixed

- `spotlight` to handle non-5-way keys correctly to focus on next 5-way keys
- `spotlight/Spottable` to forward `onMouseEnter` and `onMouseLeave`
>>>>>>> 4c0bf056

## [1.12.1] - 2017-11-07

No significant changes.

## [1.12.0] - 2017-10-27

### Fixed

- `spotlight` to focus enabled items that were hovered while disabled
- `spotlight` to not access non-existent container configurations
- `spotlight/Spottable` to not block next enter key when focus is moved while pressing enter

## [1.11.0] - 2017-10-24

### Changed

- `spotlight` to handle key events to preserve pointer mode for specific keys

### Fixed

- `spotlight` to not require multiple 5-way key presses in order to change focus after the window regains focus

## [1.10.1] - 2017-10-16

### Fixed

- `spotlight.Spotlight` method `focus()` to prevent focusing components within containers that are being removed

## [1.10.0] - 2017-10-09

### Fixed

- `spotlight.Spotlight` method `focus()` to verify that the target element matches its container's selector rules prior to setting focus

## [1.9.3] - 2017-10-03

- `spotlight.Spotlight` method `focus()` to verify that the target element matches its container's selector rules prior to setting focus

## [1.9.2] - 2017-09-26

No significant changes.

## [1.9.1] - 2017-09-25

No significant changes.

## [1.9.0] - 2017-09-22

### Changed

- `spotlight` to block handling repeated key down events that were interrupted by a pointer event

### Fixed

- `spotlight` to not try to focus something when the window is activated unless the window has been previously blurred
- `spotlight` to prevent containers that have been unmounted from being considered potential targets

## [1.8.0] - 2017-09-07

### Fixed

- `spotlight/Spottable` to clean up internal spotted state when blurred within `onSpotlightDisappear` handler

## [1.7.0] - 2017-08-23

### Added

- `spotlight/SpotlightContainerDecorator` config option `continue5WayHold` to support moving focus to the next spottable element on 5-way hold key
- `spotlight/Spottable` ability to restore focus when an initially disabled component becomes enabled

### Fixed

- `spotlight` to correctly restore focus to a spotlight container in another container
- `spotlight` to not try to focus something when the window is activated if focus is already set

## [1.6.1] - 2017-08-07

No significant changes.

## [1.6.0] - 2017-08-04

### Changed

- `spotlight` containers using a `restrict` value of `'self-only'` will ignore `leaveFor` directives when attempting to leave the container via 5-way

### Fixed

- `spotlight` to not blur and re-focus an element that is already focused

## [1.5.0] - 2017-07-19

### Changed

- `spotlight` 5-way target selection to ignore empty containers
- `spotlight` containers to support an array of selectors for `defaultElement`

## [1.4.1] - 2017-07-05

### Changed

- `spotlight/Spottable` to remove focus from a component when it becomes disabled and move it to another component if not explicitly moved during the `onSpotlightDisappear` event callback

## [1.4.0] - 2017-06-29

### Added

- `spotlight` handlers for window focus events

### Fixed

- `spotlight` navigation through spottable components while holding down a directional key
- `spotlight` support for preventing 5-way navigation out of a container using an empty selector
- `spotlight` container support for default elements within subcontainers

## [1.3.1] - 2017-06-14

### Fixed

- `spotlight` incorrectly focusing components within spotlight containers with `data-container-disabled` set to `false`
- `spotlight` failing to focus the default element configured for a container

## [1.3.0] - 2017-06-12

### Added

- `spotlight/styles/mixins.less` mixins which allow state-selector-rules (muted, spottable, focus, disabled) to be applied to the parent instead of the component's self. This provides much more flexibility without extra mixins to memorize.

### Changed

- `spotlight` submodules to significantly improve testability

### Fixed

- `spotlight` navigation to elements that are hidden within an overflow container (e.g. a `Scroller`)

## [1.2.2] - 2017-05-31

No significant changes.

## [1.2.1] - 2017-05-25

No significant changes.

## [1.2.0] - 2017-05-17

### Deprecated

- `spotlight/SpotlightRootDecorator.spotlightRootContainerName` to be removed in 2.0.0

### Added

- `spotlight/styles/mixins.less` which includes several mixins (`.focus`, `.disabled`, `.muted`, and `.mutedFocus`) to make it a little easier to target specific spotlight states

### Changed

- `spotlight/SpotlightContainerDecorator` config property, `enterTo`, default value to be `null` rather than `'last-focused'`
- `spotlight` container handling to address known issues and improve testability

## [1.1.0] - 2017-04-21

### Added

- `spotlight/SpotlightRootDecorator` config option: `noAutoFocus` to support prevention of setting automatic focus after render
- `spotlight.Spotlight` method `getSpottableDescendants()`

### Changed

- `spotlight/SpotlightContainerDecorator` to have no default for `spotlightRestrict`

### Fixed

- `spotlight.Spotlight` to consider nested containers when adjusting focus

## [1.0.0] - 2017-03-31

### Removed

- `spotlight.Spottable` replaced by `spotlight/Spottable`
- `spotlight.spottableClass` replaced by `spotlight/Spottable.spottableClass`
- `spotlight.SpotlightContainerDecorator` replaced by `spotlight/SpotlightContainerDecorator`
- `spotlight.spotlightDefaultClass` replaced by `spotlight/SpotlightContainerDecorator.spotlightDefaultClass`
- `spotlight.SpotlightRootDecorator` replaced by `spotlight/SpotlightRootDecorator`

### Fixed

- `spotlight.Spotlight` `set()` to properly update the container config
- `spotlight.Spotlight` to properly save the last-focused element for nested containers

## [1.0.0-beta.4] - 2017-03-10

### Changed

- `spotlight.Spottable` to prevent emulating mouse events for repeated key events

### Fixed

- `spotlight.Spotlight` pointer behavior where upon immediately entering pointer-mode, hovering over a spottable component may result in the component not receiving focus

## [1.0.0-beta.3] - 2017-02-21

### Fixed

- `spotlight.Spotlight` behavior to follow container config rules when navigating between containers
- `spotlight.Spotlight` behavior to not set focus on spottable components animating past the pointer when not in pointer-mode
- `spotlight.Spotlight` 5-way behavior where selecting a spottable component may require multiple attempts before performing actions
- `spotlight.Spotlight` to not unfocus elements on scroll

## [1.0.0-beta.2] - 2017-01-30

### Added

- `spotlight.SpotlightContainerDecorator` support for `spotlightDisabled` prop
- `spotlight.Spottable` support for `onSpotlightDown`, `onSpotlightLeft`, `onSpotlightRight`, and `onSpotlightUp` properties
- `spotlight.Spotlight` method `getDirection()` to replace `spotlightDirections`

### Removed

- `spotlight.Spotlight` `spotlightDirections`

## [1.0.0-beta.1] - 2016-12-30

### Added

- `spotlight.Spotlight` methods `isPaused()`, `isSpottable()`, `getCurrent()`, and `isMuted()`
- `spotlight.SpotlightContainerDecorator` property `spotlightMuted`
- `spotlight.spotlightDirections` export

## [1.0.0-alpha.5] - 2016-12-16

No changes.

## [1.0.0-alpha.4] - 2016-12-2

### Added

- `setPointerMode()` and `setActiveContainer()` methods

## [1.0.0-alpha.3] - 2016-11-8

### Added

- `spotlightDefaultClass` to `@enact/spotlight` export. Applying this class to an item in a
	container will cause it to be the default spotted item in that container.

### Changed

- Spotlight containers to spot the last focused element by default

### Removed

- `decorated` prop from `@enact/spotlight/focusable` as this relationship is managed
	implicitly by the component decorated by `@enact/spotlight/focusable`.

### Fixed

- Spotlight stops at container boundaries when 5-way key held down
- Several issues related to spotting controls in edge cases

## [1.0.0-alpha.2] - 2016-10-21

This version includes a lot of refactoring from the previous release. Developers need to switch to the new enact-dev command-line tool.

### Fixed

- Update spotlight container handling
- Inline docs updated to be more consistent and comprehensive

## [1.0.0-alpha.1] - 2016-09-26

Initial release<|MERGE_RESOLUTION|>--- conflicted
+++ resolved
@@ -2,7 +2,6 @@
 
 The following is a curated list of changes in the Enact spotlight module, newest changes on the top.
 
-<<<<<<< HEAD
 ## [unreleased]
 
 ### Deprecated
@@ -20,14 +19,13 @@
 ## [2.0.0-alpha.1] - 2017-08-27
 
 No significant changes.
-=======
+
 ## [1.12.2] - 2017-11-15
 
 ### Fixed
 
 - `spotlight` to handle non-5-way keys correctly to focus on next 5-way keys
 - `spotlight/Spottable` to forward `onMouseEnter` and `onMouseLeave`
->>>>>>> 4c0bf056
 
 ## [1.12.1] - 2017-11-07
 
