# Change Log

The following is a curated list of changes in the Enact spotlight module, newest changes on the top.

<<<<<<< HEAD
## [unreleased]

### Fixed

- `spotlight` to improve prioritization of the contents of spotlight containers within overflow containers
=======
## [2.2.9] - 2019-01-11

No significant changes.
>>>>>>> 64bc9495

## [2.2.8] - 2018-12-06

### Fixed

- `spotlight` to focus correctly within an overflow container in which the first element is another container without spottable children

## [2.2.7] - 2018-11-21

No significant changes.

## [2.2.6] - 2018-11-15

No significant changes.

## [2.2.5] - 2018-11-05

No significant changes.

## [2.2.4] - 2018-10-29

No significant changes.

## [2.2.3] - 2018-10-22

### Fixed

- `spotlight` selection of elements clipped by an overflow container

## [2.2.2] - 2018-10-15

No significant changes.

## [2.2.1] - 2018-10-09

### Fixed

- `spotlight` navigation into an overflow container which contains elements or containers larger than the container's bounds

## [2.2.0] - 2018-10-02

### Changed

- `spotlight` to not explicitly `blur()` the currently focused element when focusing another, allowing the platform to manage blurring before focus

### Fixed

- `spotlight` to correctly set focus when the window is activated
- `spotlight` to correctly set focus when entering a restricted container

## [2.1.4] - 2018-09-17

### Fixed

- `spotlight/Spottable` to respect paused state when it becomes enabled

## [2.1.3] - 2018-09-10

No significant changes.

## [2.1.2] - 2018-09-04

### Fixed

- `spotlight` to prevent default browser scrolling behavior when focusing elements within a spotlight container configured with `overflow: true`

## [2.1.1] - 2018-08-27

### Fixed

- `spotlight` to correctly handle focus with `'self-only'` containers
- `spotlight/SpotlightContainerDecorator` to unmount config instead of remove when spotlightId is changed if it preserves id

## [2.1.0] - 2018-08-20

No significant changes.

## [2.0.2] - 2018-08-13

### Fixed

- `spotlight` to update pointer mode after hiding webOS VKB

## [2.0.1] - 2018-08-01

### Fixed

- `spotlight` to not blur when pointer leaves floating webOS app while paused

## [2.0.0] - 2018-07-30

### Changed

- `spotlight` to default to 5-way mode on initialization

### Fixed

- `spotlight` to blur when pointer leaves floating webOS app
- `spotlight` to prevent changing the active container when the currently active container is restricted is "self-only"

## [2.0.0-rc.3] - 2018-07-23

### Fixed

- `spotlight` to track pointer mode while paused

## [2.0.0-rc.2] - 2018-07-16

### Added

- `spotlight` debugging to visualize which components will be targeted as the next component for any 5-way direction

## [2.0.0-rc.1] - 2018-07-09

No significant changes.

## [2.0.0-beta.9] - 2018-07-02

No significant changes.

## [2.0.0-beta.8] - 2018-06-25

### Fixed

- `spotlight/Spottable` to retain focus for disabled component after updates
- `spotlight/Spottable` to emulate `onMouseUp` events that occur immediately after a non-enter key press
- `spotlight/Spottable` to prevent scroll on focus on webOS

## [2.0.0-beta.7] - 2018-06-11

No significant changes.

## [2.0.0-beta.6] - 2018-06-04

### Fixed

- `spotlight` to provide more natural 5-way behavior
- `spotlight` to handle pointer events only when pointer has moved
- `spotlight` to update the last focused container when unable to set focus within that container
- `spotlight/Spottable` to not trigger a scroll on focus on webOS

## [2.0.0-beta.5] - 2018-05-29

No significant changes.

## [2.0.0-beta.4] - 2018-05-21

### Fixed

- `spotlight/Spottable` to not make components spottable when `spotlightDisabled` is set

## [2.0.0-beta.3] - 2018-05-14

### Fixed

- `spotlight` to retry setting focus when the window is activated
- `spotlight` handling of 5-way events after the pointer hides

## [2.0.0-beta.2] - 2018-05-07

### Fixed

- `spotlight/Spottable` to not add a focused state when a component had already been set as disabled

## [2.0.0-beta.1] - 2018-04-29

### Changed

- `spotlight/Spottable` to retain focus on a component when it becomes disabled while focused

## [2.0.0-alpha.8] - 2018-04-17

No significant changes.

## [2.0.0-alpha.7 - 2018-04-03]

### Fixed

- `spotlight` to partition and prioritize next spottable elements for more natural 5-way behavior

## [2.0.0-alpha.6] - 2018-03-22

### Removed

- `spotlight/SpotlightContainerDecorator` prop `containerId`, to be replaced by `spotlightId`

### Added

- `spotlight/Pause` module which acts as a semaphore for spotlight pause state
- `spotlight/Spottable` prop `spotlightId` to simplify focusing components

### Changed

- `spotlight/Spotlight.focus` to support focusing by `spotlightId`
- `spotlight` container attributes `data-container-disabled` and `data-container-muted` to be `data-spotlight-container-disabled` and `data-spotlight-container-muted`, respectively

## [2.0.0-alpha.5] - 2018-03-07

No significant changes.

## [2.0.0-alpha.4] - 2018-02-13

### Fixed

- `spotlight/Spottable` to not remove `tabindex` from unspottable components to allow blur events to propagate as expected when a component becomes disabled
- `spotlight/Spottable` to prevent unnecessary updates due to focus changes

## [2.0.0-alpha.3] - 2018-01-18

No significant changes.

## [2.0.0-alpha.2] - 2017-08-29

No significant changes.

## [2.0.0-alpha.1] - 2017-08-27

No significant changes.

## [1.15.0] - 2018-02-28

No significant changes.

## [1.14.0] - 2018-02-23

No significant changes.

## [1.13.4] - 2018-07-30

No significant changes.

## [1.13.3] - 2018-01-16

No significant changes.

## [1.13.2] - 2017-12-14

### Fixed

- `spotlight` to guard against accessing unconfigured container configurations

## [1.13.1] - 2017-12-06

No significant changes.

## [1.13.0] - 2017-11-28

No significant changes.

## [1.12.2] - 2017-11-15

### Fixed

- `spotlight` to handle non-5-way keys correctly to focus on next 5-way keys
- `spotlight/Spottable` to forward `onMouseEnter` and `onMouseLeave`

## [1.12.1] - 2017-11-07

No significant changes.

## [1.12.0] - 2017-10-27

### Fixed

- `spotlight` to focus enabled items that were hovered while disabled
- `spotlight` to not access non-existent container configurations
- `spotlight/Spottable` to not block next enter key when focus is moved while pressing enter

## [1.11.0] - 2017-10-24

### Changed

- `spotlight` to handle key events to preserve pointer mode for specific keys

### Fixed

- `spotlight` to not require multiple 5-way key presses in order to change focus after the window regains focus

## [1.10.1] - 2017-10-16

### Fixed

- `spotlight.Spotlight` method `focus()` to prevent focusing components within containers that are being removed

## [1.10.0] - 2017-10-09

### Fixed

- `spotlight.Spotlight` method `focus()` to verify that the target element matches its container's selector rules prior to setting focus

## [1.9.3] - 2017-10-03

- `spotlight.Spotlight` method `focus()` to verify that the target element matches its container's selector rules prior to setting focus

## [1.9.2] - 2017-09-26

No significant changes.

## [1.9.1] - 2017-09-25

No significant changes.

## [1.9.0] - 2017-09-22

### Changed

- `spotlight` to block handling repeated key down events that were interrupted by a pointer event

### Fixed

- `spotlight` to not try to focus something when the window is activated unless the window has been previously blurred
- `spotlight` to prevent containers that have been unmounted from being considered potential targets

## [1.8.0] - 2017-09-07

### Fixed

- `spotlight/Spottable` to clean up internal spotted state when blurred within `onSpotlightDisappear` handler

## [1.7.0] - 2017-08-23

### Added

- `spotlight/SpotlightContainerDecorator` config option `continue5WayHold` to support moving focus to the next spottable element on 5-way hold key
- `spotlight/Spottable` ability to restore focus when an initially disabled component becomes enabled

### Fixed

- `spotlight` to correctly restore focus to a spotlight container in another container
- `spotlight` to not try to focus something when the window is activated if focus is already set

## [1.6.1] - 2017-08-07

No significant changes.

## [1.6.0] - 2017-08-04

### Changed

- `spotlight` containers using a `restrict` value of `'self-only'` will ignore `leaveFor` directives when attempting to leave the container via 5-way

### Fixed

- `spotlight` to not blur and re-focus an element that is already focused

## [1.5.0] - 2017-07-19

### Changed

- `spotlight` 5-way target selection to ignore empty containers
- `spotlight` containers to support an array of selectors for `defaultElement`

## [1.4.1] - 2017-07-05

### Changed

- `spotlight/Spottable` to remove focus from a component when it becomes disabled and move it to another component if not explicitly moved during the `onSpotlightDisappear` event callback

## [1.4.0] - 2017-06-29

### Added

- `spotlight` handlers for window focus events

### Fixed

- `spotlight` navigation through spottable components while holding down a directional key
- `spotlight` support for preventing 5-way navigation out of a container using an empty selector
- `spotlight` container support for default elements within subcontainers

## [1.3.1] - 2017-06-14

### Fixed

- `spotlight` incorrectly focusing components within spotlight containers with `data-container-disabled` set to `false`
- `spotlight` failing to focus the default element configured for a container

## [1.3.0] - 2017-06-12

### Added

- `spotlight/styles/mixins.less` mixins which allow state-selector-rules (muted, spottable, focus, disabled) to be applied to the parent instead of the component's self. This provides much more flexibility without extra mixins to memorize.

### Changed

- `spotlight` submodules to significantly improve testability

### Fixed

- `spotlight` navigation to elements that are hidden within an overflow container (e.g. a `Scroller`)

## [1.2.2] - 2017-05-31

No significant changes.

## [1.2.1] - 2017-05-25

No significant changes.

## [1.2.0] - 2017-05-17

### Deprecated

- `spotlight/SpotlightRootDecorator.spotlightRootContainerName` to be removed in 2.0.0

### Added

- `spotlight/styles/mixins.less` which includes several mixins (`.focus`, `.disabled`, `.muted`, and `.mutedFocus`) to make it a little easier to target specific spotlight states

### Changed

- `spotlight/SpotlightContainerDecorator` config property, `enterTo`, default value to be `null` rather than `'last-focused'`
- `spotlight` container handling to address known issues and improve testability

## [1.1.0] - 2017-04-21

### Added

- `spotlight/SpotlightRootDecorator` config option: `noAutoFocus` to support prevention of setting automatic focus after render
- `spotlight.Spotlight` method `getSpottableDescendants()`

### Changed

- `spotlight/SpotlightContainerDecorator` to have no default for `spotlightRestrict`

### Fixed

- `spotlight.Spotlight` to consider nested containers when adjusting focus

## [1.0.0] - 2017-03-31

### Removed

- `spotlight.Spottable` replaced by `spotlight/Spottable`
- `spotlight.spottableClass` replaced by `spotlight/Spottable.spottableClass`
- `spotlight.SpotlightContainerDecorator` replaced by `spotlight/SpotlightContainerDecorator`
- `spotlight.spotlightDefaultClass` replaced by `spotlight/SpotlightContainerDecorator.spotlightDefaultClass`
- `spotlight.SpotlightRootDecorator` replaced by `spotlight/SpotlightRootDecorator`

### Fixed

- `spotlight.Spotlight` `set()` to properly update the container config
- `spotlight.Spotlight` to properly save the last-focused element for nested containers

## [1.0.0-beta.4] - 2017-03-10

### Changed

- `spotlight.Spottable` to prevent emulating mouse events for repeated key events

### Fixed

- `spotlight.Spotlight` pointer behavior where upon immediately entering pointer-mode, hovering over a spottable component may result in the component not receiving focus

## [1.0.0-beta.3] - 2017-02-21

### Fixed

- `spotlight.Spotlight` behavior to follow container config rules when navigating between containers
- `spotlight.Spotlight` behavior to not set focus on spottable components animating past the pointer when not in pointer-mode
- `spotlight.Spotlight` 5-way behavior where selecting a spottable component may require multiple attempts before performing actions
- `spotlight.Spotlight` to not unfocus elements on scroll

## [1.0.0-beta.2] - 2017-01-30

### Added

- `spotlight.SpotlightContainerDecorator` support for `spotlightDisabled` prop
- `spotlight.Spottable` support for `onSpotlightDown`, `onSpotlightLeft`, `onSpotlightRight`, and `onSpotlightUp` properties
- `spotlight.Spotlight` method `getDirection()` to replace `spotlightDirections`

### Removed

- `spotlight.Spotlight` `spotlightDirections`

## [1.0.0-beta.1] - 2016-12-30

### Added

- `spotlight.Spotlight` methods `isPaused()`, `isSpottable()`, `getCurrent()`, and `isMuted()`
- `spotlight.SpotlightContainerDecorator` property `spotlightMuted`
- `spotlight.spotlightDirections` export

## [1.0.0-alpha.5] - 2016-12-16

No changes.

## [1.0.0-alpha.4] - 2016-12-2

### Added

- `setPointerMode()` and `setActiveContainer()` methods

## [1.0.0-alpha.3] - 2016-11-8

### Added

- `spotlightDefaultClass` to `@enact/spotlight` export. Applying this class to an item in a
	container will cause it to be the default spotted item in that container.

### Changed

- Spotlight containers to spot the last focused element by default

### Removed

- `decorated` prop from `@enact/spotlight/focusable` as this relationship is managed
	implicitly by the component decorated by `@enact/spotlight/focusable`.

### Fixed

- Spotlight stops at container boundaries when 5-way key held down
- Several issues related to spotting controls in edge cases

## [1.0.0-alpha.2] - 2016-10-21

This version includes a lot of refactoring from the previous release. Developers need to switch to the new enact-dev command-line tool.

### Fixed

- Update spotlight container handling
- Inline docs updated to be more consistent and comprehensive

## [1.0.0-alpha.1] - 2016-09-26

Initial release<|MERGE_RESOLUTION|>--- conflicted
+++ resolved
@@ -2,17 +2,15 @@
 
 The following is a curated list of changes in the Enact spotlight module, newest changes on the top.
 
-<<<<<<< HEAD
 ## [unreleased]
 
 ### Fixed
 
 - `spotlight` to improve prioritization of the contents of spotlight containers within overflow containers
-=======
+
 ## [2.2.9] - 2019-01-11
 
 No significant changes.
->>>>>>> 64bc9495
 
 ## [2.2.8] - 2018-12-06
 
