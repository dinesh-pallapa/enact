--- conflicted
+++ resolved
@@ -2,7 +2,6 @@
 
 The following is a curated list of changes in the Enact spotlight module, newest changes on the top.
 
-<<<<<<< HEAD
 ## [unreleased]
 
 ### Deprecated
@@ -20,7 +19,7 @@
 ## [2.0.0-alpha.1] - 2017-08-27
 
 No significant changes.
-=======
+
 ## [1.12.0] - 2017-10-27
 
 ### Fixed
@@ -38,7 +37,6 @@
 ### Fixed
 
 - `spotlight` to not require multiple 5-way key presses in order to change focus after the window regains focus
->>>>>>> 27c12c1f
 
 ## [1.10.1] - 2017-10-16
 
