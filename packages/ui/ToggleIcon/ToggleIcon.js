/**
 * An unstyled icon component that handles interaction and toggles state between activated
 * and deactivated.
 *
 * Visually, it may be to be customized by a theme or application to represent any
 * state.
 *
 * @module ui/ToggleIcon
 * @exports ToggleIcon
 * @exports ToggleIconBase
 * @exports ToggleIconDecorator
 */

import compose from '@enact/core/internal/fp/compose';
import kind from '@enact/core/kind';
<<<<<<< HEAD
import React from 'react';
=======
import EnactPropTypes from '@enact/core/internal/prop-types';
>>>>>>> c343d629
import PropTypes from 'prop-types';
import compose from 'ramda/src/compose';
import React from 'react';

import Toggleable from '../Toggleable';
import Touchable from '../Touchable';

import componentCss from './ToggleIcon.module.less';

/**
 * Represents a Boolean state, and can accept any icon to toggle.
 *
 * @class ToggleIconBase
 * @memberof ui/ToggleIcon
 * @ui
 * @public
 */
const ToggleIconBase = kind({
	name: 'ui:ToggleIcon',

	propTypes: /** @lends ui/ToggleIcon.ToggleIconBase.prototype */ {
		/**
		 * The icon to use for this component.
		 *
		 * @see ui/Icon.Icon.children
		 * @type {String|Object}
		 * @public
		 */
		children: PropTypes.oneOfType([PropTypes.string, PropTypes.object]),

		/**
		 * Customizes the component by mapping the supplied collection of CSS class names to the
		 * corresponding internal Elements and states of this component.
		 *
		 * The following classes are supported:
		 *
		 * * `toggleIcon` - The root class name
		 * * `icon` - The background node of the button
		 * * `selected` - Applied to a `selected` button
		 *
		 * @type {Object}
		 * @public
		 */
		css: PropTypes.object,

		/**
		 * Disables `ToggleIcon`.
		 *
		 * @type {Boolean}
		 * @default false
		 * @public
		 */
		disabled: PropTypes.bool,

		/**
		* CSS classes to be used on the Icon component
		*
		* @type {String}
		* @public
		*/
		iconClasses: PropTypes.string,

		/**
		 * The component used to render the icon.
		 *
		 * @type {String|Component}
		 * @default 'div'
		 * @public
		 */
		iconComponent: EnactPropTypes.renderable,

		/**
		 * Sets whether this control is in the 'on' or 'off' state. `true` for 'on', `false` for 'off'.
		 *
		 * @type {Boolean}
		 * @default false
		 * @public
		 */
		selected: PropTypes.bool
	},

	defaultProps: {
		disabled: false,
		iconComponent: 'div',
		selected: false
	},

	styles: {
		css: componentCss,
		className: 'toggleIcon',
		publicClassNames: true
	},

	computed: {
		className: ({selected, styler}) => styler.append({selected}),
		iconClassName: ({iconClasses, css}) => iconClasses ? `${css.icon} ${iconClasses}` : css.icon
	},

	render: ({children, iconComponent: IconComponent, iconClassName, ...rest}) => {
		delete rest.selected;
		delete rest.iconClasses;

		return (
			<div {...rest}>
				<IconComponent className={iconClassName}>{children}</IconComponent>
			</div>
		);
	}
});

/**
 * Adds support for the `onToggle` prop callback to be fired when the `onTap` (touch-safe `onClick`)
 * event executes.
 *
 * @class ToggleIconDecorator
 * @memberof ui/ToggleIcon
 * @mixes ui/Toggleable.Toggleable
 * @mixes ui/Touchable.Touchable
 * @ui
 * @public
 */
const ToggleIconDecorator = compose(
	Toggleable({toggleProp: 'onTap'}),
	Touchable
);

/**
 * Represents a Boolean state, and can accept any icon to toggle.
 *
 * @class ToggleIcon
 * @memberof ui/ToggleIcon
 * @extends ui/ToggleIcon.ToggleIconBase
 * @mixes ui/ToggleIcon.ToggleIconDecorator
 * @ui
 * @public
 */
const ToggleIcon = ToggleIconDecorator(ToggleIconBase);

/**
 * The handler to run when the component is toggled.
 *
 * @name onToggle
 * @memberof ui/ToggleIcon.ToggleIcon.prototype
 * @type {Function}
 * @param {Object} event
 * @param {String} event.selected - Selected value of item.
 * @public
 */

export default ToggleIcon;
export {
	ToggleIcon,
	ToggleIconBase,
	ToggleIconDecorator
};<|MERGE_RESOLUTION|>--- conflicted
+++ resolved
@@ -13,13 +13,8 @@
 
 import compose from '@enact/core/internal/fp/compose';
 import kind from '@enact/core/kind';
-<<<<<<< HEAD
-import React from 'react';
-=======
 import EnactPropTypes from '@enact/core/internal/prop-types';
->>>>>>> c343d629
 import PropTypes from 'prop-types';
-import compose from 'ramda/src/compose';
 import React from 'react';
 
 import Toggleable from '../Toggleable';
