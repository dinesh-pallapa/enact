/**
 * A representation of `HTMLMediaElement` component with an ability to attach a custom event
 * handler.
 *
 * @module ui/Media
 * @exports	getKeyFromSource
 * @exports	handledMediaEventsMap
 * @exports	Media
 */

import {on, off} from '@enact/core/dispatcher';
import {forward} from '@enact/core/handle';
import EnactPropTypes from '@enact/core/internal/prop-types';
import ForwardRef from '../ForwardRef';
import Slottable from '../Slottable';
import compose from 'ramda/src/compose';
import PropTypes from 'prop-types';
import React from 'react';

<<<<<<< HEAD
import css from './Media.module.less';

/**
 * Generates a key representing the source node or nodes provided
 *
 * Example:
 * ```
 * getKeyFromSource('path/file.mp4'); // 'path/file.mp4'
 * getKeyFromSource(
 * 	<source src="path/file.mp4" type="video/mp4" />
 * ); // 'path/file.mp4'
 * getKeyFromSource([
 * 	<source src="path/file.mp4" type="video/mp4" />,
 * 	<source src="path/file.ogg" type="video/ogg" />,
 * ]); // 'path/file.mp4+path/file.ogg'
 * ```
 *
 * @function
 * @param   {String|Element|Element[]} source URI for a source, `<source>` node, or array of
 *                                     `<source>` nodes
 * @returns {String}                   Key representing sources
 * @memberof ui/Media
 * @public
 */
const getKeyFromSource = (source = '') => {
	if (React.isValidElement(source)) {
		return React.Children.toArray(source)
			.filter(s => !!s)
			.map(s => s.props.src)
			.join('+');
	}

	return String(source);
};
=======
import {getKeyFromSource} from './utils';
import PreloadDecorator from './PreloadDecorator';
>>>>>>> 599098de

/**
 * Maps standard media event `type` values to React-style callback prop names
 *
 * See https://reactjs.org/docs/events.html#media-events
 *
 * ```
 * {
 *   abort           : 'onAbort',
 *   canplay         : 'onCanPlay',
 *   canplaythrough  : 'onCanPlayThrough',
 *   durationchange  : 'onDurationChange',
 *   emptied         : 'onEmptied',
 *   encrypted       : 'onEncrypted',
 *   ended           : 'onEnded',
 *   error           : 'onError',
 *   loadeddata      : 'onLoadedData',
 *   loadedmetadata  : 'onLoadedMetadata',
 *   loadstart       : 'onLoadStart',
 *   pause           : 'onPause',
 *   play            : 'onPlay',
 *   playing         : 'onPlaying',
 *   progress        : 'onProgress',
 *   ratechange      : 'onRateChange',
 *   seeked          : 'onSeeked',
 *   seeking         : 'onSeeking',
 *   stalled         : 'onStalled',
 *   suspend         : 'onSuspend',
 *   timeupdate      : 'onTimeUpdate',
 *   volumechange    : 'onVolumeChange',
 *   waiting         : 'onWaiting'
 * }
 * ```
 *
 * @typedef {Object} handledMediaEventsMap
 * @memberof ui/Media
 * @public
 */
const handledMediaEventsMap = {
	abort           : 'onAbort',
	canplay         : 'onCanPlay',
	canplaythrough  : 'onCanPlayThrough',
	durationchange  : 'onDurationChange',
	emptied         : 'onEmptied',
	encrypted       : 'onEncrypted',
	ended           : 'onEnded',
	error           : 'onError',
	loadeddata      : 'onLoadedData',
	loadedmetadata  : 'onLoadedMetadata',
	loadstart       : 'onLoadStart',
	pause           : 'onPause',
	play            : 'onPlay',
	playing         : 'onPlaying',
	progress        : 'onProgress',
	ratechange      : 'onRateChange',
	seeked          : 'onSeeked',
	seeking         : 'onSeeking',
	stalled         : 'onStalled',
	suspend         : 'onSuspend',
	timeupdate      : 'onTimeUpdate',
	volumechange    : 'onVolumeChange',
	waiting         : 'onWaiting'
};

/**
 * A component representation of HTMLMediaElement.
 *
 * @class Media
 * @memberof ui/Media
 * @ui
 * @public
 */
class Media extends React.Component {
	static propTypes = /** @lends ui/Media.Media.prototype */ {
		/**
		 * A type of media component.
		 *
		 * @type {String|Component}
		 * @required
		 * @public
		 */
		mediaComponent: EnactPropTypes.renderable.isRequired,

		/**
		 * An event map object for custom media events.
		 *
		 * List custom events that aren't standard to React. These will be directly added to the media
		 * element and props matching their name will be executed as callback functions when the event fires.
		 *
		 * Example:
		 * ```
		 * {'umsmediainfo': 'onUMSMediaInfo'} // `onUMSMediaInfo` prop function will execute when the `umsmediainfo` event happens
		 * ```
		 *
		 * @type {Object}
		 * @public
		 */
		customMediaEventsMap: PropTypes.object,

		/**
		 * A event map object for media events.
		 *
		 * @type {Object}
		 * @default {@link ui/Media.handledMediaEventsMap}
		 * @public
		 */
		mediaEventsMap: PropTypes.object,

		/**
		 * A function to be run when media updates.
		 *
		 * @type {Function}
		 * @public
		 */
		onUpdate: PropTypes.func,

		/**
		 * Media sources passed as children to `mediaComponent`
		 *
		 * See: https://developer.mozilla.org/en-US/docs/Web/HTML/Element/source
		 *
		 * @type {*}
		 * @public
		 */
		source: PropTypes.any
	}

	static defaultProps = {
		mediaEventsMap: handledMediaEventsMap
	}

	constructor (props) {
		super(props);

		this.media = null;

		this.handledMediaForwards = {};
		this.handledMediaEvents = {};
		this.handledCustomMediaForwards = {};

		// Generate event handling forwarders and a smooth block to pass to <Video>
		for (let key in props.mediaEventsMap) {
			const eventName = props.mediaEventsMap[key];
			this.handledMediaForwards[eventName] = forward(eventName);
			this.handledMediaEvents[eventName] = this.handleEvent;
		}

		// Generate event handling forwarders for the custom events too
		for (let eventName in props.customMediaEventsMap) {
			const propName = props.customMediaEventsMap[eventName];
			const forwardEvent = forward(propName);
			this.handledCustomMediaForwards[eventName] = ev => forwardEvent(ev, this.props);
		}
	}

	componentDidMount () {
		this.attachCustomMediaEvents();
	}

	componentDidUpdate ({source: prevSource}) {
		const {source} = this.props;

		if (getKeyFromSource(source) !== getKeyFromSource(prevSource)) {
			this.load();
		}
	}

	componentWillUnmount () {
		this.detachCustomMediaEvents();
	}

	attachCustomMediaEvents = () => {
		for (let eventName in this.handledCustomMediaForwards) {
			on(eventName, this.handledCustomMediaForwards[eventName], this.media);
		}
	}

	detachCustomMediaEvents = () => {
		for (let eventName in this.handledCustomMediaForwards) {
			off(eventName, this.handledCustomMediaForwards[eventName], this.media);
		}
	}

	handleEvent = (ev) => {
		forward('onUpdate', {type: 'onUpdate'}, this.props);

		// fetch the forward() we generated earlier, using the event type as a key to find the real event name.
		const fwd = this.handledMediaForwards[handledMediaEventsMap[ev.type]];
		if (fwd) {
			fwd(ev, this.props);
		}
	}

	mediaRef = (node) => {
		this.media = node;
	}

	play () {
		this.media.play();
	}

	pause () {
		this.media.pause();
	}

	load () {
		this.media.load();
	}

	get currentTime ()  {
		return this.media.currentTime;
	}

	set currentTime (currentTime) {
		this.media.currentTime = currentTime;
	}

	get duration () {
		return this.media.duration;
	}

	get error () {
		return this.media.networkState === this.media.NETWORK_NO_SOURCE;
	}

	get loading () {
		return this.media.readyState < this.media.HAVE_ENOUGH_DATA;
	}

	get paused () {
		return this.media.paused;
	}

	get playbackRate () {
		return this.media.playbackRate;
	}

	set playbackRate (playbackRate) {
		this.media.playbackRate = playbackRate;
	}

	get proportionLoaded () {
		return this.media.buffered.length && this.media.buffered.end(this.media.buffered.length - 1) / this.media.duration;
	}

	get proportionPlayed () {
		return this.media.currentTime / this.media.duration;
	}

	render () {
		const {children, customMediaEventsMap, mediaComponent: Component, source, ...rest} = this.props;

		delete rest.mediaEventsMap;
		delete rest.onUpdate;

		// Remove the events we manually added so they aren't added twice or fail.
		for (let eventName in customMediaEventsMap) {
			delete rest[customMediaEventsMap[eventName]];
		}

		return (
			<Component
				{...rest}
				{...this.handledMediaEvents}
				ref={this.mediaRef}
			>
				{source || children}
			</Component>
		);
	}
}

/**
 * Adds support for preloading a media source for `Video` or `Audio`.
 *
 * @class MediaBase
 * @memberof ui/Media
 * @ui
 * @private
 */
const MediaBase = class extends React.Component {
	static displayName = 'MediaBase'

	static propTypes = /** @lends ui/MediaBase.prototype */ {
		/**
		 * Media plays automatically.
		 *
		 * @type {Boolean}
		 * @default false
		 * @public
		 */
		autoPlay: PropTypes.bool,

		/**
		 * Media component to use.
		 *
		 * The default (`'video'`) renders an `HTMLVideoElement`. Custom video components must have
		 * a similar API structure, exposing the following APIs:
		 *
		 * Properties:
		 * * `currentTime` {Number} - Playback index of the media in seconds
		 * * `duration` {Number} - Media's entire duration in seconds
		 * * `error` {Boolean} - `true` if video playback has errored.
		 * * `loading` {Boolean} - `true` if video playback is loading.
		 * * `paused` {Boolean} - Playing vs paused state. `true` means the media is paused
		 * * `playbackRate` {Number} - Current playback rate, as a number
		 * * `proportionLoaded` {Number} - A value between `0` and `1`
		 *	representing the proportion of the media that has loaded
		 * * `proportionPlayed` {Number} - A value between `0` and `1` representing the
		 *	proportion of the media that has already been shown
		 *
		 * Events:
		 * * `onLoadStart` - Called when the video starts to load
		 * * `onPlay` - Sent when playback of the media starts after having been paused
		 * * `onUpdate` - Sent when any of the properties were updated
		 *
		 * Methods:
		 * * `play()` - play video
		 * * `pause()` - pause video
		 * * `load()` - load video
		 *
		 * The [`source`]{@link ui/Video.MediaBase.source} property is passed to
		 * the video component as a child node.
		 *
		 * @type {String|Component|Element}
		 * @default 'video'
		 * @public
		 */
		mediaComponent: EnactPropTypes.renderableOverride,

		/**
		 * The media source to be preloaded. Expects a `<source>` node.
		 *
		 * @type {Node}
		 * @public
		 */
		preloadSource:  PropTypes.node,

		/**
		 * Called with a reference to the active [Media]{@link ui/Media.Media} component.
		 *
		 * @type {Function}
		 * @private
		 */
		setMedia: PropTypes.func,

		/**
		 * The media source to be played.
		 *
		 * Any children `<source>` elements will be sent directly to the `mediaComponent` as video
		 * sources.
		 *
		 * See: https://developer.mozilla.org/en-US/docs/Web/HTML/Element/source
		 *
		 * @type {Node}
		 * @public
		 */
		source: PropTypes.oneOfType([PropTypes.string, PropTypes.node])
	}

	static defaultProps = {
		mediaComponent: 'video'
	}

	componentDidUpdate (prevProps) {
		const {source, preloadSource} = this.props;
		const {source: prevSource, preloadSource: prevPreloadSource} = prevProps;

		const key = getKeyFromSource(source);
		const prevKey = getKeyFromSource(prevSource);
		const preloadKey = getKeyFromSource(preloadSource);
		const prevPreloadKey = getKeyFromSource(prevPreloadSource);

		if (this.props.setMedia !== prevProps.setMedia) {
			this.clearMedia(prevProps);
			this.setMedia();
		}

		if (source) {
			if (key === prevPreloadKey && preloadKey !== prevPreloadKey) {
				// if there's source and it was the preload source

				// if the preloaded video didn't error, notify Video it is ready to reset
				if (this.preloadLoadStart) {
					forward('onLoadStart', this.preloadLoadStart, this.props);
				}

				// emit onUpdate to give Video an opportunity to updates its internal state
				// since it won't receive the onLoadStart or onError event
				forward('onUpdate', {type: 'onUpdate'}, this.props);

				this.autoPlay();
			} else if (key !== prevKey) {
				// if there's source and it has changed.
				this.autoPlay();
			}
		}

		if (preloadSource && preloadKey !== prevPreloadKey) {
			this.preloadLoadStart = null;

			// In the case that the previous source equalled the previous preload (causing the
			// preload video node to not be created) and then the preload source was changed, we
			// need to guard against accessing the preloadVideo node.
			if (this.preloadVideo) {
				this.preloadVideo.load();
			}
		}
	}

	componentWillUnmount () {
		this.clearMedia();
	}

	handlePreloadLoadStart = (ev) => {
		// persist the event so we can cache it to re-emit when the preload becomes active
		ev.persist();
		this.preloadLoadStart = ev;

		// prevent the from bubbling to upstream handlers
		ev.stopPropagation();
	}

	clearMedia ({setMedia} = this.props) {
		if (setMedia) {
			setMedia(null);
		}
	}

	setMedia ({setMedia} = this.props) {
		if (setMedia) {
			setMedia(this.video);
		}
	}

	autoPlay () {
		if (!this.props.autoPlay) return;

		this.video.play();
	}

	setVideoRef = (node) => {
		this.video = node;
		this.setMedia();
	}

	setPreloadRef = (node) => {
		if (node) {
			node.load();
		}
		this.preloadVideo = node;
	}

	render () {
		const {
			preloadSource,
			source,
			mediaComponent,
			...rest
		} = this.props;

		delete rest.setMedia;

		const sourceKey = getKeyFromSource(source);
		let preloadKey = getKeyFromSource(preloadSource);

		// prevent duplicate components by suppressing preload when sources are the same
		if (sourceKey === preloadKey) {
			preloadKey = null;
		}

		return (
			<React.Fragment>
				{sourceKey ? (
					<Media
						{...rest}
						className={css.media}
						controls={false}
						key={sourceKey}
						mediaComponent={mediaComponent}
						preload="none"
						ref={this.setVideoRef}
						source={React.isValidElement(source) ? source : (
							<source src={source} />
						)}
					/>
				) : null}
				{preloadKey ? (
					<Media
						autoPlay={false}
						className={css.preloadMedia}
						controls={false}
						key={preloadKey}
						mediaComponent={mediaComponent}
						onLoadStart={this.handlePreloadLoadStart}
						preload="none"
						ref={this.setPreloadRef}
						source={React.isValidElement(preloadSource) ? preloadSource : (
							<source src={preloadSource} />
						)}
					/>
				) : null}
			</React.Fragment>
		);
	}
};

const MediaDecorator = compose(
	ForwardRef({prop: 'setMedia'}),
	Slottable({slots: ['source', 'preloadSource']})
);

export default Media;
export {
	getKeyFromSource,
	handledMediaEventsMap,
	Media,
<<<<<<< HEAD
	MediaBase,
	MediaDecorator
=======
	PreloadDecorator
>>>>>>> 599098de
};<|MERGE_RESOLUTION|>--- conflicted
+++ resolved
@@ -11,51 +11,11 @@
 import {on, off} from '@enact/core/dispatcher';
 import {forward} from '@enact/core/handle';
 import EnactPropTypes from '@enact/core/internal/prop-types';
-import ForwardRef from '../ForwardRef';
-import Slottable from '../Slottable';
-import compose from 'ramda/src/compose';
 import PropTypes from 'prop-types';
 import React from 'react';
 
-<<<<<<< HEAD
-import css from './Media.module.less';
-
-/**
- * Generates a key representing the source node or nodes provided
- *
- * Example:
- * ```
- * getKeyFromSource('path/file.mp4'); // 'path/file.mp4'
- * getKeyFromSource(
- * 	<source src="path/file.mp4" type="video/mp4" />
- * ); // 'path/file.mp4'
- * getKeyFromSource([
- * 	<source src="path/file.mp4" type="video/mp4" />,
- * 	<source src="path/file.ogg" type="video/ogg" />,
- * ]); // 'path/file.mp4+path/file.ogg'
- * ```
- *
- * @function
- * @param   {String|Element|Element[]} source URI for a source, `<source>` node, or array of
- *                                     `<source>` nodes
- * @returns {String}                   Key representing sources
- * @memberof ui/Media
- * @public
- */
-const getKeyFromSource = (source = '') => {
-	if (React.isValidElement(source)) {
-		return React.Children.toArray(source)
-			.filter(s => !!s)
-			.map(s => s.props.src)
-			.join('+');
-	}
-
-	return String(source);
-};
-=======
 import {getKeyFromSource} from './utils';
 import PreloadDecorator from './PreloadDecorator';
->>>>>>> 599098de
 
 /**
  * Maps standard media event `type` values to React-style callback prop names
@@ -328,255 +288,10 @@
 	}
 }
 
-/**
- * Adds support for preloading a media source for `Video` or `Audio`.
- *
- * @class MediaBase
- * @memberof ui/Media
- * @ui
- * @private
- */
-const MediaBase = class extends React.Component {
-	static displayName = 'MediaBase'
-
-	static propTypes = /** @lends ui/MediaBase.prototype */ {
-		/**
-		 * Media plays automatically.
-		 *
-		 * @type {Boolean}
-		 * @default false
-		 * @public
-		 */
-		autoPlay: PropTypes.bool,
-
-		/**
-		 * Media component to use.
-		 *
-		 * The default (`'video'`) renders an `HTMLVideoElement`. Custom video components must have
-		 * a similar API structure, exposing the following APIs:
-		 *
-		 * Properties:
-		 * * `currentTime` {Number} - Playback index of the media in seconds
-		 * * `duration` {Number} - Media's entire duration in seconds
-		 * * `error` {Boolean} - `true` if video playback has errored.
-		 * * `loading` {Boolean} - `true` if video playback is loading.
-		 * * `paused` {Boolean} - Playing vs paused state. `true` means the media is paused
-		 * * `playbackRate` {Number} - Current playback rate, as a number
-		 * * `proportionLoaded` {Number} - A value between `0` and `1`
-		 *	representing the proportion of the media that has loaded
-		 * * `proportionPlayed` {Number} - A value between `0` and `1` representing the
-		 *	proportion of the media that has already been shown
-		 *
-		 * Events:
-		 * * `onLoadStart` - Called when the video starts to load
-		 * * `onPlay` - Sent when playback of the media starts after having been paused
-		 * * `onUpdate` - Sent when any of the properties were updated
-		 *
-		 * Methods:
-		 * * `play()` - play video
-		 * * `pause()` - pause video
-		 * * `load()` - load video
-		 *
-		 * The [`source`]{@link ui/Video.MediaBase.source} property is passed to
-		 * the video component as a child node.
-		 *
-		 * @type {String|Component|Element}
-		 * @default 'video'
-		 * @public
-		 */
-		mediaComponent: EnactPropTypes.renderableOverride,
-
-		/**
-		 * The media source to be preloaded. Expects a `<source>` node.
-		 *
-		 * @type {Node}
-		 * @public
-		 */
-		preloadSource:  PropTypes.node,
-
-		/**
-		 * Called with a reference to the active [Media]{@link ui/Media.Media} component.
-		 *
-		 * @type {Function}
-		 * @private
-		 */
-		setMedia: PropTypes.func,
-
-		/**
-		 * The media source to be played.
-		 *
-		 * Any children `<source>` elements will be sent directly to the `mediaComponent` as video
-		 * sources.
-		 *
-		 * See: https://developer.mozilla.org/en-US/docs/Web/HTML/Element/source
-		 *
-		 * @type {Node}
-		 * @public
-		 */
-		source: PropTypes.oneOfType([PropTypes.string, PropTypes.node])
-	}
-
-	static defaultProps = {
-		mediaComponent: 'video'
-	}
-
-	componentDidUpdate (prevProps) {
-		const {source, preloadSource} = this.props;
-		const {source: prevSource, preloadSource: prevPreloadSource} = prevProps;
-
-		const key = getKeyFromSource(source);
-		const prevKey = getKeyFromSource(prevSource);
-		const preloadKey = getKeyFromSource(preloadSource);
-		const prevPreloadKey = getKeyFromSource(prevPreloadSource);
-
-		if (this.props.setMedia !== prevProps.setMedia) {
-			this.clearMedia(prevProps);
-			this.setMedia();
-		}
-
-		if (source) {
-			if (key === prevPreloadKey && preloadKey !== prevPreloadKey) {
-				// if there's source and it was the preload source
-
-				// if the preloaded video didn't error, notify Video it is ready to reset
-				if (this.preloadLoadStart) {
-					forward('onLoadStart', this.preloadLoadStart, this.props);
-				}
-
-				// emit onUpdate to give Video an opportunity to updates its internal state
-				// since it won't receive the onLoadStart or onError event
-				forward('onUpdate', {type: 'onUpdate'}, this.props);
-
-				this.autoPlay();
-			} else if (key !== prevKey) {
-				// if there's source and it has changed.
-				this.autoPlay();
-			}
-		}
-
-		if (preloadSource && preloadKey !== prevPreloadKey) {
-			this.preloadLoadStart = null;
-
-			// In the case that the previous source equalled the previous preload (causing the
-			// preload video node to not be created) and then the preload source was changed, we
-			// need to guard against accessing the preloadVideo node.
-			if (this.preloadVideo) {
-				this.preloadVideo.load();
-			}
-		}
-	}
-
-	componentWillUnmount () {
-		this.clearMedia();
-	}
-
-	handlePreloadLoadStart = (ev) => {
-		// persist the event so we can cache it to re-emit when the preload becomes active
-		ev.persist();
-		this.preloadLoadStart = ev;
-
-		// prevent the from bubbling to upstream handlers
-		ev.stopPropagation();
-	}
-
-	clearMedia ({setMedia} = this.props) {
-		if (setMedia) {
-			setMedia(null);
-		}
-	}
-
-	setMedia ({setMedia} = this.props) {
-		if (setMedia) {
-			setMedia(this.video);
-		}
-	}
-
-	autoPlay () {
-		if (!this.props.autoPlay) return;
-
-		this.video.play();
-	}
-
-	setVideoRef = (node) => {
-		this.video = node;
-		this.setMedia();
-	}
-
-	setPreloadRef = (node) => {
-		if (node) {
-			node.load();
-		}
-		this.preloadVideo = node;
-	}
-
-	render () {
-		const {
-			preloadSource,
-			source,
-			mediaComponent,
-			...rest
-		} = this.props;
-
-		delete rest.setMedia;
-
-		const sourceKey = getKeyFromSource(source);
-		let preloadKey = getKeyFromSource(preloadSource);
-
-		// prevent duplicate components by suppressing preload when sources are the same
-		if (sourceKey === preloadKey) {
-			preloadKey = null;
-		}
-
-		return (
-			<React.Fragment>
-				{sourceKey ? (
-					<Media
-						{...rest}
-						className={css.media}
-						controls={false}
-						key={sourceKey}
-						mediaComponent={mediaComponent}
-						preload="none"
-						ref={this.setVideoRef}
-						source={React.isValidElement(source) ? source : (
-							<source src={source} />
-						)}
-					/>
-				) : null}
-				{preloadKey ? (
-					<Media
-						autoPlay={false}
-						className={css.preloadMedia}
-						controls={false}
-						key={preloadKey}
-						mediaComponent={mediaComponent}
-						onLoadStart={this.handlePreloadLoadStart}
-						preload="none"
-						ref={this.setPreloadRef}
-						source={React.isValidElement(preloadSource) ? preloadSource : (
-							<source src={preloadSource} />
-						)}
-					/>
-				) : null}
-			</React.Fragment>
-		);
-	}
-};
-
-const MediaDecorator = compose(
-	ForwardRef({prop: 'setMedia'}),
-	Slottable({slots: ['source', 'preloadSource']})
-);
-
 export default Media;
 export {
 	getKeyFromSource,
 	handledMediaEventsMap,
 	Media,
-<<<<<<< HEAD
-	MediaBase,
-	MediaDecorator
-=======
 	PreloadDecorator
->>>>>>> 599098de
 };