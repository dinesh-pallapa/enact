{
  "name": "@enact/ui",
<<<<<<< HEAD
  "version": "2.0.0-alpha.2",
=======
  "version": "1.10.1",
>>>>>>> b1faf864
  "description": "A collection of simplified unstyled cross-platform UI components for Enact",
  "main": "index.js",
  "scripts": {
    "clean": "enact clean",
    "lint": "enact lint --framework",
    "test": "enact test start --single-run --browsers PhantomJS",
    "test-json": "enact test start --single-run --browsers PhantomJS --reporters json",
    "test-watch": "enact test start --browsers PhantomJS",
    "transpile": "enact transpile"
  },
  "license": "Apache-2.0",
  "keywords": [
    "framework",
    "toolkit",
    "components",
    "mobile",
    "webOS"
  ],
  "enact": {
    "ri": {
      "baseSize": 24
    }
  },
  "eslintConfig": {
    "extends": "enact/strict"
  },
  "dependencies": {
<<<<<<< HEAD
    "@enact/core": "^2.0.0-alpha.2",
    "classnames": "~2.2.5",
=======
    "@enact/core": "^1.10.1",
>>>>>>> b1faf864
    "invariant": "~2.2.2",
    "prop-types": "~15.6.0",
    "ramda": "~0.24.1",
    "react": "~15.6.1",
    "react-dom": "~15.6.1",
    "recompose": "~0.23.5",
    "warning": "~3.0.0"
  }
}<|MERGE_RESOLUTION|>--- conflicted
+++ resolved
@@ -1,10 +1,6 @@
 {
   "name": "@enact/ui",
-<<<<<<< HEAD
   "version": "2.0.0-alpha.2",
-=======
-  "version": "1.10.1",
->>>>>>> b1faf864
   "description": "A collection of simplified unstyled cross-platform UI components for Enact",
   "main": "index.js",
   "scripts": {
@@ -32,12 +28,8 @@
     "extends": "enact/strict"
   },
   "dependencies": {
-<<<<<<< HEAD
     "@enact/core": "^2.0.0-alpha.2",
     "classnames": "~2.2.5",
-=======
-    "@enact/core": "^1.10.1",
->>>>>>> b1faf864
     "invariant": "~2.2.2",
     "prop-types": "~15.6.0",
     "ramda": "~0.24.1",
