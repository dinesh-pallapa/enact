--- conflicted
+++ resolved
@@ -36,11 +36,8 @@
 	}
 
 	.icon,
-<<<<<<< HEAD
 	&.hasIcon,
-=======
 	&.large,
->>>>>>> 3128ccac
 	&.minWidth,
 	&.small,
 	//**
