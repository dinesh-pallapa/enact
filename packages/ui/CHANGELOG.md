# Change Log

The following is a curated list of changes in the Enact ui module, newest changes on the top.

<<<<<<< HEAD
## [unreleased]

### Deprecated

### Added

### Changed

### Fixed

## [2.0.0-alpha.2] - 2017-08-29

## Added

- `ui/Scroller` and `ui/VirtualList`

## [2.0.0-alpha.1] - 2017-08-27

## Added

- `ui/Layout` which provides a technique for laying-out components on the screen using `Cells`, in rows or columns
- `ui/Touchable` to support consistent mouse and touch events along with hold gesture

## Removed

- `ui/Holdable` and `ui/Pressable` which were replaced by `ui/Touchable`
=======
## [1.12.0] - 2017-10-27

No significant changes.

## [1.11.0] - 2017-10-24

No significant changes.
>>>>>>> 27c12c1f

## [1.10.1] - 2017-10-16

### Fixed

- `ui/Pressable` to properly set pressed state to false on blur and release

## [1.10.0] - 2017-10-09

### Added

- `ui/Layout` which provides a technique for laying-out components on the screen using `Cells`, in rows or columns

## [1.9.3] - 2017-10-03

### Fixed

- `ui/Transition` to recalculate height when a resize occurs

## [1.9.2] - 2017-09-26

No significant changes.

## [1.9.1] - 2017-09-25

No significant changes.

## [1.9.0] - 2017-09-22

### Added

- `ui/styles/mixins.less` mixins: `.remove-margin-on-edge-children()` and `.remove-padding-on-edge-children()` to better handle edge margins on container components

### Changed

- `ui/Holdable` to cancel key hold events when the pointer moves
- `ui/Holdable` and `ui/Changeable` back to Components and moved performance improvements elsewhere

### Fixed

- `ui/FloatingLayer` to not asynchronously attach a click handler when the floating layer is removed
- `ui/ViewManager` to correctly position items when changing mid-transition

## [1.8.0] - 2017-09-07

### Changed

- `ui/Holdable` and `ui/Changeable` to be PureComponents to reduce the number of updates

## [1.7.0] - 2017-08-23

No significant changes.

## [1.6.1] - 2017-08-07

No significant changes.

## [1.6.0] - 2017-08-04

### Fixed

- `ui/PlaceholderDecorator` to update bounds of `Scroller` when the `visible` state changed

## [1.5.0] - 2017-07-19

### Fixed

- `ui/Cancelable` warning for string type cancel handler

## [1.4.1] - 2017-07-05

No significant changes.

## [1.4.0] - 2017-06-29

No significant changes.

## [1.3.1] - 2017-06-14

No significant changes.

## [1.3.0] - 2017-06-12

### Added

- `ui/ViewManager` prop `childProps` to pass static props to each child

### Fixed

- `ui/ViewManager` to have a view count of 0 specifically for `noAnimation` cases. This helps things like `spotlight` restore `focus` properly.
- `ui/Cancelable` to run modal handlers on `window` object and correctly store handlers in LIFO order

## [1.2.2] - 2017-05-31

No significant changes.

## [1.2.1] - 2017-05-25

No significant changes.

## [1.2.0] - 2017-05-17

### Added

- `ui/Skinnable` to provide themes with a way to apply a base theme styling and skins on top of that
- `ui/Transition` prop `onShow` that fires when transitioning into view a component.
- `ui/transition` callback prop `onShow` that fires when transitioning into view completes

### Changed

-`ui/View` to prevent re-renders on views leaving the `ViewManager`

## [1.1.0] - 2017-04-21

### Changed

- `ui/Slottable` to support slot-candidate tags that have multiple props, which are now forwarded directly instead of just their children

### Fixed

- `ui/Cancelable` to run modal handlers in the right order

## [1.0.0] - 2017-03-31

### Added

- `ui/Placeholder` module with `PlaceholderControllerDecorator` and `PlaceholderDecorator` HOCs which facilitate rendering placeholder components until the wrapped component would scroll into the viewport

### Changed

- `ui/Repeater` to accept an array of objects as children which are spread onto the generated components

### Removed

- `ui/validators` which was no longer used elsewhere in Enact

## [1.0.0-beta.4] - 2017-03-10

### Added

- `ui/A11yDecorator` to facilitate adding pre/post hints to components
- `ui/AnnounceDecorator` to facilitate announcing actions for accessibility

## [1.0.0-beta.3] - 2017-02-21

### Added

- `ui/Resizable` Higher-order Component to facilitate notification of resized components

## [1.0.0-beta.2] - 2017-01-30

### Added

- `ui/ViewManager` properties `enteringDelay` and `enteringProp` to aid deferred rendering of views
- `ui/resolution` function `scaleToRem` for those times when you have a size in pixels that you want to convert directly to `rem` to support automatic dynamic resizing

## [1.0.0-beta.1] - 2016-12-30

### Added

- `ui/RadioDecorator` and `ui/RadioControllerDecorator` to support radio group-style management of components
- `ui/Holdable` Higher-order Component
- `ui/ViewManager` events `onAppear`, `onEnter`, `onLeave`, `onStay`, `onTransition`, and `onWillTransition`
- `ui/FloatingLayer` `scrimType` prop value `none`
- `ui/Pressable` config option `onMouseLeave`

### Removed

- `ui/Transition` prop `fit` in favor of using `className`

### Changed

- `ui/FloatingLayer` property `autoDismiss` to handle both ESC key and click events

## [1.0.0-alpha.5] - 2016-12-16

No changes.

## [1.0.0-alpha.4] - 2016-12-2

### Added

- `ui/FloatingLayer` module with `FloatingLayer` and `FloatingLayerDecorator` components
- `fit`, `noAnimation` props to `ui/TransitionBase`
- `onHide` prop to `ui/Transition`
- LESS mixins from `@enact/moonstone` that are general purpose and can be utilized by various UI
libraries.

## [1.0.0-alpha.3] - 2016-11-8

### Added

- Selection type support to `ui/Group`

### Changed

- Renamed `ui/Group` prop `select` to `childSelect` and added prop `select` to support selection types


## [1.0.0-alpha.2] - 2016-10-21

This version includes a lot of refactoring from the previous release. Developers need to switch to the new enact-dev command-line tool.

### Added

- New components and HOCs: `ui/Cancelable`, `ui/Changeable`, `ui/Selectable`
- Support for enact-dev command-line tool.
- New options for `ui/Toggleable` HOC
- Many more unit tests

### Changed

- Removed `ui/Pickable` HOC
- Some props for UI state were renamed to have `default` prefix where state was managed by the component. (e.g. `defaultOpen`)

### Fixed

- Many components were fixed, polished, updated and documented
- Inline docs updated to be more consistent and comprehensive

## [1.0.0-alpha.1] - 2016-09-26

Initial release<|MERGE_RESOLUTION|>--- conflicted
+++ resolved
@@ -2,7 +2,6 @@
 
 The following is a curated list of changes in the Enact ui module, newest changes on the top.
 
-<<<<<<< HEAD
 ## [unreleased]
 
 ### Deprecated
@@ -29,7 +28,7 @@
 ## Removed
 
 - `ui/Holdable` and `ui/Pressable` which were replaced by `ui/Touchable`
-=======
+
 ## [1.12.0] - 2017-10-27
 
 No significant changes.
@@ -37,7 +36,6 @@
 ## [1.11.0] - 2017-10-24
 
 No significant changes.
->>>>>>> 27c12c1f
 
 ## [1.10.1] - 2017-10-16
 
