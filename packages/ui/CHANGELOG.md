--- conflicted
+++ resolved
@@ -2,17 +2,15 @@
 
 The following is a curated list of changes in the Enact ui module, newest changes on the top.
 
-<<<<<<< HEAD
 ## [unreleased]
 
 ### Fixed
 
 - `ui/Marquee` to marquee when necessary after a locale change
-=======
+
 ## [2.2.9] - 2019-01-11
 
 No significant changes.
->>>>>>> 64bc9495
 
 ## [2.2.8] - 2018-12-06
 
