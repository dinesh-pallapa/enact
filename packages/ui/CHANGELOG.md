--- conflicted
+++ resolved
@@ -2,11 +2,8 @@
 
 The following is a curated list of changes in the Enact ui module, newest changes on the top.
 
-<<<<<<< HEAD
 ## [unreleased]
-=======
 ## [3.1.1] - 2019-09-23
->>>>>>> 3a40f43c
 
 ### Fixed
 
