--- conflicted
+++ resolved
@@ -2,14 +2,13 @@
 
 The following is a curated list of changes in the Enact ui module, newest changes on the top.
 
-<<<<<<< HEAD
 ## [unreleased]
 
 ### Added
 
 - `ui/Measurable` HOC and Hook for quick and convenient measuring of simple components
 - `ui/Button` public class `.hasIcon` which is present on the root node only when an icon has been provided
-=======
+
 ## [2.5.2] - 2019-04-23
 
 ### Fixed
@@ -17,7 +16,6 @@
 - `ui/Skinnable` to allow overriding default `skinVariant` values
 - `ui/Touchable` to prevent events firing on different nodes for the same touch action
 - `ui/Touchable` to neither force focus to components nor blur components after they are touched
->>>>>>> 9cada28f
 
 ## [2.5.1] - 2019-04-09
 
