--- conflicted
+++ resolved
@@ -4,7 +4,6 @@
 
 ## [unreleased]
 
-<<<<<<< HEAD
 ### Added
 
 - `ui/Measurable` HOC and Hook for quick and convenient measuring of simple components
@@ -18,7 +17,9 @@
 ### Fixed
 
 - `ui/Measurable` to remeasure after a re-layout so the measurement value is always correct
-=======
+
+### [2.6.0] - ???
+
 ### Deprecated
 
 - `small` prop in `ui/Button.ButtonBase`, `ui/Icon.IconBase`, `ui/IconButton.IconButtonBase`, and `ui/LabeledIcon.LabeledIconBase`, which will be replaced by `size="small"` in 3.0
@@ -26,19 +27,15 @@
 ### Added
 
 - `ui/Button`, `ui/Icon`, `ui/IconButton`, and `ui/LabeledIcon` prop `size`
+- `ui/ToggleItem` props  `itemIcon` and `itemIconPosition` to support additional icons on ToggleItem-derived components
 
 ### Fixed
 
 - `ui/Scroller`, `ui/VirtualList`, and `ui/VirtualGridList` to size properly
 - `ui/Scroller`, `ui/VirtualList`, and `ui/VirtualGridList` to scroll correctly on iOS and Safari
 - `ui/ViewManager` to correctly handle transitioning quickly between two children
->>>>>>> 3128ccac
 
 ## [2.5.2] - 2019-04-23
-
-### Added
-
-- `ui/ToggleItem` props  `itemIcon` and `itemIconPosition` to support additional icons on ToggleItem-derived components
 
 ### Fixed
 
