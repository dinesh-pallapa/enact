--- conflicted
+++ resolved
@@ -4,19 +4,17 @@
 
 ## [unreleased]
 
-<<<<<<< HEAD
+### Changed
+
+- `ui/Marquee` to have a wrap-around effect
+
+### Added
+
+- `ui/Marquee` prop `marqueeSpacing` and CSS class `spacing` to configure the spacing between the repeated content
+
 ### Fixed
 
 - `ui/Marquee` to start on focus when disabled
-=======
-### Changed
-
-- `ui/Marquee` to have a wrap-around effect
-
-### Added
-
-- `ui/Marquee` prop `marqueeSpacing` and CSS class `spacing` to configure the spacing between the repeated content
->>>>>>> 107a94af
 
 ## [3.1.3] - 2019-10-09
 
