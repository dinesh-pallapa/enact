--- conflicted
+++ resolved
@@ -2,7 +2,6 @@
 
 The following is a curated list of changes in the Enact ui module, newest changes on the top.
 
-<<<<<<< HEAD
 ## [unreleased]
 
 ### Deprecated
@@ -29,7 +28,7 @@
 ## Removed
 
 - `ui/Holdable` and `ui/Pressable` which were replaced by `ui/Touchable`
-=======
+
 ## [1.9.2] - 2017-09-26
 
 No significant changes.
@@ -53,7 +52,6 @@
 
 - `ui/FloatingLayer` to not asynchronously attach a click handler when the floating layer is removed
 - `ui/ViewManager` to correctly position items when changing mid-transition
->>>>>>> 6552cbc8
 
 ## [1.8.0] - 2017-09-07
 
