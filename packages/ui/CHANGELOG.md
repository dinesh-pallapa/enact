--- conflicted
+++ resolved
@@ -2,11 +2,8 @@
 
 The following is a curated list of changes in the Enact ui module, newest changes on the top.
 
-<<<<<<< HEAD
 ## [unreleased]
-=======
 ## [3.0.0-alpha.3] - 2019-05-29
->>>>>>> b459813c
 
 ### Changed
 
