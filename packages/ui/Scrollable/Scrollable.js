--- conflicted
+++ resolved
@@ -1873,12 +1873,7 @@
 	});
 
 	decorateChildProps('horizontalScrollbarProps', {
-<<<<<<< HEAD
-		clientSize: props.clientSize,
-=======
 		clientSize,
-		corner: isVerticalScrollbarVisible,
->>>>>>> 42d6732b
 		disabled: !isHorizontalScrollbarVisible,
 		rtl,
 		vertical: false
