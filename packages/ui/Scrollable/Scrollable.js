/**
 * Unstyled scrollable components and behaviors to be customized by a theme or application.
 *
 * @module ui/Scrollable
 * @exports constants
 * @exports Scrollable
 * @exports ScrollableBase
 * @private
 */

import clamp from 'ramda/src/clamp';
import classNames from 'classnames';
import {forward} from '@enact/core/handle';
import {is} from '@enact/core/keymap';
import Registry from '@enact/core/internal/Registry';
import {Job} from '@enact/core/util';
import PropTypes from 'prop-types';
import React, {Component} from 'react';

import ForwardRef from '../ForwardRef';
import {ResizeContext} from '../Resizable';
import ri from '../resolution';
import Touchable from '../Touchable';

import ScrollAnimator from './ScrollAnimator';
import Scrollbar from './Scrollbar';

import css from './Scrollable.module.less';

const
	constants = {
		animationDuration: 1000,
		epsilon: 1,
		isPageDown: is('pageDown'),
		isPageUp: is('pageUp'),
		nop: () => {},
		overscrollTypeNone: 0,
		overscrollTypeHold: 1,
		overscrollTypeOnce: 2,
		overscrollTypeDone: 9,
		paginationPageMultiplier: 0.66,
		scrollStopWaiting: 200,
		scrollWheelPageMultiplierForMaxPixel: 0.2 // The ratio of the maximum distance scrolled by wheel to the size of the viewport.
	},
	{
		animationDuration,
		epsilon,
		isPageDown,
		isPageUp,
		nop,
		overscrollTypeDone,
		overscrollTypeHold,
		overscrollTypeNone,
		overscrollTypeOnce,
		paginationPageMultiplier,
		scrollStopWaiting,
		scrollWheelPageMultiplierForMaxPixel
	} = constants;

const TouchableDiv = ForwardRef({prop: 'ref'}, Touchable('div'));

/**
 * An unstyled component that passes scrollable behavior information as its render prop's arguments.
 *
 * @class ScrollableBase
 * @memberof ui/Scrollable
 * @ui
 * @private
 */
class ScrollableBase extends Component {
	static displayName = 'ui:ScrollableBase'

	static propTypes = /** @lends ui/Scrollable.Scrollable.prototype */ {
		/**
		 * Render function.
		 *
		 * @type {Function}
		 * @required
		 * @private
		 */
		containerRenderer: PropTypes.func.isRequired,

		/**
		 * Called when adding additional event listeners in a themed component.
		 *
		 * @type {Function}
		 * @private
		 */
		addEventListeners: PropTypes.func,

		/**
		 * Called to execute additional logic in a themed component to show overscroll effect.
		 *
		 * @type {Function}
		 * @private
		 */
		applyOverscrollEffect: PropTypes.func,

		/**
		 * A callback function that receives a reference to the `scrollTo` feature.
		 *
		 * Once received, the `scrollTo` method can be called as an imperative interface.
		 *
		 * The `scrollTo` function accepts the following paramaters:
		 * - {position: {x, y}} - Pixel value for x and/or y position
		 * - {align} - Where the scroll area should be aligned. Values are:
		 *   `'left'`, `'right'`, `'top'`, `'bottom'`,
		 *   `'topleft'`, `'topright'`, `'bottomleft'`, and `'bottomright'`.
		 * - {index} - Index of specific item. (`0` or positive integer)
		 *   This option is available for only `VirtualList` kind.
		 * - {node} - Node to scroll into view
		 * - {animate} - When `true`, scroll occurs with animation. When `false`, no
		 *   animation occurs.
		 * - {focus} - When `true`, attempts to focus item after scroll. Only valid when scrolling
		 *   by `index` or `node`.
		 * > Note: Only specify one of: `position`, `align`, `index` or `node`
		 *
		 * Example:
		 * ```
		 *	// If you set cbScrollTo prop like below;
		 *	cbScrollTo: (fn) => {this.scrollTo = fn;}
		 *	// You can simply call like below;
		 *	this.scrollTo({align: 'top'}); // scroll to the top
		 * ```
		 *
		 * @type {Function}
		 * @public
		 */
		cbScrollTo: PropTypes.func,

		/**
		 * Called to execute additional logic in a themed component to clear overscroll effect.
		 *
		 * @type {Function}
		 * @private
		 */
		clearOverscrollEffect: PropTypes.func,

		/**
		 * Client size of the container; valid values are an object that has `clientWidth` and `clientHeight`.
		 *
		 * @type {Object}
		 * @property {Number}    clientHeight    The client height of the list.
		 * @property {Number}    clientWidth    The client width of the list.
		 * @public
		 */
		clientSize: PropTypes.shape({
			clientHeight: PropTypes.number.isRequired,
			clientWidth: PropTypes.number.isRequired
		}),

		/**
		 * Direction of the list or the scroller.
		 *
		 * `'both'` could be only used for[Scroller]{@link ui/Scroller.Scroller}.
		 *
		 * Valid values are:
		 * * `'both'`,
		 * * `'horizontal'`, and
		 * * `'vertical'`.
		 *
		 * @type {String}
		 * @private
		 */
		direction: PropTypes.oneOf(['both', 'horizontal', 'vertical']),

		/**
		 * Specifies how to show horizontal scrollbar.
		 *
		 * Valid values are:
		 * * `'auto'`,
		 * * `'visible'`, and
		 * * `'hidden'`.
		 *
		 * @type {String}
		 * @default 'auto'
		 * @public
		 */
		horizontalScrollbar: PropTypes.oneOf(['auto', 'visible', 'hidden']),

		/**
		 * Prevents scroll by dragging or flicking on the list or the scroller.
		 *
		 * @type {Boolean}
		 * @default false
		 * @private
		 */
		noScrollByDrag: PropTypes.bool,

		/**
		 * Prevents scroll by wheeling on the list or the scroller.
		 *
		 * @type {Boolean}
		 * @default false
		 * @public
		 */
		noScrollByWheel: PropTypes.bool,

		/**
		 * Called when flicking with a mouse or a touch screen.
		 *
		 * @type {Function}
		 * @private
		 */
		onFlick: PropTypes.func,

		/**
		 * Called when pressing a key.
		 *
		 * @type {Function}
		 * @private
		 */
		onKeyDown: PropTypes.func,

		/**
		 * Called when trigerring a mousedown event.
		 *
		 * @type {Function}
		 * @private
		 */
		onMouseDown: PropTypes.func,

		/**
		 * Called when scrolling.
		 *
		 * Passes `scrollLeft`, `scrollTop`, and `moreInfo`.
		 * It is not recommended to set this prop since it can cause performance degradation.
		 * Use `onScrollStart` or `onScrollStop` instead.
		 *
		 * @type {Function}
		 * @param {Object} event
		 * @param {Number} event.scrollLeft Scroll left value.
		 * @param {Number} event.scrollTop Scroll top value.
		 * @param {Object} event.moreInfo The object including `firstVisibleIndex` and `lastVisibleIndex` properties.
		 * @public
		 */
		onScroll: PropTypes.func,

		/**
		 * Called when scroll starts.
		 *
		 * Passes `scrollLeft`, `scrollTop`, and `moreInfo`.
		 * You can get firstVisibleIndex and lastVisibleIndex from VirtualList with `moreInfo`.
		 *
		 * Example:
		 * ```
		 * onScrollStart = ({scrollLeft, scrollTop, moreInfo}) => {
		 *     const {firstVisibleIndex, lastVisibleIndex} = moreInfo;
		 *     // do something with firstVisibleIndex and lastVisibleIndex
		 * }
		 *
		 * render = () => (
		 *     <VirtualList
		 *         ...
		 *         onScrollStart={this.onScrollStart}
		 *         ...
		 *     />
		 * )
		 * ```
		 *
		 * @type {Function}
		 * @param {Object} event
		 * @param {Number} event.scrollLeft Scroll left value.
		 * @param {Number} event.scrollTop Scroll top value.
		 * @param {Object} event.moreInfo The object including `firstVisibleIndex` and `lastVisibleIndex` properties.
		 * @public
		 */
		onScrollStart: PropTypes.func,

		/**
		 * Called when scroll stops.
		 *
		 * Passes `scrollLeft`, `scrollTop`, and `moreInfo`.
		 * You can get firstVisibleIndex and lastVisibleIndex from VirtualList with `moreInfo`.
		 *
		 * Example:
		 * ```
		 * onScrollStop = ({scrollLeft, scrollTop, moreInfo}) => {
		 *     const {firstVisibleIndex, lastVisibleIndex} = moreInfo;
		 *     // do something with firstVisibleIndex and lastVisibleIndex
		 * }
		 *
		 * render = () => (
		 *     <VirtualList
		 *         ...
		 *         onScrollStop={this.onScrollStop}
		 *         ...
		 *     />
		 * )
		 * ```
		 *
		 * @type {Function}
		 * @param {Object} event
		 * @param {Number} event.scrollLeft Scroll left value.
		 * @param {Number} event.scrollTop Scroll top value.
		 * @param {Object} event.moreInfo The object including `firstVisibleIndex` and `lastVisibleIndex` properties.
		 * @public
		 */
		onScrollStop: PropTypes.func,

		/**
		 * Called when wheeling.
		 *
		 * @type {Function}
		 * @private
		 */
		onWheel: PropTypes.func,

		/**
		 * Specifies overscroll effects shows on which type of inputs.
		 *
		 * @type {Object}
		 * @default {drag: false, pageKey: false, wheel: false}
		 * @private
		 */
		overscrollEffectOn: PropTypes.shape({
			drag: PropTypes.bool,
			pageKey: PropTypes.bool,
			wheel: PropTypes.bool
		}),

		/**
		 * Called when removing additional event listeners in a themed component.
		 *
		 * @type {Function}
		 * @private
		 */
		removeEventListeners: PropTypes.func,

		/**
		 * Indicates the content's text direction is right-to-left.
		 *
		 * @type {Boolean}
		 * @private
		 */
		rtl: PropTypes.bool,

		/**
		 * Called to execute additional logic in a themed component when scrollTo is called.
		 *
		 * @type {Function}
		 * @private
		 */
		scrollTo: PropTypes.func,

		/**
		 * Called to execute additional logic in a themed component when scroll stops.
		 *
		 * @type {Function}
		 * @private
		 */
		stop: PropTypes.func,

		/**
		 * Scrollable CSS style.
		 *
		 * Should be defined because we manipulate style prop in render().
		 *
		 * @type {Object}
		 * @public
		 */
		style: PropTypes.object,

		/**
		 * Specifies how to show vertical scrollbar.
		 *
		 * Valid values are:
		 * * `'auto'`,
		 * * `'visible'`, and
		 * * `'hidden'`.
		 *
		 * @type {String}
		 * @default 'auto'
		 * @public
		 */
		verticalScrollbar: PropTypes.oneOf(['auto', 'visible', 'hidden'])
	}

	static defaultProps = {
		cbScrollTo: nop,
		horizontalScrollbar: 'auto',
		noScrollByDrag: false,
		noScrollByWheel: false,
		onScroll: nop,
		onScrollStart: nop,
		onScrollStop: nop,
		overscrollEffectOn: {drag: false, pageKey: false, wheel: false},
		verticalScrollbar: 'auto'
	}

	static contextType = ResizeContext

	constructor (props) {
		super(props);

		this.state = {
			remeasure: false,
			isHorizontalScrollbarVisible: props.horizontalScrollbar === 'visible',
			isVerticalScrollbarVisible: props.verticalScrollbar === 'visible'
		};

		this.containerRef = React.createRef();
		this.horizontalScrollbarRef = React.createRef();
		this.verticalScrollbarRef = React.createRef();

		this.horizontalScrollbarProps = {
			ref: this.horizontalScrollbarRef,
			vertical: false,
			clientSize: props.clientSize
		};

		this.verticalScrollbarProps = {
			ref: this.verticalScrollbarRef,
			vertical: true,
			clientSize: props.clientSize
		};

		this.overscrollEnabled = !!(props.applyOverscrollEffect);

		// Enable the early bail out of repeated scrolling to the same position
		this.animationInfo = null;

		this.resizeRegistry = Registry.create(this.handleResize.bind(this));

		props.cbScrollTo(this.scrollTo);
	}

	componentDidMount () {
		this.resizeRegistry.parent = this.context;
		this.addEventListeners();
		this.updateScrollbars();
	}

	componentDidUpdate (prevProps, prevState) {
		const
			{isHorizontalScrollbarVisible, isVerticalScrollbarVisible} = this.state,
			{hasDataSizeChanged} = this.childRefCurrent;

		// Need to sync calculated client size if it is different from the real size
		if (this.childRefCurrent.syncClientSize) {
			// If we actually synced, we need to reset scroll position.
			if (this.childRefCurrent.syncClientSize()) {
				this.setScrollLeft(0);
				this.setScrollTop(0);
			}
		}

		this.clampScrollPosition();

		this.addEventListeners();
		if (
			hasDataSizeChanged === false &&
			(isHorizontalScrollbarVisible && !prevState.isHorizontalScrollbarVisible || isVerticalScrollbarVisible && !prevState.isVerticalScrollbarVisible)
		) {
			this.deferScrollTo = false;
			this.isUpdatedScrollThumb = this.updateScrollThumbSize();
		} else {
			this.updateScrollbars();
		}

		if (this.scrollToInfo !== null) {
			if (!this.deferScrollTo) {
				this.scrollTo(this.scrollToInfo);
			}
		}

		// publish container resize changes
		const horizontal = isHorizontalScrollbarVisible !== prevState.isHorizontalScrollbarVisible;
		const vertical = isVerticalScrollbarVisible !== prevState.isVerticalScrollbarVisible;
		if (horizontal || vertical) {
			this.resizeRegistry.notify({});
		}
	}

	componentWillUnmount () {
		this.resizeRegistry.parent = null;
		// Before call cancelAnimationFrame, you must send scrollStop Event.
		if (this.scrolling) {
			this.forwardScrollEvent('onScrollStop', this.getReachedEdgeInfo());
		}
		this.scrollStopJob.stop();

		if (this.animator.isAnimating()) {
			this.animator.stop();
		}

		this.removeEventListeners();
	}

	handleResize (ev) {
		if (ev.action === 'invalidateBounds') {
			this.enqueueForceUpdate();
		}
	}

	// TODO: consider replacing forceUpdate() by storing bounds in state rather than a non-
	// state member.
	enqueueForceUpdate () {
		this.childRefCurrent.calculateMetrics();
		this.forceUpdate();
	}

	clampScrollPosition () {
		const bounds = this.getScrollBounds();

		if (this.scrollTop > bounds.maxTop) {
			this.scrollTop = bounds.maxTop;
		}

		if (this.scrollLeft > bounds.maxLeft) {
			this.scrollLeft = bounds.maxLeft;
		}
	}

	// constants
	pixelPerLine = 39
	scrollWheelMultiplierForDeltaPixel = 1.5 // The ratio of wheel 'delta' units to pixels scrolled.

	// status
	deferScrollTo = true
	isScrollAnimationTargetAccumulated = false
	isUpdatedScrollThumb = false

	// overscroll
	lastInputType = null
	overscrollEnabled = false
	overscrollStatus = {
		horizontal: {
			before: {type: overscrollTypeNone, ratio: 0},
			after: {type: overscrollTypeNone, ratio: 0}
		},
		vertical: {
			before: {type: overscrollTypeNone, ratio: 0},
			after: {type: overscrollTypeNone, ratio: 0}
		}
	}

	// bounds info
	bounds = {
		clientWidth: 0,
		clientHeight: 0,
		scrollWidth: 0,
		scrollHeight: 0,
		maxTop: 0,
		maxLeft: 0
	}

	// wheel/drag/flick info
	wheelDirection = 0
	isDragging = false

	// scroll info
	scrolling = false
	scrollLeft = 0
	scrollTop = 0
	scrollToInfo = null

	// component info
	childRefCurrent = null

	// scroll animator
	animator = new ScrollAnimator()

	// drag/flick event handlers

	getRtlX = (x) => (this.props.rtl ? -x : x)

	onMouseDown = (ev) => {
		this.stop();
		forward('onMouseDown', ev, this.props);
	}

	onDragStart = (ev) => {
		if (ev.type === 'dragstart') return;

		this.stop();
		this.isDragging = true;
		this.dragStartX = this.scrollLeft + this.getRtlX(ev.x);
		this.dragStartY = this.scrollTop + ev.y;
	}

	onDrag = (ev) => {
		if (ev.type === 'drag') return;

		const {direction} = this.props;

		this.lastInputType = 'drag';

		this.start({
			targetX: (direction === 'vertical') ? 0 : this.dragStartX - this.getRtlX(ev.x), // 'horizontal' or 'both'
			targetY: (direction === 'horizontal') ? 0 : this.dragStartY - ev.y, // 'vertical' or 'both'
			animate: false,
			overscrollEffect: this.props.overscrollEffectOn.drag
		});
	}

	onDragEnd = (ev) => {
		if (ev.type === 'dragend') return;

		this.isDragging = false;

		if (this.flickTarget) {
			const {targetX, targetY, duration} = this.flickTarget;

			this.lastInputType = 'drag';

			this.isScrollAnimationTargetAccumulated = false;
			this.start({targetX, targetY, duration, overscrollEffect: this.props.overscrollEffectOn.drag});
		} else {
			this.stop();
		}

		if (this.overscrollEnabled) { // not check this.props.overscrollEffectOn.drag for safety
			this.clearAllOverscrollEffects();
		}

		this.flickTarget = null;
	}

	onFlick = (ev) => {
		const {direction} = this.props;

		this.flickTarget = this.animator.simulate(
			this.scrollLeft,
			this.scrollTop,
			(direction !== 'vertical') ? this.getRtlX(-ev.velocityX) : 0,
			(direction !== 'horizontal') ? -ev.velocityY : 0
		);

		if (this.props.onFlick) {
			forward('onFlick', ev, this.props);
		}
	}

	calculateDistanceByWheel (deltaMode, delta, maxPixel) {
		if (deltaMode === 0) {
			delta = clamp(-maxPixel, maxPixel, ri.scale(delta * this.scrollWheelMultiplierForDeltaPixel));
		} else if (deltaMode === 1) { // line; firefox
			delta = clamp(-maxPixel, maxPixel, ri.scale(delta * this.pixelPerLine * this.scrollWheelMultiplierForDeltaPixel));
		} else if (deltaMode === 2) { // page
			delta = delta < 0 ? -maxPixel : maxPixel;
		}

		return delta;
	}

	onWheel = (ev) => {
		if (this.isDragging) {
			ev.preventDefault();
			ev.stopPropagation();
		} else {
			const
				{verticalScrollbarRef, horizontalScrollbarRef} = this,
				bounds = this.getScrollBounds(),
				canScrollHorizontally = this.canScrollHorizontally(bounds),
				canScrollVertically = this.canScrollVertically(bounds),
				eventDeltaMode = ev.deltaMode,
				eventDelta = (-ev.wheelDeltaY || ev.deltaY);
			let
				delta = 0,
				direction;

			this.lastInputType = 'wheel';

			if (this.props.noScrollByWheel) {
				return;
			}

			if (canScrollVertically) {
				delta = this.calculateDistanceByWheel(eventDeltaMode, eventDelta, bounds.clientHeight * scrollWheelPageMultiplierForMaxPixel);
			} else if (canScrollHorizontally) {
				delta = this.calculateDistanceByWheel(eventDeltaMode, eventDelta, bounds.clientWidth * scrollWheelPageMultiplierForMaxPixel);
			}

			direction = Math.sign(delta);

			if (direction !== this.wheelDirection) {
				this.isScrollAnimationTargetAccumulated = false;
				this.wheelDirection = direction;
			}

			forward('onWheel', {delta, horizontalScrollbarRef, verticalScrollbarRef}, this.props);

			if (delta !== 0) {
				this.scrollToAccumulatedTarget(delta, canScrollVertically, this.props.overscrollEffectOn.wheel);
				ev.preventDefault();
				ev.stopPropagation();
			}
		}
	}

	scrollByPage = (keyCode) => {
		// Only scroll by page when the vertical scrollbar is visible. Otherwise, treat the
		// scroller as a plain container
		if (!this.state.isVerticalScrollbarVisible) return;

		const
			bounds = this.getScrollBounds(),
			canScrollVertically = this.canScrollVertically(bounds),
			pageDistance = (isPageUp(keyCode) ? -1 : 1) * (canScrollVertically ? bounds.clientHeight : bounds.clientWidth) * paginationPageMultiplier;

		this.lastInputType = 'pageKey';

		this.scrollToAccumulatedTarget(pageDistance, canScrollVertically, this.props.overscrollEffectOn.pageKey);
	}

	onKeyDown = (ev) => {
		if (this.props.onKeyDown) {
			forward('onKeyDown', ev, this.props);
		} else if ((isPageUp(ev.keyCode) || isPageDown(ev.keyCode))) {
			this.scrollByPage(ev.keyCode);
		}
	}

	scrollToAccumulatedTarget = (delta, vertical, overscrollEffect) => {
		if (!this.isScrollAnimationTargetAccumulated) {
			this.accumulatedTargetX = this.scrollLeft;
			this.accumulatedTargetY = this.scrollTop;
			this.isScrollAnimationTargetAccumulated = true;
		}

		if (vertical) {
			this.accumulatedTargetY += delta;
		} else {
			this.accumulatedTargetX += delta;
		}

		this.start({targetX: this.accumulatedTargetX, targetY: this.accumulatedTargetY, overscrollEffect});
	}

	// overscroll effect

	getEdgeFromPosition = (position, maxPosition) => {
		if (position <= 0) {
			return 'before';
		} else if (position >= maxPosition) {
			return 'after';
		} else {
			return null;
		}
	}

	setOverscrollStatus = (orientation, edge, type, ratio) => {
		const status = this.overscrollStatus[orientation][edge];
		status.type = type;
		status.ratio = ratio;
	}

	getOverscrollStatus = (orientation, edge) => (this.overscrollStatus[orientation][edge])

	calculateOverscrollRatio = (orientation, position) => {
		const
			bounds = this.getScrollBounds(),
			isVertical = (orientation === 'vertical'),
			baseSize = isVertical ? bounds.clientHeight : bounds.clientWidth,
			maxPos = bounds[isVertical ? 'maxTop' : 'maxLeft'];
		let overDistance = 0;

		if (position < 0) {
			overDistance = -position;
		} else if (position > maxPos) {
			overDistance = position - maxPos;
		} else {
			return 0;
		}

		return Math.min(1, 2 * overDistance / baseSize);
	}

	applyOverscrollEffect = (orientation, edge, type, ratio) => {
		this.props.applyOverscrollEffect(orientation, edge, type, ratio);
		this.setOverscrollStatus(orientation, edge, type === overscrollTypeOnce ? overscrollTypeDone : type, ratio);
	}

	checkAndApplyOverscrollEffect = (orientation, edge, type, ratio = 1) => {
		const
			isVertical = (orientation === 'vertical'),
			curPos = isVertical ? this.scrollTop : this.scrollLeft,
			maxPos = this.getScrollBounds()[isVertical ? 'maxTop' : 'maxLeft'];

		if ((edge === 'before' && curPos <= 0) || (edge === 'after' && curPos >= maxPos)) { // Already on the edge
			this.applyOverscrollEffect(orientation, edge, type, ratio);
		} else {
			this.setOverscrollStatus(orientation, edge, type, ratio);
		}
	}

	clearOverscrollEffect = (orientation, edge) => {
		if (this.getOverscrollStatus(orientation, edge).type !== overscrollTypeNone) {
			if (this.props.clearOverscrollEffect) {
				this.props.clearOverscrollEffect(orientation, edge);
			} else {
				this.applyOverscrollEffect(orientation, edge, overscrollTypeNone, 0);
			}
		}
	}

	clearAllOverscrollEffects = () => {
		['horizontal', 'vertical'].forEach((orientation) => {
			['before', 'after'].forEach((edge) => {
				this.clearOverscrollEffect(orientation, edge);
			});
		});
	}

	applyOverscrollEffectOnDrag = (orientation, edge, targetPosition, type) => {
		if (edge) {
			const
				oppositeEdge = edge === 'before' ? 'after' : 'before',
				ratio = this.calculateOverscrollRatio(orientation, targetPosition);

			this.applyOverscrollEffect(orientation, edge, type, ratio);
			this.clearOverscrollEffect(orientation, oppositeEdge);
		} else {
			this.clearOverscrollEffect(orientation, 'before');
			this.clearOverscrollEffect(orientation, 'after');
		}
	}

	checkAndApplyOverscrollEffectOnScroll = (orientation) => {
		['before', 'after'].forEach((edge) => {
			const {ratio, type} = this.getOverscrollStatus(orientation, edge);

			if (type === overscrollTypeOnce) {
				this.checkAndApplyOverscrollEffect(orientation, edge, type, ratio);
			}
		});
	}

	checkAndApplyOverscrollEffectOnStart = (orientation, edge, targetPosition) => {
		if (this.isDragging) {
			this.applyOverscrollEffectOnDrag(orientation, edge, targetPosition, overscrollTypeHold);
		} else if (edge) {
			this.checkAndApplyOverscrollEffect(orientation, edge, overscrollTypeOnce);
		}
	}

	// call scroll callbacks

	forwardScrollEvent (type, reachedEdgeInfo) {
		forward(type, {scrollLeft: this.scrollLeft, scrollTop: this.scrollTop, moreInfo: this.getMoreInfo(), reachedEdgeInfo}, this.props);
	}

	// update scroll position

	setScrollLeft (value) {
		const bounds = this.getScrollBounds();

		this.scrollLeft = clamp(0, bounds.maxLeft, value);

		if (this.overscrollEnabled && this.props.overscrollEffectOn[this.lastInputType]) {
			this.checkAndApplyOverscrollEffectOnScroll('horizontal');
		}

		if (this.state.isHorizontalScrollbarVisible) {
			this.updateThumb(this.horizontalScrollbarRef, bounds);
		}
	}

	setScrollTop (value) {
		const bounds = this.getScrollBounds();

		this.scrollTop = clamp(0, bounds.maxTop, value);

		if (this.overscrollEnabled && this.props.overscrollEffectOn[this.lastInputType]) {
			this.checkAndApplyOverscrollEffectOnScroll('vertical');
		}

		if (this.state.isVerticalScrollbarVisible) {
			this.updateThumb(this.verticalScrollbarRef, bounds);
		}
	}

	getReachedEdgeInfo = () => {
		const
			bounds = this.getScrollBounds(),
			reachedEdgeInfo = {bottom: false, left: false, right: false, top: false};

		if (this.canScrollHorizontally(bounds)) {
			const
				rtl = this.props.rtl,
				edge = this.getEdgeFromPosition(this.scrollLeft, bounds.maxLeft);

			if (edge) { // if edge is null, no need to check which edge is reached.
				if ((edge === 'before' && !rtl) || (edge === 'after' && rtl)) {
					reachedEdgeInfo.left = true;
				} else {
					reachedEdgeInfo.right = true;
				}
			}
		}

		if (this.canScrollVertically(bounds)) {
			const edge = this.getEdgeFromPosition(this.scrollTop, bounds.maxTop);

			if (edge === 'before') {
				reachedEdgeInfo.top = true;
			} else if (edge === 'after') {
				reachedEdgeInfo.bottom = true;
			}
		}

		return reachedEdgeInfo;
	}

	// scroll start/stop

	doScrollStop = () => {
		this.scrolling = false;
		this.forwardScrollEvent('onScrollStop', this.getReachedEdgeInfo());
	}

	scrollStopJob = new Job(this.doScrollStop, scrollStopWaiting);

	start ({targetX, targetY, animate = true, duration = animationDuration, overscrollEffect = false}) {
		const
			{scrollLeft, scrollTop} = this,
			bounds = this.getScrollBounds(),
			{maxLeft, maxTop} = bounds;

		const updatedAnimationInfo = {
			sourceX: scrollLeft,
			sourceY: scrollTop,
			targetX,
			targetY,
			duration
		};

		// bail early when scrolling to the same position
		if (this.animator.isAnimating() && this.animationInfo && this.animationInfo.targetX === targetX && this.animationInfo.targetY === targetY) {
			return;
		}

		this.animationInfo = updatedAnimationInfo;

		this.animator.stop();
		if (!this.scrolling) {
			this.scrolling = true;
			this.forwardScrollEvent('onScrollStart');
		}
		this.scrollStopJob.stop();

		if (Math.abs(maxLeft - targetX) < epsilon) {
			targetX = maxLeft;
		}
		if (Math.abs(maxTop - targetY) < epsilon) {
			targetY = maxTop;
		}

		if (this.overscrollEnabled && overscrollEffect) {
			if (scrollLeft !== targetX && this.canScrollHorizontally(bounds)) {
				this.checkAndApplyOverscrollEffectOnStart('horizontal', this.getEdgeFromPosition(targetX, maxLeft), targetX);
			}
			if (scrollTop !== targetY && this.canScrollVertically(bounds)) {
				this.checkAndApplyOverscrollEffectOnStart('vertical', this.getEdgeFromPosition(targetY, maxTop), targetY);
			}
		}

		this.showThumb(bounds);

		if (animate) {
			this.animator.animate(this.scrollAnimation(this.animationInfo));
		} else {
			this.scroll(targetX, targetY);
			this.stop();
		}
	}

	scrollAnimation = (animationInfo) => (curTime) => {
		const
			{sourceX, sourceY, targetX, targetY, duration} = animationInfo,
			bounds = this.getScrollBounds();

		if (curTime < duration) {
			let
				toBeContinued = false,
				curTargetX = sourceX,
				curTargetY = sourceY;

			if (this.canScrollHorizontally(bounds)) {
				curTargetX = this.animator.timingFunction(sourceX, targetX, duration, curTime);
				if (Math.abs(curTargetX - targetX) < epsilon) {
					curTargetX = targetX;
				} else {
					toBeContinued = true;
				}
			}

			if (this.canScrollVertically(bounds)) {
				curTargetY = this.animator.timingFunction(sourceY, targetY, duration, curTime);
				if (Math.abs(curTargetY - targetY) < epsilon) {
					curTargetY = targetY;
				} else {
					toBeContinued = true;
				}
			}

			this.scroll(curTargetX, curTargetY);
			if (!toBeContinued) {
				this.stop();
			}
		} else {
			this.scroll(targetX, targetY);
			this.stop();
		}
	}

	scroll = (left, top) => {
		if (left !== this.scrollLeft) {
			this.setScrollLeft(left);
		}
		if (top !== this.scrollTop) {
			this.setScrollTop(top);
		}

		this.childRefCurrent.setScrollPosition(this.scrollLeft, this.scrollTop);
		this.forwardScrollEvent('onScroll');
	}

	stop () {
		this.animator.stop();
		this.lastInputType = null;
		this.isScrollAnimationTargetAccumulated = false;
		this.startHidingThumb();
		if (this.overscrollEnabled && !this.isDragging) { // not check this.props.overscrollEffectOn for safty
			this.clearAllOverscrollEffects();
		}
		if (this.props.stop) {
			this.props.stop();
		}
		if (this.scrolling) {
			this.scrollStopJob.start();
		}
	}

	// scrollTo API

	getPositionForScrollTo = (opt) => {
		const
			bounds = this.getScrollBounds(),
			canScrollHorizontally = this.canScrollHorizontally(bounds),
			canScrollVertically = this.canScrollVertically(bounds);
		let
			itemPos,
			left = null,
			top = null;

		if (opt instanceof Object) {
			if (opt.position instanceof Object) {
				if (canScrollHorizontally) {
					// We need '!=' to check if opt.potision.x is null or undefined
					left = opt.position.x != null ? opt.position.x : this.scrollLeft;
				} else {
					left = 0;
				}
				if (canScrollVertically) {
					// We need '!=' to check if opt.potision.y is null or undefined
					top = opt.position.y != null ? opt.position.y : this.scrollTop;
				} else {
					top = 0;
				}
			} else if (typeof opt.align === 'string') {
				if (canScrollHorizontally) {
					if (opt.align.includes('left')) {
						left = 0;
					} else if (opt.align.includes('right')) {
						left = bounds.maxLeft;
					}
				}
				if (canScrollVertically) {
					if (opt.align.includes('top')) {
						top = 0;
					} else if (opt.align.includes('bottom')) {
						top = bounds.maxTop;
					}
				}
			} else {
				if (typeof opt.index === 'number' && typeof this.childRefCurrent.getItemPosition === 'function') {
					itemPos = this.childRefCurrent.getItemPosition(opt.index, opt.stickTo);
				} else if (opt.node instanceof Object) {
					if (opt.node.nodeType === 1 && typeof this.childRefCurrent.getNodePosition === 'function') {
						itemPos = this.childRefCurrent.getNodePosition(opt.node);
					}
				}
				if (itemPos) {
					if (canScrollHorizontally) {
						left = itemPos.left;
					}
					if (canScrollVertically) {
						top = itemPos.top;
					}
				}
			}
		}

		return {left, top};
	}

	scrollTo = (opt) => {
		if (!this.deferScrollTo) {
			const {left, top} = this.getPositionForScrollTo(opt);

			if (this.props.scrollTo) {
				this.props.scrollTo(opt);
			}
			this.scrollToInfo = null;
			this.start({
				targetX: (left !== null) ? left : this.scrollLeft,
				targetY: (top !== null) ? top : this.scrollTop,
				animate: opt.animate
			});
		} else {
			this.scrollToInfo = opt;
		}
	}

	canScrollHorizontally = (bounds) => {
		const {direction} = this.props;
		return (direction === 'horizontal' || direction === 'both') && (bounds.scrollWidth > bounds.clientWidth) && !isNaN(bounds.scrollWidth);
	}

	canScrollVertically = (bounds) => {
		const {direction} = this.props;
		return (direction === 'vertical' || direction === 'both') && (bounds.scrollHeight > bounds.clientHeight) && !isNaN(bounds.scrollHeight);
	}

	// scroll bar

	showThumb (bounds) {
		if (this.state.isHorizontalScrollbarVisible && this.canScrollHorizontally(bounds) && this.horizontalScrollbarRef.current) {
			this.horizontalScrollbarRef.current.showThumb();
		}
		if (this.state.isVerticalScrollbarVisible && this.canScrollVertically(bounds) && this.verticalScrollbarRef.current) {
			this.verticalScrollbarRef.current.showThumb();
		}
	}

	updateThumb (scrollbarRef, bounds) {
		scrollbarRef.current.update({
			...bounds,
			scrollLeft: this.scrollLeft,
			scrollTop: this.scrollTop
		});
	}

	startHidingThumb = () => {
		if (this.state.isHorizontalScrollbarVisible && this.horizontalScrollbarRef.current) {
			this.horizontalScrollbarRef.current.startHidingThumb();
		}
		if (this.state.isVerticalScrollbarVisible && this.verticalScrollbarRef.current) {
			this.verticalScrollbarRef.current.startHidingThumb();
		}
	}

	updateScrollbars = () => {
		const
			{horizontalScrollbar, verticalScrollbar} = this.props,
			{isHorizontalScrollbarVisible, isVerticalScrollbarVisible} = this.state,
			bounds = this.getScrollBounds(),
			canScrollHorizontally = this.canScrollHorizontally(bounds),
			canScrollVertically = this.canScrollVertically(bounds),
			curHorizontalScrollbarVisible = (horizontalScrollbar === 'auto') ? canScrollHorizontally : horizontalScrollbar === 'visible',
			curVerticalScrollbarVisible = (verticalScrollbar === 'auto') ? canScrollVertically : verticalScrollbar === 'visible';

		// determine if we should hide or show any scrollbars
		const
			isVisibilityChanged = (
				isHorizontalScrollbarVisible !== curHorizontalScrollbarVisible ||
				isVerticalScrollbarVisible !== curVerticalScrollbarVisible
			);

		if (isVisibilityChanged) {
			// one or both scrollbars have changed visibility
			this.setState({
				isHorizontalScrollbarVisible: curHorizontalScrollbarVisible,
				isVerticalScrollbarVisible: curVerticalScrollbarVisible
			});
		} else {
			this.deferScrollTo = false;
			this.isUpdatedScrollThumb = this.updateScrollThumbSize();
		}
	}

	updateScrollThumbSize = () => {
		const
			{horizontalScrollbar, verticalScrollbar} = this.props,
			bounds = this.getScrollBounds(),
			canScrollHorizontally = this.canScrollHorizontally(bounds),
			canScrollVertically = this.canScrollVertically(bounds),
			curHorizontalScrollbarVisible = (horizontalScrollbar === 'auto') ? canScrollHorizontally : horizontalScrollbar === 'visible',
			curVerticalScrollbarVisible = (verticalScrollbar === 'auto') ? canScrollVertically : verticalScrollbar === 'visible';

		if (curHorizontalScrollbarVisible || curVerticalScrollbarVisible) {
			// no visibility change but need to notify whichever scrollbars are visible of the
			// updated bounds and scroll position
			const
				updatedBounds = {
					...bounds,
					scrollLeft: this.scrollLeft,
					scrollTop: this.scrollTop
				};

			if (curHorizontalScrollbarVisible && this.horizontalScrollbarRef) {
				this.horizontalScrollbarRef.current.update(updatedBounds);
			}
			if (curVerticalScrollbarVisible && this.verticalScrollbarRef) {
				this.verticalScrollbarRef.current.update(updatedBounds);
			}
			return true;
		}
		return false;
	}

	// ref

	getScrollBounds () {
		if (this.childRefCurrent && typeof this.childRefCurrent.getScrollBounds === 'function') {
			return this.childRefCurrent.getScrollBounds();
		}
	}

	getMoreInfo () {
		if (this.childRefCurrent && typeof this.childRefCurrent.getMoreInfo === 'function') {
			return this.childRefCurrent.getMoreInfo();
		}
	}

	// FIXME setting event handlers directly to work on the V8 snapshot.
	addEventListeners () {
		const {childRefCurrent, containerRef} = this;

		if (containerRef.current && containerRef.current.addEventListener) {
			containerRef.current.addEventListener('wheel', this.onWheel);
			containerRef.current.addEventListener('keydown', this.onKeyDown);
		}

		if (childRefCurrent && childRefCurrent.containerRef.current) {
			if (childRefCurrent.containerRef.current.addEventListener) {
				childRefCurrent.containerRef.current.addEventListener('mousedown', this.onMouseDown);
			}
		}

		if (this.props.addEventListeners) {
			this.props.addEventListeners(childRefCurrent.containerRef);
		}
	}

	// FIXME setting event handlers directly to work on the V8 snapshot.
	removeEventListeners () {
		const {childRefCurrent, containerRef} = this;

		if (containerRef.current && containerRef.current.removeEventListener) {
			containerRef.current.removeEventListener('wheel', this.onWheel);
			containerRef.current.removeEventListener('keydown', this.onKeyDown);
		}

		if (childRefCurrent.containerRef.current && childRefCurrent.containerRef.current.removeEventListener) {
			childRefCurrent.containerRef.current.removeEventListener('mousedown', this.onMouseDown);
		}

		if (this.props.removeEventListeners) {
			this.props.removeEventListeners(childRefCurrent.containerRef);
		}
	}

	// render

	initChildRef = (ref) => {
		if (ref) {
			this.childRefCurrent = ref;
		}
	}

	handleScroll = () => {
		const childRefCurrent = this.childRefCurrent;

		// Prevent scroll by focus.
		// VirtualList and VirtualGridList DO NOT receive `onscroll` event.
		// Only Scroller could get `onscroll` event.
		if (!this.animator.isAnimating() && childRefCurrent && childRefCurrent.containerRef.current && childRefCurrent.getRtlPositionX) {
			// For Scroller
			childRefCurrent.containerRef.current.scrollTop = this.scrollTop;
			childRefCurrent.containerRef.current.scrollLeft = childRefCurrent.getRtlPositionX(this.scrollLeft);
		}
	}

	render () {
		const
			{className, containerRenderer, noScrollByDrag, rtl, style, ...rest} = this.props,
			{isHorizontalScrollbarVisible, isVerticalScrollbarVisible} = this.state,
			scrollableClasses = classNames(css.scrollable, className),
			childWrapper = noScrollByDrag ? 'div' : TouchableDiv,
			childWrapperProps = {
				className: css.content,
				...(!noScrollByDrag && {
					onDrag: this.onDrag,
					onDragEnd: this.onDragEnd,
					onDragStart: this.onDragStart,
					onFlick: this.onFlick,
					onTouchStart: this.onTouchStart
				})
			};

		delete rest.addEventListeners;
		delete rest.applyOverscrollEffect;
		delete rest.cbScrollTo;
		delete rest.clearOverscrollEffect;
		delete rest.horizontalScrollbar;
<<<<<<< HEAD
		delete rest.noAnimation;
		delete rest.noScrollByWheel;
=======
>>>>>>> 21a781a6
		delete rest.onFlick;
		delete rest.onKeyDown;
		delete rest.onMouseDown;
		delete rest.onScroll;
		delete rest.onScrollStart;
		delete rest.onScrollStop;
		delete rest.onWheel;
		delete rest.overscrollEffectOn;
		delete rest.removeEventListeners;
		delete rest.scrollTo;
		delete rest.stop;
		delete rest.verticalScrollbar;

		this.deferScrollTo = true;

		return (
			<ResizeContext.Provider value={this.resizeRegistry.register}>
				{containerRenderer({
					childComponentProps: rest,
					childWrapper,
					childWrapperProps,
					className: scrollableClasses,
					componentCss: css,
					containerRef: this.containerRef,
					handleScroll: this.handleScroll,
					horizontalScrollbarProps: this.horizontalScrollbarProps,
					initChildRef: this.initChildRef,
					isHorizontalScrollbarVisible,
					isVerticalScrollbarVisible,
					rtl,
					scrollTo: this.scrollTo,
					style,
					verticalScrollbarProps: this.verticalScrollbarProps
				})}
			</ResizeContext.Provider>
		);
	}
}

/**
 * An unstyled component that provides horizontal and vertical scrollbars and makes a render prop element scrollable.
 *
 * @class Scrollable
 * @memberof ui/Scrollable
 * @extends ui/Scrollable.ScrollableBase
 * @ui
 * @private
 */
class Scrollable extends Component {
	static displayName = 'ui:Scrollable'

	static propTypes = /** @lends ui/Scrollable.Scrollable.prototype */ {
		/**
		 * Render function.
		 *
		 * @type {Function}
		 * @required
		 * @private
		 */
		childRenderer: PropTypes.func.isRequired
	}

	render () {
		const {childRenderer, ...rest} = this.props;

		return (
			<ScrollableBase
				{...rest}
				containerRenderer={({ // eslint-disable-line react/jsx-no-bind
					childComponentProps,
					childWrapper: ChildWrapper,
					childWrapperProps,
					containerRef,
					className,
					componentCss,
					handleScroll,
					horizontalScrollbarProps,
					initChildRef,
					isHorizontalScrollbarVisible,
					isVerticalScrollbarVisible,
					rtl,
					scrollTo,
					style,
					verticalScrollbarProps
				}) => (
					<div
						className={className}
						ref={containerRef}
						style={style}
					>
						<div className={componentCss.container}>
							<ChildWrapper {...childWrapperProps}>
								{childRenderer({
									...childComponentProps,
									cbScrollTo: scrollTo,
									className: componentCss.scrollableFill,
									initChildRef,
									onScroll: handleScroll,
									rtl
								})}
							</ChildWrapper>
							{isVerticalScrollbarVisible ? <Scrollbar {...verticalScrollbarProps} disabled={!isVerticalScrollbarVisible} /> : null}
						</div>
						{isHorizontalScrollbarVisible ? <Scrollbar {...horizontalScrollbarProps} corner={isVerticalScrollbarVisible} disabled={!isHorizontalScrollbarVisible} /> : null}
					</div>
				)}
			/>
		);
	}
}

export default Scrollable;
export {
	constants,
	Scrollable,
	ScrollableBase
};<|MERGE_RESOLUTION|>--- conflicted
+++ resolved
@@ -1306,11 +1306,7 @@
 		delete rest.cbScrollTo;
 		delete rest.clearOverscrollEffect;
 		delete rest.horizontalScrollbar;
-<<<<<<< HEAD
-		delete rest.noAnimation;
 		delete rest.noScrollByWheel;
-=======
->>>>>>> 21a781a6
 		delete rest.onFlick;
 		delete rest.onKeyDown;
 		delete rest.onMouseDown;
