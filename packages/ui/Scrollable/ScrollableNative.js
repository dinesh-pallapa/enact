--- conflicted
+++ resolved
@@ -940,37 +940,6 @@
 		this.startHidingThumb();
 	}
 
-<<<<<<< HEAD
-	scrollOnScroll = (left, top) => {
-		const
-			bounds = this.getScrollBounds(),
-			canScrollHorizontally = this.canScrollHorizontally(bounds);
-
-		if (!this.scrolling) {
-			this.scrollStartOnScroll();
-		}
-
-		if (this.props.rtl && canScrollHorizontally) {
-			/* FIXME: RTL / this calculation only works for Chrome */
-			left = bounds.maxLeft - left;
-		}
-
-		if (left !== this.scrollLeft) {
-			this.setScrollLeft(left);
-		}
-		if (top !== this.scrollTop) {
-			this.setScrollTop(top);
-		}
-
-		if (this.childRef.didScroll) {
-			this.childRef.didScroll(this.scrollLeft, this.scrollTop);
-		}
-		this.forwardScrollEvent('onScroll');
-		this.scrollStopJob.start();
-	}
-
-=======
->>>>>>> 6d7f7d47
 	scrollStopJob = new Job(this.scrollStopOnScroll, scrollStopWaiting);
 
 	// update scroll position
