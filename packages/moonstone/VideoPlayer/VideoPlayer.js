/**
 * Exports the {@link moonstone/VideoPlayer.VideoPlayer} and
 * {@link moonstone/VideoPlayer.VideoPlayerBase} components. The default export is
 * {@link moonstone/VideoPlayer.VideoPlayer}.
 *
 * @module moonstone/VideoPlayer
 */
import Announce from '@enact/ui/AnnounceDecorator/Announce';
import ApiDecorator from '@enact/core/internal/ApiDecorator';
import equals from 'ramda/src/equals';
import React from 'react';
import PropTypes from 'prop-types';
import DurationFmt from '@enact/i18n/ilib/lib/DurationFmt';
import {forKey, forward, forwardWithPrevent, handle, stopImmediate} from '@enact/core/handle';
import ilib from '@enact/i18n';
import {Job} from '@enact/core/util';
import {on, off} from '@enact/core/dispatcher';
import {platform} from '@enact/core/platform';
import {is} from '@enact/core/keymap';
import Slottable from '@enact/ui/Slottable';
import Spotlight from '@enact/spotlight';
import {Spottable, spottableClass} from '@enact/spotlight/Spottable';
import {SpotlightContainerDecorator, spotlightDefaultClass} from '@enact/spotlight/SpotlightContainerDecorator';
import {toUpperCase} from '@enact/i18n/util';

import $L from '../internal/$L';
import Spinner from '../Spinner';
import Skinnable from '../Skinnable';
import Touchable from '../internal/Touchable';

import {calcNumberValueOfPlaybackRate, getNow, secondsToTime} from './util';
import Overlay from './Overlay';
import MediaControls from './MediaControls';
import MediaTitle from './MediaTitle';
import MediaSlider from './MediaSlider';
import FeedbackContent from './FeedbackContent';
import FeedbackTooltip from './FeedbackTooltip';
import Times from './Times';

import css from './VideoPlayer.less';

const SpottableDiv = Touchable(Spottable('div'));
const Container = SpotlightContainerDecorator({enterTo: ''}, 'div');

// Keycode map for webOS TV
const keyMap = {
	'PLAY': 415,
	'STOP': 413,
	'PAUSE': 19,
	'REWIND': 412,
	'FASTFORWARD': 417
};

// Video ReadyStates
// - Commented are currently unused.
//
// const HAVE_NOTHING      = 0;  // no information whether or not the audio/video is ready
// const HAVE_METADATA     = 1;  // metadata for the audio/video is ready
// const HAVE_CURRENT_DATA = 2;  // data for the current playback position is available, but not enough data to play next frame/millisecond
// const HAVE_FUTURE_DATA  = 3;  // data for the current and at least the next frame is available
const HAVE_ENOUGH_DATA  = 4;  // enough data available to start playing


// Set-up event forwarding map. These are all of the supported media events
const handledMediaEventsMap = {
	abort           : 'onAbort',
	canplay         : 'onCanPlay',
	canplaythrough  : 'onCanPlayThrough',
	durationchange  : 'onDurationChange',
	emptied         : 'onEmptied',
	encrypted       : 'onEncrypted',
	ended           : 'onEnded',
	error           : 'onError',
	loadeddata      : 'onLoadedData',
	loadedmetadata  : 'onLoadedMetadata',
	loadstart       : 'onLoadStart',
	pause           : 'onPause',
	play            : 'onPlay',
	playing         : 'onPlaying',
	progress        : 'onProgress',
	ratechange      : 'onRateChange',
	seeked          : 'onSeeked',
	seeking         : 'onSeeking',
	stalled         : 'onStalled',
	suspend         : 'onSuspend',
	timeupdate      : 'onTimeUpdate',
	volumechange    : 'onVolumeChange',
	waiting         : 'onWaiting'
};

// List custom events that aren't standard to React. These will be directly added to the video
// element and props matching their name will be executed as callback functions when the event fires.
// "umsmediainfo" prop function will execute when the "umsmediainfo" event happens.
const handledCustomMediaEventsMap = {
	'umsmediainfo'  : 'onUMSMediaInfo'
};

// provide forwarding of events on media controls
const forwardControlsAvailable = forward('onControlsAvailable');
const forwardBackwardButtonClick = forward('onBackwardButtonClick');
const forwardForwardButtonClick = forward('onForwardButtonClick');
const forwardJumpBackwardButtonClick = forwardWithPrevent('onJumpBackwardButtonClick');
const forwardJumpForwardButtonClick = forwardWithPrevent('onJumpForwardButtonClick');
const forwardPlayButtonClick = forward('onPlayButtonClick');

const AnnounceState = {
	// Video is loaded but additional announcements have not been made
	READY: 0,

	// The title should be announced
	TITLE: 1,

	// The title has been announce
	TITLE_READ: 2,

	// The infoComponents should be announce
	INFO: 3,

	// All announcements have been made
	DONE: 4
};

/**
 * Every callback sent by [VideoPlayer]{@link moonstone/VideoPlayer} receives a status package,
 * which includes an object with the following key/value pairs as the first argument:
 *
 * @typedef {Object} videoStatus
 * @memberof moonstone/VideoPlayer
 * @property {String} type - Type of event that triggered this callback
 * @property {Number} currentTime - Playback index of the media in seconds
 * @property {Number} duration - Media's entire duration in seconds
 * @property {Boolean} paused - Playing vs paused state. `true` means the media is paused
 * @property {Number} playbackRate - Current playback rate, as a number
 * @property {Number} proportionLoaded - A value between `0` and `1` representing the proportion of the media that has loaded
 * @property {Number} proportionPlayed - A value between `0` and `1` representing the proportion of the media that has already been shown
 *
 * @public
 */

/**
 * A set of playback rates when media fast forwards, rewinds, slow-fowards, or slow-rewinds.
 *
 * The number used for each operation is proportional to the normal playing speed, 1. If the rate
 * is less than 1, it will play slower than normal speed, and, if it is larger than 1, it will play
 * faster. If it is negative, it will play backward.
 *
 * The order of numbers represents the incremental order of rates that will be used for each
 * operation. Note that all rates are expressed as strings and fractions are used rather than decimals
 * (e.g.: `'1/2'`, not `'0.5'`).
 *
 * @typedef {Object} playbackRateHash
 * @memberof moonstone/VideoPlayer
 * @property {String[]} fastForward - An array of playback rates when media fast forwards
 * @property {String[]} rewind - An array of playback rates when media rewinds
 * @property {String[]} slowForward - An array of playback rates when media slow-forwards
 * @property {String[]} slowRewind - An array of playback rates when media slow-rewinds
 *
 * @public
 */

/**
 * A player for video {@link moonstone/VideoPlayer.VideoPlayerBase}.
 *
 * @class VideoPlayerBase
 * @memberof moonstone/VideoPlayer
 * @ui
 * @public
 */
const VideoPlayerBase = class extends React.Component {
	static displayName = 'VideoPlayerBase'

	static propTypes = /** @lends moonstone/VideoPlayer.VideoPlayerBase.prototype */ {
		/**
		 * passed by AnnounceDecorator for accessibility
		 *
		 * @type {Function}
		 * @private
		 */
		announce: PropTypes.func,

		/**
		 * Amount of time (in milliseconds) after which control buttons are automatically hidden.
		 * Setting this to 0 or `null` disables autoClose, requiring user input to open and close.
		 *
		 * @type {Number}
		 * @default 5000
		 * @public
		 */
		autoCloseTimeout: PropTypes.number,

		/**
		 * A string which is sent to the `backward` icon of the player controls. This can be
		 * anything that is accepted by {@link moonstone/Icon}.
		 *
		 * @type {String}
		 * @default 'backward'
		 * @public
		 */
		backwardIcon: PropTypes.string,

		/**
		 * Amount of time (in milliseconds) after which the feedback text/icon part of the slider's
		 * tooltip will automatically hidden after the last action.
		 * Setting this to 0 or `null` disables feedbackHideDelay; feedback will always be present.
		 *
		 * @type {Number}
		 * @default 3000
		 * @public
		 */
		feedbackHideDelay: PropTypes.number,

		/**
		 * A string which is sent to the `forward` icon of the player controls. This can be anything
		 * that is accepted by {@link moonstone/Icon}.
		 *
		 * @type {String}
		 * @default 'forward'
		 * @public
		 */
		forwardIcon: PropTypes.string,

		/**
		 * These components are placed into the slot to the left of the media controls.
		 *
		 * @type {Node}
		 * @public
		 */
		infoComponents: PropTypes.node,

		/**
		 * The number of milliseconds that the player will pause before firing the
		 * first jump event on a right or left pulse.
		 *
		 * @type {Number}
		 * @default 400
		 * @public
		 */
		initialJumpDelay: PropTypes.number,

		/**
		 * A string which is sent to the `jumpBackward` icon of the player controls. This can be
		 * anything that is accepted by {@link moonstone/Icon}.
		 *
		 * @type {String}
		 * @default 'skipbackward'
		 * @public
		 */
		jumpBackwardIcon: PropTypes.string,

		/**
		 * Sets the `disabled` state on the media "jump" buttons; the outer pair.
		 *
		 * @type {Boolean}
		 * @public
		 */
		jumpButtonsDisabled: PropTypes.bool,

		/**
		 * The number of seconds the player should skip forward or backward when a "jump" button is
		 * pressed.
		 *
		 * @type {Number}
		 * @default 30
		 * @public
		 */
		jumpBy: PropTypes.number,

		/**
		 * The number of milliseconds that the player will throttle before firing a
		 * jump event on a right or left pulse.
		 *
		 * @type {Number}
		 * @default 200
		 * @public
		 */
		jumpDelay: PropTypes.number,

		/**
		 * A string which is sent to the `jumpForward` icon of the play controls. This can be
		 * anything that is accepted by {@link moonstone/Icon}.
		 *
		 * @type {String}
		 * @default 'skipforward'
		 * @public
		 */
		jumpForwardIcon: PropTypes.string,

		/**
		 * These components are placed below the title. Typically these will be media descriptor
		 * icons, like how many audio channels, what codec the video uses, but can also be a
		 * description for the video or anything else that seems appropriate to provide information
		 * about the video to the user.
		 *
		 * @type {Node}
		 * @public
		 */
		leftComponents: PropTypes.node,

		/**
		 * The label for the "More" button for when the "More" tray is open.
		 * This will show on the tooltip.
		 *
		 * @type {String}
		 * @default 'Back'
		 * @public
		 */
		moreButtonCloseLabel: PropTypes.string,

		/**
		 * This boolean sets the disabled state of the "More" button.
		 *
		 * @type {Boolean}
		 * @public
		 */
		moreButtonDisabled: PropTypes.bool,

		/**
		 * The label for the "More" button. This will show on the tooltip.
		 *
		 * @type {String}
		 * @default 'More'
		 * @public
		 */
		moreButtonLabel: PropTypes.string,

		/**
		 * Disable audio for this video. In a TV context, this is handled by the remote control,
		 * not programmatically in the VideoPlayer API.
		 *
		 * @type {Boolean}
		 * @default false
		 * @public
		 */
		muted: PropTypes.bool,

		/**
		 * Setting this to `true` will disable left and right keys for seeking.
		 *
		 * @type {Boolean}
		 * @default false
		 * @public
		 */
		no5WayJump: PropTypes.bool,

		/**
		 * By default, the video will start playing immediately after it's loaded, unless this is set.
		 *
		 * @type {Boolean}
		 * @default false
		 * @public
		 */
		noAutoPlay: PropTypes.bool,

		/**
		 * Removes the "jump" buttons. The buttons that skip forward or backward in the video.
		 *
		 * @type {Boolean}
		 * @default false
		 * @public
		 */
		noJumpButtons: PropTypes.bool,

		/**
		 * Removes the "rate" buttons. The buttons that change the playback rate of the video.
		 * Double speed, half speed, reverse 4x speed, etc.
		 *
		 * @type {Boolean}
		 * @default false
		 * @public
		 */
		noRateButtons: PropTypes.bool,

		/**
		 * Removes the media slider.
		 *
		 * @type {Boolean}
		 * @default false
		 * @public
		 */
		noSlider: PropTypes.bool,

		/**
		 * Function executed when the user clicks the Backward button. Is passed
		 * a {@link moonstone/VideoPlayer.videoStatus} as the first argument.
		 *
		 * @type {Function}
		 * @public
		 */
		onBackwardButtonClick: PropTypes.func,

		/**
		 * Function executed when the player's controls change availability, whether they are shown
		 * or hidden. The current status is sent as the first argument in an object with a key
		 * `available` which will be either true or false. `onControlsAvailable({available: true})`
		 *
		 * @type {Function}
		 * @public
		 */
		onControlsAvailable: PropTypes.func,

		/**
		 * Function executed when the user clicks the Forward button. Is passed
		 * a {@link moonstone/VideoPlayer.videoStatus} as the first argument.
		 *
		 * @type {Function}
		 * @public
		 */
		onForwardButtonClick: PropTypes.func,

		/**
		 * Function executed when the user clicks the JumpBackward button. Is passed
		 * a {@link moonstone/VideoPlayer.videoStatus} as the first argument.
		 *
		 * @type {Function}
		 * @public
		 */
		onJumpBackwardButtonClick: PropTypes.func,

		/**
		 * Function executed when the user clicks the JumpForward button. Is passed
		 * a {@link moonstone/VideoPlayer.videoStatus} as the first argument.
		 *
		 * @type {Function}
		 * @public
		 */
		onJumpForwardButtonClick: PropTypes.func,

		/**
		 * Function executed when the user clicks the Play button. Is passed
		 * a {@link moonstone/VideoPlayer.videoStatus} as the first argument.
		 *
		 * @type {Function}
		 * @public
		 */
		onPlayButtonClick: PropTypes.func,

		/**
		 * Function executed when the user is moving the VideoPlayer's Slider knob independently of
		 * the current playback position. It is passed an object with a `seconds` key (float value) to
		 * indicate the current time index. It can be used to update the `thumbnailSrc` to the reflect
		 * the current scrub position.
		 *
		 * @type {Function}
		 * @public
		 */
		onScrub: PropTypes.func,

		/**
		 * When `true`, the video will pause when it reaches either the start or the end of the
		 * video during rewind, slow rewind, fast forward, or slow forward.
		 *
		 * @type {Boolean}
		 * @default false
		 * @public
		 */
		pauseAtEnd: PropTypes.bool,

		/**
		 * A string which is sent to the `pause` icon of the player controls. This can be anything
		 * that is accepted by {@link moonstone/Icon}.
		 *
		 * @type {String}
		 * @default 'pause'
		 * @public
		 */
		pauseIcon: PropTypes.string,

		/**
		 * Mapping of playback rate names to playback rate values that may be set.
		 *
		 * @type {moonstone/VideoPlayer.playbackRateHash}
		 * @default {
		 *	fastForward: ['2', '4', '8', '16'],
		 *	rewind: ['-2', '-4', '-8', '-16'],
		 *	slowForward: ['1/4', '1/2'],
		 *	slowRewind: ['-1/2', '-1']
		 * }
		 * @public
		 */
		playbackRateHash: PropTypes.shape({
			fastForward: PropTypes.arrayOf(PropTypes.string),
			rewind: PropTypes.arrayOf(PropTypes.string),
			slowForward: PropTypes.arrayOf(PropTypes.string),
			slowRewind: PropTypes.arrayOf(PropTypes.string)
		}),

		/**
		 * A string which is sent to the `play` icon of the player controls. This can be anything
		 * that is accepted by {@link moonstone/Icon}.
		 *
		 * @type {String}
		 * @default 'play'
		 * @public
		 */
		playIcon: PropTypes.string,

		/**
		 * Sets the `disabled` state on the media playback-rate control buttons; the inner pair.
		 *
		 * @type {Boolean}
		 * @public
		 */
		rateButtonsDisabled: PropTypes.bool,

		/**
		 * These components are placed into the slot to the right of the media controls.
		 *
		 * @type {Node}
		 * @public
		 */
		rightComponents: PropTypes.node,

		/**
		 * Registers the VideoPlayer component with an
		 * {@link core/internal/ApiDecorator.ApiDecorator}.
		 *
		 * @type {Function}
		 * @private
		 */
		setApiProvider: PropTypes.func,

		/**
		 * Any children `<source>` tag elements of [VideoPlayer]{@link moonstone/VideoPlayer} will
		 * be sent directly to the `<video>` element as video sources.
		 * See: https://developer.mozilla.org/en-US/docs/Web/HTML/Element/source
		 *
		 * @type {Node}
		 * @public
		 */
		source: PropTypes.node,

		/**
		 * When `true`, the component cannot be navigated using spotlight.
		 *
		 * @type {Boolean}
		 * @public
		 */
		spotlightDisabled: PropTypes.bool,

		/**
		 * Set a thumbnail image source to show on VideoPlayer's Slider knob. This is a standard
		 * {@link moonstone/Image} component so it supports all of the same options for the `src`
		 * property. If no `thumbnailSrc` is set, no tooltip will display.
		 *
		 * @type {String|Object}
		 * @public
		 */
		thumbnailSrc: PropTypes.oneOfType([PropTypes.string, PropTypes.object]),

		/**
		* Enables the thumbnail transition from opaque to translucent.
		*
		* @type {Boolean}
		* @public
		*/
		thumbnailUnavailable: PropTypes.bool,

		/**
		 * Set a title for the video being played.
		 *
		 * @type {String}
		 * @public
		 */
		title: PropTypes.string,

		/**
		 * The amount of time in milliseconds that should pass before the title disappears from the
		 * controls. Setting this to `0` disables the hiding.
		 *
		 * @type {Number}
		 * @default 5000
		 * @public
		 */
		titleHideDelay: PropTypes.number,

		/**
		 * The amount of time in milliseconds that should pass before the tooltip disappears from the
		 * controls. Setting this to `0` disables the hiding.
		 *
		 * @type {Number}
		 * @default 3000
		 * @public
		 */
		tooltipHideDelay: PropTypes.number
	}

	static defaultProps = {
		autoCloseTimeout: 5000,
		feedbackHideDelay: 3000,
		initialJumpDelay: 400,
		jumpBy: 30,
		jumpDelay: 200,
		moreButtonDisabled: false,
		muted: false,
		no5WayJump: false,
		noAutoPlay: false,
		noJumpButtons: false,
		pauseAtEnd: false,
		noRateButtons: false,
		noSlider: false,
		playbackRateHash: {
			fastForward: ['2', '4', '8', '16'],
			rewind: ['-2', '-4', '-8', '-16'],
			slowForward: ['1/4', '1/2'],
			slowRewind: ['-1/2', '-1']
		},
		titleHideDelay: 5000,
		tooltipHideDelay: 3000
	}

	constructor (props) {
		super(props);

		// Internal State
		this.video = null;
		this.handledMediaForwards = {};
		this.handledMediaEvents = {};
		this.handledCustomMediaForwards = {};
		this.pulsedPlaybackRate = null;
		this.pulsedPlaybackState = null;
		this.moreInProgress = false;	// This only has meaning for the time between clicking "more" and the official state is updated. To get "more" state, only look at the state value.
		this.prevCommand = (props.noAutoPlay ? 'pause' : 'play');
		this.showMiniFeedback = false;
		this.speedIndex = 0;
		this.id = this.generateId();
		this.selectPlaybackRates('fastForward');
		this.sliderKnobProportion = 0;

		this.initI18n();

		// Generate event handling forwarders and a smooth block to pass to <Video>
		for (let key in handledMediaEventsMap) {
			const eventName = handledMediaEventsMap[key];
			this.handledMediaForwards[eventName] = forward(eventName);
			this.handledMediaEvents[eventName] = this.handleEvent;
		}
		// Generate event handling forwarders for the custom events too
		for (let eventName in handledCustomMediaEventsMap) {
			const propName = handledCustomMediaEventsMap[eventName];
			const forwardEvent = forward(propName);
			this.handledCustomMediaForwards[eventName] = ev => forwardEvent(ev, this.props);
		}

		// Re-render-necessary State
		this.state = {
			announce: AnnounceState.READY,
			buffered: 0,
			currentTime: 0,
			duration: 0,
			error: false,
			loading: false,
			muted: !!props.muted,
			paused: props.noAutoPlay,
			playbackRate: 1,
			readyState: 0,
			volume: 1,
			titleOffsetHeight: 0,
			bottomOffsetHeight: 0,

			// Non-standard state computed from properties
			bottomControlsRendered: false,
<<<<<<< HEAD
			bottomControlsVisible: false,
			feedbackIconVisible: true,
			feedbackVisible: false,
=======
			feedbackIconVisible: true,
			feedbackVisible: false,
			mediaControlsVisible: false,
			miniFeedbackVisible: false,
			mediaSliderVisible: false,
>>>>>>> 6552cbc8
			more: false,
			proportionLoaded: 0,
			proportionPlayed: 0,
			titleVisible: true
		};

		if (props.setApiProvider) {
			props.setApiProvider(this);
		}
	}

	componentDidMount () {
		on('mousemove', this.activityDetected);
		on('keypress', this.activityDetected);
		on('keydown', this.handleGlobalKeyDown);
		on('keyup', this.handleKeyUp);
		this.attachCustomMediaEvents();
		this.startDelayedFeedbackHide();
		this.renderBottomControl.idle();
		this.calculateMaxComponentCount();
	}

	componentWillReceiveProps (nextProps) {
		// Detect if the number of components has changed
		if (
			React.Children.count(this.props.leftComponents) !== React.Children.count(nextProps.leftComponents) ||
			React.Children.count(this.props.rightComponents) !== React.Children.count(nextProps.rightComponents) ||
			React.Children.count(this.props.children) !== React.Children.count(nextProps.children)
		) {
			this.calculateMaxComponentCount();
		}
	}

	componentWillUpdate (nextProps, nextState) {
		const
			isInfoComponentsEqual = equals(this.props.infoComponents, nextProps.infoComponents),
			{titleOffsetHeight: titleHeight} = this.state,
			shouldCalculateTitleOffset = (
				((!titleHeight && isInfoComponentsEqual) || (titleHeight && !isInfoComponentsEqual)) &&
<<<<<<< HEAD
				this.state.bottomControlsVisible
=======
				this.state.mediaControlsVisible
>>>>>>> 6552cbc8
			);

		this.initI18n();

		if (
<<<<<<< HEAD
			this.state.bottomControlsVisible &&
			!nextState.bottomControlsVisible &&
=======
			this.state.mediaControlsVisible &&
			!nextState.mediaControlsVisible &&
>>>>>>> 6552cbc8
			(!Spotlight.getCurrent() || this.player.contains(Spotlight.getCurrent())) &&
			!nextProps.spotlightDisabled
		) {
			// set focus to the hidden spottable control - maintaining focus on available spottable
			// controls, which prevents an addiitional 5-way attempt in order to re-show media controls
			Spotlight.focus(`.${css.controlsHandleAbove}`);
		}

		if (shouldCalculateTitleOffset) {
			const titleOffsetHeight = this.getHeightForElement('infoComponents');
			if (titleOffsetHeight) {
				this.setState({titleOffsetHeight});
			}
		}
	}

	componentDidUpdate (prevProps, prevState) {
		const {source} = this.props;
		const {source: prevSource} = prevProps;

		// Detect a change to the video source and reload if necessary.
		if (prevSource !== source && !equals(source, prevSource)) {
			this.reloadVideo();
		}

		// Added to set default focus on the media control (play) when controls become visible.
		if (
			this.state.mediaControlsVisible &&
			!prevState.mediaControlsVisible &&
			(!Spotlight.getCurrent() || this.player.contains(Spotlight.getCurrent()))
		) {
			this.focusDefaultMediaControl();
		}
	}

	componentWillUnmount () {
		off('mousemove', this.activityDetected);
		off('keypress', this.activityDetected);
		off('keydown', this.handleGlobalKeyDown);
		off('keyup', this.handleKeyUp);
		this.detachCustomMediaEvents();
		this.stopRewindJob();
		this.stopAutoCloseTimeout();
		this.stopDelayedTitleHide();
		this.stopDelayedFeedbackHide();
		this.stopDelayedMiniFeedbackHide();
		this.announceJob.stop();
		this.renderBottomControl.stop();
		this.stopListeningForPulses();
		this.sliderTooltipTimeJob.stop();
	}

	//
	// Internal Methods
	//
	announceJob = new Job(msg => (this.announceRef && this.announceRef.announce(msg)), 200)

	announce = (msg) => {
		this.announceJob.start(msg);
	}

	getHeightForElement = (elementName) => {
		const element = this.player.querySelector(`.${css[elementName]}`);
		if (element) {
			return element.offsetHeight;
		} else {
			return 0;
		}
	}

	calculateMaxComponentCount = () => {
		let leftCount = React.Children.count(this.props.leftComponents),
			rightCount = React.Children.count(this.props.rightComponents),
			childrenCount = React.Children.count(this.props.children);

		// If the "more" button is present, automatically add it to the right's count.
		if (childrenCount) {
			rightCount += 1;
		}

		const max = Math.max(leftCount, rightCount);

		this.player.style.setProperty('--moon-video-player-max-side-components', max);
	}

	initI18n = () => {
		const locale = ilib.getLocale();

		if (this.locale !== locale && typeof window === 'object') {
			this.locale = locale;

			this.durfmt = new DurationFmt({length: 'medium', style: 'clock', useNative: false});
		}
	}

	attachCustomMediaEvents = () => {
		for (let eventName in this.handledCustomMediaForwards) {
			on(eventName, this.handledCustomMediaForwards[eventName], this.video);
		}
	}

	detachCustomMediaEvents = () => {
		for (let eventName in this.handledCustomMediaForwards) {
			off(eventName, this.handledCustomMediaForwards[eventName], this.video);
		}
	}

	activityDetected = () => {
		// console.count('activityDetected');
		this.startAutoCloseTimeout();
	}

	startAutoCloseTimeout = () => {
		// If this.state.more is used as a reference for when this function should fire, timing for
		// detection of when "more" is pressed vs when the state is updated is mismatched. Using an
		// instance variable that's only set and used for this express purpose seems cleanest.
		if (this.props.autoCloseTimeout && !this.moreInProgress) {
			this.autoCloseJob.startAfter(this.props.autoCloseTimeout);
		}
	}

	stopAutoCloseTimeout = () => {
		this.autoCloseJob.stop();
	}

	generateId = () => {
		return Math.random().toString(36).substr(2, 8);
	}

	/**
	 * If the announce state is either ready to read the title or ready to read info, advance the
	 * state to "read".
	 *
	 * @returns {Boolean} Returns true to be used in event handlers
	 * @private
	 */
	markAnnounceRead = () => {
		if (this.state.announce === AnnounceState.TITLE) {
			this.setState({announce: AnnounceState.TITLE_READ});
		} else if (this.state.announce === AnnounceState.INFO) {
			this.setState({announce: AnnounceState.DONE});
		}

		return true;
	}

	/**
	 * Shows media controls.
	 *
	 * @function
	 * @memberof moonstone/VideoPlayer.VideoPlayerBase.prototype
	 * @public
	 */
	showControls = () => {
		this.startDelayedFeedbackHide();
		this.startDelayedTitleHide();

		let {announce} = this.state;
		if (announce === AnnounceState.READY) {
			// if we haven't read the title yet, do so this time
			announce = AnnounceState.TITLE;
		} else if (announce === AnnounceState.TITLE) {
			// if we have read the title, advance to INFO so title isn't read again
			announce = AnnounceState.TITLE_READ;
		}

		this.setState({
			announce,
			bottomControlsRendered: true,
			feedbackVisible: true,
			mediaControlsVisible: true,
			mediaSliderVisible: true,
			miniFeedbackVisible: false,
			titleVisible: true
		}, () => forwardControlsAvailable({available: true}, this.props));
	}

	/**
	 * Hides media controls.
	 *
	 * @function
	 * @memberof moonstone/VideoPlayer.VideoPlayerBase.prototype
	 * @public
	 */
	hideControls = () => {
		this.stopDelayedFeedbackHide();
		this.stopDelayedMiniFeedbackHide();
		this.stopDelayedTitleHide();
<<<<<<< HEAD
		this.setState({
			bottomControlsVisible: false,
			feedbackVisible: false,
			more: false
		}, () => {
			if (!this.props.spotlightDisabled) {
				Spotlight.focus(`.${css.controlsHandleAbove}`);
			}
			return forwardControlsAvailable({available: false}, this.props);
=======
		this.setControlVisibilityStates({
			feedbackVisible: false,
			mediaControlsVisible: false,
			mediaSliderVisible: false,
			miniFeedbackVisible: false,
			more: false
		});
		this.markAnnounceRead();
	}

	setControlVisibilityStates = (state) => {
		this.setState(state, () => {
			if (!this.props.spotlightDisabled) {
				// blur any currently spotted component within the video player to ensure that any
				// focus-dependent behaviors (e.g. tooltips) are cleared and that focus is moved to
				// the placeholder
				const current = Spotlight.getCurrent();
				if (current && this.player.contains(current)) {
					current.blur();
				}

				Spotlight.focus(`.${css.controlsHandleAbove}`);
			}
			return forwardControlsAvailable({available: false}, this.props);
		});
	}

	doAutoClose = () => {
		this.stopDelayedFeedbackHide();
		this.stopDelayedTitleHide();
		this.setControlVisibilityStates({
			feedbackVisible: false,
			mediaControlsVisible: false,
			mediaSliderVisible: this.state.mediaSliderVisible && this.state.miniFeedbackVisible,
			more: false
>>>>>>> 6552cbc8
		});
		this.markAnnounceRead();
	}

	autoCloseJob = new Job(this.doAutoClose)

	refocusMoreButton = () => {
		// Readout 'more' or 'back' button explicitly.
		let selectedButton = Spotlight.getCurrent();
		selectedButton.blur();
		selectedButton.focus();
	}

	startDelayedTitleHide = () => {
		if (this.props.titleHideDelay) {
			this.hideTitleJob.startAfter(this.props.titleHideDelay);
		}
	}

	stopDelayedTitleHide = () => {
		this.hideTitleJob.stop();
	}

	hideTitle = () => {
		this.setState({titleVisible: false});
	}

	hideTitleJob = new Job(this.hideTitle)

	startDelayedFeedbackHide = () => {
		if (this.props.feedbackHideDelay) {
			this.hideFeedbackJob.startAfter(this.props.feedbackHideDelay);
		}
	}

	stopDelayedFeedbackHide = () => {
		this.hideFeedbackJob.stop();
	}

	showFeedback = () => {
<<<<<<< HEAD
		if (this.state.bottomControlsVisible && !this.state.feedbackVisible) {
			this.setState({feedbackVisible: true});
=======
		if (this.state.mediaControlsVisible && !this.state.feedbackVisible) {
			this.setState({feedbackVisible: true});
		} else if (!this.state.mediaControlsVisible) {
			const shouldShowSlider = this.pulsedPlaybackState !== null || calcNumberValueOfPlaybackRate(this.playbackRate) !== 1;

			if (this.showMiniFeedback && (!this.state.miniFeedbackVisible || this.state.mediaSliderVisible !== shouldShowSlider)) {
				this.setState({
					mediaSliderVisible: shouldShowSlider,
					miniFeedbackVisible: true
				});
			}
>>>>>>> 6552cbc8
		}
	}

	hideFeedback = () => {
		if (this.state.feedbackVisible) {
			this.setState({feedbackVisible: false});
		}
	}

	hideFeedbackJob = new Job(this.hideFeedback)

	startDelayedMiniFeedbackHide = (delay) => {
		this.hideMiniFeedbackJob.startAfter(delay);
	}

	stopDelayedMiniFeedbackHide = () => {
		this.hideMiniFeedbackJob.stop();
	}

	hideMiniFeedback = () => {
		if (this.state.miniFeedbackVisible) {
			this.showMiniFeedback = false;
			this.setState({
				mediaSliderVisible: false,
				miniFeedbackVisible: false
			});
		}
	}

	hideMiniFeedbackJob = new Job(this.hideMiniFeedback)

	handle = handle.bind(this)

	startListeningForPulses = (keyCode) => () => {
		// Ignore new pulse calls if key code is same, otherwise start new series if we're pulsing
		if (this.pulsing && keyCode !== this.pulsingKeyCode) {
			this.stopListeningForPulses();
		}
		if (!this.pulsing) {
			this.pulsingKeyCode = keyCode;
			this.pulsing = true;
			this.keyLoop = setTimeout(this.handlePulse, this.props.initialJumpDelay);
			this.doPulseAction();
		}
	}

	doPulseAction () {
		if (is('left', this.pulsingKeyCode)) {
			this.showMiniFeedback = true;
			this.jump(-1 * this.props.jumpBy);
			this.announceJob.startAfter(500, secondsToTime(this.video.currentTime, this.durfmt, {includeHour: true}));
		} else if (is('right', this.pulsingKeyCode)) {
			this.showMiniFeedback = true;
			this.jump(this.props.jumpBy);
			this.announceJob.startAfter(500, secondsToTime(this.video.currentTime, this.durfmt, {includeHour: true}));
		}
	}

	handlePulse = () => {
		this.doPulseAction();
		this.keyLoop = setTimeout(this.handlePulse, this.props.jumpDelay);
	}

	stopListeningForPulses () {
		this.pulsing = false;
		if (this.keyLoop) {
			clearTimeout(this.keyLoop);
			this.keyLoop = null;
		}
	}

	handleKeyDown = (ev) => {
		if (!this.props.no5WayJump &&
				!this.state.mediaControlsVisible &&
				(is('left', ev.keyCode) || is('right', ev.keyCode))) {
			Spotlight.pause();
			this.startListeningForPulses(ev.keyCode)();
		}
		return true;
	}

	showControlsFromPointer = () => {
		Spotlight.setPointerMode(false);
		this.showControls();
	}

	clearPulsedPlayback = () => {
		this.pulsedPlaybackRate = null;
		this.pulsedPlaybackState = null;
	}

	handleKeyUp = (ev) => {
		const {PLAY, PAUSE, STOP, REWIND, FASTFORWARD} = keyMap;

		switch (ev.keyCode) {
			case PLAY:
				this.showMiniFeedback = true;
				this.play();
				break;
			case PAUSE:
				this.showMiniFeedback = true;
				this.pause();
				break;
			case REWIND:
				if (!this.props.noRateButtons) {
					this.showMiniFeedback = true;
					this.rewind();
				}
				break;
			case FASTFORWARD:
				if (!this.props.noRateButtons) {
					this.showMiniFeedback = true;
					this.fastForward();
				}
				break;
			case STOP:
				this.showMiniFeedback = true;
				this.pause();
				this.seek(0);
				break;
		}

		if (!this.props.no5WayJump && (is('left', ev.keyCode) || is('right', ev.keyCode))) {
			this.stopListeningForPulses();
			Spotlight.resume();
		}
	}

	handleGlobalKeyDown = this.handle(
		forKey('down'),
		() => (
			!this.state.mediaControlsVisible &&
			!Spotlight.getCurrent() &&
			Spotlight.getPointerMode() &&
			!this.props.spotlightDisabled
		),
		stopImmediate,
		this.showControlsFromPointer
	)

	//
	// Media Interaction Methods
	//
	updateMainState = () => {
		const el = this.video;
		const updatedState = {
			// Standard video properties
			currentTime: el.currentTime,
			duration: el.duration,
			buffered: el.buffered,
			paused: el.playbackRate !== 1 || el.paused,
			muted: el.muted,
			volume: el.volume,
			playbackRate: el.playbackRate,
			readyState: el.readyState,

			// Non-standard state computed from properties
			proportionLoaded: el.buffered.length && el.buffered.end(el.buffered.length - 1) / el.duration,
			proportionPlayed: el.currentTime / el.duration,
			error: el.networkState === el.NETWORK_NO_SOURCE,
			loading: el.readyState < el.HAVE_ENOUGH_DATA,
			sliderTooltipTime: this.sliderScrubbing ? (this.sliderKnobProportion * el.duration) : el.currentTime
		};

		// If there's an error, we're obviously not loading, no matter what the readyState is.
		if (updatedState.error) updatedState.loading = false;

		updatedState.mediaControlsDisabled = (
			updatedState.readyState < HAVE_ENOUGH_DATA ||
			!updatedState.duration ||
			updatedState.error
		);

		const isRewind = this.prevCommand === 'rewind' || this.prevCommand === 'slowRewind';
		const isForward = this.prevCommand === 'fastForward' || this.prevCommand === 'slowForward';
		if (this.props.pauseAtEnd && (el.currentTime === 0 && isRewind || el.currentTime === el.duration && isForward)) {
			this.pause();
		}

		this.setState(updatedState);
	}

	/**
	 * Returns an object with the current state of the media including `currentTime`, `duration`,
	 * `paused`, `playbackRate`, `proportionLoaded`, and `proportionPlayed`.
	 *
	 * @function
	 * @memberof moonstone/VideoPlayer.VideoPlayerBase.prototype
	 * @returns {Object}
	 * @public
	 */
	getMediaState = () => {
		return {
			currentTime       : this.state.currentTime,
			duration          : this.state.duration,
			paused            : this.state.paused,
			playbackRate      : this.video.playbackRate,
			proportionLoaded  : this.state.proportionLoaded,
			proportionPlayed  : this.state.proportionPlayed
		};
	}

	reloadVideo = () => {
		// When changing a HTML5 video, you have to reload it.
		this.video.load();
		this.setState({
			announce: AnnounceState.READY
		});
	}

	/**
	 * The primary means of interacting with the `<video>` element.
	 *
	 * @param  {String} action The method to preform.
	 * @param  {Multiple} props  The arguments, in the format that the action method requires.
	 *
	 * @private
	 */
	send = (action, props) => {
		this.clearPulsedPlayback();
		this.showFeedback();
		this.startDelayedFeedbackHide();
		this.video[action](props);
	}

	/**
	 * Programmatically plays the current media.
	 *
	 * @function
	 * @memberof moonstone/VideoPlayer.VideoPlayerBase.prototype
	 * @public
	 */
	play = () => {
		this.speedIndex = 0;
		this.setPlaybackRate(1);
		this.send('play');
		this.prevCommand = 'play';
		this.announce($L('Play'));
		this.startDelayedMiniFeedbackHide(5000);
	}

	/**
	 * Programmatically plays the current media.
	 *
	 * @function
	 * @memberof moonstone/VideoPlayer.VideoPlayerBase.prototype
	 * @public
	 */
	pause = () => {
		this.speedIndex = 0;
		this.setPlaybackRate(1);
		this.send('pause');
		this.prevCommand = 'pause';
		this.announce($L('Pause'));
		this.stopDelayedMiniFeedbackHide();
	}

	/**
	 * Set the media playback time index
	 *
	 * @function
	 * @memberof moonstone/VideoPlayer.VideoPlayerBase.prototype
	 * @param {Number} timeIndex - Time index to seek
	 * @public
	 */
	seek = (timeIndex) => {
		this.video.currentTime = timeIndex;
	}

	/**
	 * Step a given amount of time away from the current playback position.
	 * Like [seek]{@link moonstone/VideoPlayer.VideoPlayer#seek} but relative.
	 *
	 * @function
	 * @memberof moonstone/VideoPlayer.VideoPlayerBase.prototype
	 * @param {Number} distance - Time value to jump
	 * @public
	 */
	jump = (distance) => {
		this.pulsedPlaybackRate = toUpperCase(new DurationFmt({length: 'long'}).format({second: this.props.jumpBy}));
		this.pulsedPlaybackState = distance > 0 ? 'jumpForward' : 'jumpBackward';
		this.showFeedback();
		this.startDelayedFeedbackHide();
		this.seek(this.state.currentTime + distance);
		this.startDelayedMiniFeedbackHide(2000);
	}

	/**
	 * Changes the playback speed via [selectPlaybackRate()]{@link moonstone/VideoPlayer.VideoPlayer#selectPlaybackRate}.
	 *
	 * @function
	 * @memberof moonstone/VideoPlayer.VideoPlayerBase.prototype
	 * @public
	 */
	fastForward = () => {
		let shouldResumePlayback = false;

		switch (this.prevCommand) {
			case 'slowForward':
				if (this.speedIndex === this.playbackRates.length - 1) {
					// reached to the end of array => fastforward
					this.selectPlaybackRates('fastForward');
					this.speedIndex = 0;
					this.prevCommand = 'fastForward';
				} else {
					this.speedIndex = this.clampPlaybackRate(this.speedIndex + 1);
				}
				break;
			case 'pause':
				this.selectPlaybackRates('slowForward');
				if (this.state.paused) {
					shouldResumePlayback = true;
				}
				this.speedIndex = 0;
				this.prevCommand = 'slowForward';
				break;
			case 'fastForward':
				this.speedIndex = this.clampPlaybackRate(this.speedIndex + 1);
				this.prevCommand = 'fastForward';
				break;
			default:
				this.selectPlaybackRates('fastForward');
				this.speedIndex = 0;
				this.prevCommand = 'fastForward';
				if (this.state.paused) {
					shouldResumePlayback = true;
				}
				break;
		}

		this.setPlaybackRate(this.selectPlaybackRate(this.speedIndex));

		if (shouldResumePlayback) this.send('play');

		this.stopDelayedFeedbackHide();
		this.stopDelayedMiniFeedbackHide();
		this.clearPulsedPlayback();
		this.showFeedback();
	}

	/**
	 * Changes the playback speed via [selectPlaybackRate()]{@link moonstone/VideoPlayer.VideoPlayer#selectPlaybackRate}.
	 *
	 * @function
	 * @memberof moonstone/VideoPlayer.VideoPlayerBase.prototype
	 * @public
	 */
	rewind = () => {
		let shouldResumePlayback = false;

		switch (this.prevCommand) {
			case 'slowRewind':
				if (this.speedIndex === this.playbackRates.length - 1) {
					// reached to the end of array => go to rewind
					this.selectPlaybackRates('rewind');
					this.speedIndex = 0;
					this.prevCommand = 'rewind';
				} else {
					this.speedIndex = this.clampPlaybackRate(this.speedIndex + 1);
				}
				break;
			case 'pause':
				this.selectPlaybackRates('slowRewind');
				if (this.state.paused && this.state.duration > this.state.currentTime) {
					shouldResumePlayback = true;
				}
				this.speedIndex = 0;
				this.prevCommand = 'slowRewind';
				break;
			case 'rewind':
				this.speedIndex = this.clampPlaybackRate(this.speedIndex + 1);
				this.prevCommand = 'rewind';
				break;
			default:
				this.selectPlaybackRates('rewind');
				this.speedIndex = 0;
				this.prevCommand = 'rewind';
				break;
		}

		this.setPlaybackRate(this.selectPlaybackRate(this.speedIndex));

		if (shouldResumePlayback) this.send('play');

		this.stopDelayedFeedbackHide();
		this.stopDelayedMiniFeedbackHide();
		this.clearPulsedPlayback();
		this.showFeedback();
	}

	/**
	 * Sets the playback rate type (from the [keys]{@glossary Object.keys} of
	 * [playbackRateHash]{@link moonstone/VideoPlayer.VideoPlayer#playbackRateHash}).
	 *
	 * @param {String} cmd - Key of the playback rate type.
	 * @private
	 */
	selectPlaybackRates = (cmd) => {
		this.playbackRates = this.props.playbackRateHash[cmd];
	}

	/**
	 * Changes [playbackRate]{@link moonstone/VideoPlayer.VideoPlayer#playbackRate} to a valid value
	 * when initiating fast forward or rewind.
	 *
	 * @param {Number} idx - The index of the desired playback rate.
	 * @private
	 */
	clampPlaybackRate = (idx) => {
		if (!this.playbackRates) {
			return;
		}

		return idx % this.playbackRates.length;
	}

	/**
	 * Retrieves the playback rate name.
	 *
	 * @param {Number} idx - The index of the desired playback rate.
	 * @returns {String} The playback rate name.
	 * @private
	 */
	selectPlaybackRate = (idx) => {
		return this.playbackRates[idx];
	}

	/**
	 * Sets [playbackRate]{@link moonstone/VideoPlayer.VideoPlayer#playbackRate}.
	 *
	 * @param {String} rate - The desired playback rate.
	 * @private
	 */
	setPlaybackRate = (rate) => {
		// Stop rewind (if happenning)
		this.stopRewindJob();

		// Make sure rate is a string
		this.playbackRate = rate = String(rate);
		const pbNumber = calcNumberValueOfPlaybackRate(rate);

		// Set native playback rate
		this.video.playbackRate = pbNumber;

		if (!platform.webos) {
			// For supporting cross browser behavior
			if (pbNumber < 0) {
				this.beginRewind();
			}
		}
	}

	/**
	 * Calculates the time that has elapsed since. This is necessary for browsers until negative
	 * playback rate is directly supported.
	 *
	 * @private
	 */
	rewindManually = () => {
		const now = getNow(),
			distance = now - this.rewindBeginTime,
			pbRate = calcNumberValueOfPlaybackRate(this.playbackRate),
			adjustedDistance = (distance * pbRate) / 1000;

		this.jump(adjustedDistance);
		this.stopDelayedMiniFeedbackHide();
		this.clearPulsedPlayback();
		this.startRewindJob();	// Issue another rewind tick
	}

	rewindJob = new Job(this.rewindManually, 100)

	/**
	 * Starts rewind job.
	 *
	 * @private
	 */
	startRewindJob = () => {
		this.rewindBeginTime = getNow();
		this.rewindJob.start();
	}

	/**
	 * Stops rewind job.
	 *
	 * @private
	 */
	stopRewindJob = () => {
		this.rewindJob.stop();
	}

	/**
	 * Implements custom rewind functionality (until browsers support negative playback rate).
	 *
	 * @private
	 */
	beginRewind = () => {
		this.send('pause');
		this.startRewindJob();
	}

	//
	// Handled Media events
	//
	addStateToEvent = (ev) => {
		return {
			// More props from `ev` may be added here as needed, but a full copy via `...ev`
			// overloads Storybook's Action Logger and likely has other perf fallout.
			type: ev.type,
			// Specific state variables are included in the outgoing calback payload, not all of them
			...this.getMediaState()
		};
	}

	handleEvent = (ev) => {
		this.updateMainState();
		if (ev.type === 'onLoadStart') {
			this.handleLoadStart(ev);
		}

		// fetch the forward() we generated earlier, using the event type as a key to find the real event name.
		const fwd = this.handledMediaForwards[handledMediaEventsMap[ev.type]];
		if (fwd) {
			ev = this.addStateToEvent(ev);
			fwd(ev, this.props);
		}
	}

	disablePointerMode = () => {
		Spotlight.setPointerMode(false);
		return true;
	}

	handleKeyDownFromControls = this.handle(
		// onKeyDown is used as a proxy for when the title has been read because it can only occur
		// after the controls have been shown.
		this.markAnnounceRead,
		forKey('down'),
		this.disablePointerMode,
		this.hideControls
	)

	handleSpotlightUpFromSlider = handle(
		stopImmediate,
		this.hideControls
	);

	handleSpotlightDownFromSlider = (ev) => {
		if (!this.state.mediaControlsDisabled && !this.state.more) {
			ev.preventDefault();
			ev.stopPropagation();
			Spotlight.setPointerMode(false);
			this.focusDefaultMediaControl();
		}
	}

	focusDefaultMediaControl = () => {
		return Spotlight.focus(this.player.querySelector(`.${css.bottom} .${spotlightDefaultClass}.${spottableClass}`));
	}

	//
	// Player Interaction events
	//
	onVideoClick = () => {
		if (this.state.mediaControlsVisible) {
			this.hideControls();
		} else {
			this.showControls();
		}
	}
	onSliderChange = ({value}) => {
		this.seek(value * this.state.duration);
		this.sliderScrubbing = false;
	}

	sliderTooltipTimeJob = new Job((time) => this.setState({sliderTooltipTime: time}), 20)

	handleKnobMove = (ev) => {
		this.sliderScrubbing = ev.detached;

		// prevent announcing repeatedly when the knob is detached from the progress.
		// TODO: fix Slider to not send onKnobMove when the knob hasn't, in fact, moved
		if (this.sliderKnobProportion !== ev.proportion) {
			this.sliderKnobProportion = ev.proportion;
			const seconds = Math.round(this.sliderKnobProportion * this.video.duration);

			if (this.sliderScrubbing && !isNaN(seconds)) {
				this.sliderTooltipTimeJob.throttle(seconds);
				const knobTime = secondsToTime(seconds, this.durfmt, {includeHour: true});

				forward('onScrub', {...ev, seconds}, this.props);

				this.announce(`${$L('jump to')} ${knobTime}`);
			}
		}
	}

	handleSliderFocus = () => {
		this.sliderScrubbing = true;
		this.setState({
			feedbackIconVisible: false,
			feedbackVisible: true
		});
		this.stopDelayedFeedbackHide();
	}

	handleSliderBlur = () => {
		this.sliderScrubbing = false;
		this.startDelayedFeedbackHide();
		this.setState({
			feedbackIconVisible: true,
			sliderTooltipTime: this.state.currentTime
		});
	}

	onJumpBackward = this.handle(
		(ev, props) => forwardJumpBackwardButtonClick(this.addStateToEvent(ev), props),
		() => this.jump(-1 * this.props.jumpBy)
	)
	onBackward = (ev) => {
		ev = this.addStateToEvent(ev);
		forwardBackwardButtonClick(ev, this.props);
		this.rewind();
	}
	onPlay = (ev) => {
		ev = this.addStateToEvent(ev);
		forwardPlayButtonClick(ev, this.props);
		if (this.state.paused) {
			this.play();
		} else {
			this.pause();
		}
	}
	onForward = (ev) => {
		ev = this.addStateToEvent(ev);
		forwardForwardButtonClick(ev, this.props);
		this.fastForward();
	}
	onJumpForward = this.handle(
		(ev, props) => forwardJumpForwardButtonClick(this.addStateToEvent(ev), props),
		() => this.jump(this.props.jumpBy)
	)
	onMoreClick = () => {
		if (this.state.more) {
			this.moreInProgress = false;
			this.startAutoCloseTimeout();	// Restore the timer since we are leaving "more.
			// Restore the title-hide now that we're finished with "more".
			this.startDelayedTitleHide();
		} else {
			this.moreInProgress = true;
			this.stopAutoCloseTimeout();	// Interupt the timer since controls should not hide while viewing "more".
			// Interrupt the title-hide since we don't want it hiding autonomously in "more".
			this.stopDelayedTitleHide();
		}

		this.setState({
			more: !this.state.more,
			titleVisible: true,
			announce: this.state.announce < AnnounceState.INFO ? AnnounceState.INFO : AnnounceState.DONE
		}, () => {
			this.refocusMoreButton();
		});
	}

	setPlayerRef = (node) => {
		this.player = node;
	}

	setVideoRef = (video) => {
		this.video = video;
	}

	setAnnounceRef = (node) => {
		this.announceRef = node;
	}

	handleLoadStart = () => {
		if (!this.props.noAutoPlay) {
			this.video.play();
		}
	}

	renderBottomControl = new Job(() => {
		this.setState({bottomControlsRendered: true});
	});

	getControlsAriaProps () {
		if (this.state.announce === AnnounceState.TITLE) {
			return {
				role: 'alert',
				'aria-live': 'off',
				'aria-labelledby': `${this.id}_title`
			};
		} else if (this.state.announce === AnnounceState.INFO) {
			return {
				role: 'alert',
				'aria-live': 'off',
				'aria-labelledby': `${this.id}_info`
			};
		}

		return null;
	}

	render () {
		const {
			backwardIcon,
			children,
			className,
			forwardIcon,
			infoComponents,
			jumpBackwardIcon,
			jumpButtonsDisabled,
			jumpForwardIcon,
			leftComponents,
			moreButtonCloseLabel,
			moreButtonDisabled,
			moreButtonLabel,
			noAutoPlay,
			noJumpButtons,
			noRateButtons,
			noSlider,
			pauseIcon,
			playIcon,
			rateButtonsDisabled,
			rightComponents,
			source,
			spotlightDisabled,
			style,
			thumbnailSrc,
			title,
			...rest} = this.props;

		delete rest.announce;
		delete rest.autoCloseTimeout;
		delete rest.feedbackHideDelay;
		delete rest.initialJumpDelay;
		delete rest.jumpBy;
		delete rest.jumpDelay;
		delete rest.no5WayJump;
		delete rest.onControlsAvailable;
		delete rest.onBackwardButtonClick;
		delete rest.onForwardButtonClick;
		delete rest.onJumpBackwardButtonClick;
		delete rest.onJumpForwardButtonClick;
		delete rest.onPlayButtonClick;
		delete rest.onScrub;
		delete rest.pauseAtEnd;
		delete rest.playbackRateHash;
		delete rest.setApiProvider;
		delete rest.thumbnailUnavailable;
		delete rest.titleHideDelay;
		delete rest.tooltipHideDelay;

		// Remove the events we manually added so they aren't added twice or fail.
		for (let eventName in handledCustomMediaEventsMap) {
			delete rest[handledCustomMediaEventsMap[eventName]];
		}

		// Handle some cases when the "more" button is pressed
		const moreDisabled = !(this.state.more);
		const controlsAriaProps = this.getControlsAriaProps();

		return (
			<div className={css.videoPlayer + (className ? ' ' + className : '')} style={style} onClick={this.activityDetected} onKeyDown={this.activityDetected} ref={this.setPlayerRef}>
				{/* Video Section */}
				<video
					{...rest}
					autoPlay={!noAutoPlay}
					className={css.video}
					controls={false}
					ref={this.setVideoRef}
					{...this.handledMediaEvents}
				>
					{source}
				</video>

				<Overlay
<<<<<<< HEAD
					bottomControlsVisible={this.state.bottomControlsVisible}
=======
					bottomControlsVisible={this.state.mediaControlsVisible}
>>>>>>> 6552cbc8
					onClick={this.onVideoClick}
				>
					{this.state.loading ? <Spinner centered /> : null}
				</Overlay>

				{this.state.bottomControlsRendered ?
					<div className={css.fullscreen + ' enyo-fit scrim'} {...controlsAriaProps}>
<<<<<<< HEAD
						<Container
							className={css.bottom + (this.state.bottomControlsVisible ? '' : ' ' + css.hidden)}
							spotlightDisabled={!this.state.bottomControlsVisible || spotlightDisabled}
=======
						<FeedbackContent
							className={css.miniFeedback}
							playbackRate={this.pulsedPlaybackRate || this.selectPlaybackRate(this.speedIndex)}
							playbackState={this.pulsedPlaybackState || this.prevCommand}
							visible={this.state.miniFeedbackVisible}
						>
							{secondsToTime(this.state.sliderTooltipTime, this.durfmt)}
						</FeedbackContent>
						<Container
							className={css.bottom + (this.state.mediaControlsVisible ? '' : ' ' + css.hidden)}
							spotlightDisabled={!this.state.mediaControlsVisible || spotlightDisabled}
>>>>>>> 6552cbc8
						>
							{/*
								Info Section: Title, Description, Times
								Only render when `this.state.mediaControlsVisible` is true in order for `Marquee`
								to make calculations correctly in `MediaTitle`.
							*/}
							{this.state.mediaSliderVisible ?
								<div className={css.infoFrame}>
									<MediaTitle
										id={this.id}
										infoVisible={this.state.more}
										style={{'--infoComponentsOffset': this.state.titleOffsetHeight + 'px'}}
										title={title}
										visible={this.state.titleVisible && this.state.mediaControlsVisible}
									>
										{infoComponents}
									</MediaTitle>
									<Times current={this.state.currentTime} total={this.state.duration} formatter={this.durfmt} />
								</div> :
								null
							}

							{noSlider ? null : <MediaSlider
								backgroundProgress={this.state.proportionLoaded}
								disabled={this.state.mediaSliderVisible && !this.state.mediaControlsVisible}
								value={this.state.proportionPlayed}
								onBlur={this.handleSliderBlur}
								onChange={this.onSliderChange}
								onFocus={this.handleSliderFocus}
								onKnobMove={this.handleKnobMove}
								onSpotlightUp={this.handleSpotlightUpFromSlider}
								onSpotlightDown={this.handleSpotlightDownFromSlider}
								spotlightDisabled={spotlightDisabled}
<<<<<<< HEAD
=======
								visible={this.state.mediaSliderVisible}
>>>>>>> 6552cbc8
							>
								<FeedbackTooltip
									noFeedback={!this.state.feedbackIconVisible}
									playbackState={this.prevCommand}
									playbackRate={this.selectPlaybackRate(this.speedIndex)}
									thumbnailDeactivated={this.props.thumbnailUnavailable}
									thumbnailSrc={thumbnailSrc}
									visible={this.state.feedbackVisible}
								>
									{secondsToTime(this.state.sliderTooltipTime, this.durfmt)}
								</FeedbackTooltip>
							</MediaSlider>}

							<MediaControls
								backwardIcon={backwardIcon}
								forwardIcon={forwardIcon}
								jumpBackwardIcon={jumpBackwardIcon}
								jumpButtonsDisabled={jumpButtonsDisabled}
								jumpForwardIcon={jumpForwardIcon}
								leftComponents={leftComponents}
								mediaDisabled={this.state.mediaControlsDisabled}
								moreButtonCloseLabel={moreButtonCloseLabel}
								moreButtonDisabled={moreButtonDisabled}
								moreButtonLabel={moreButtonLabel}
								moreDisabled={moreDisabled}
								noJumpButtons={noJumpButtons}
								noRateButtons={noRateButtons}
								onBackwardButtonClick={this.onBackward}
								onForwardButtonClick={this.onForward}
								onJumpBackwardButtonClick={this.onJumpBackward}
								onJumpForwardButtonClick={this.onJumpForward}
								onKeyDown={this.handleKeyDownFromControls}
								onPlayButtonClick={this.onPlay}
								onToggleMore={this.onMoreClick}
								paused={this.state.paused}
								pauseIcon={pauseIcon}
								pauseLabel={$L('Pause')}
								playIcon={playIcon}
								playLabel={$L('Play')}
								rateButtonsDisabled={rateButtonsDisabled}
								rightComponents={rightComponents}
								showMoreComponents={this.state.more}
								spotlightDisabled={spotlightDisabled}
<<<<<<< HEAD
=======
								visible={this.state.mediaControlsVisible}
>>>>>>> 6552cbc8
							>
								{children}
							</MediaControls>
						</Container>
					</div> :
					null
				}
				<SpottableDiv
					// This captures spotlight focus for use with 5-way.
					// It's non-visible but lives at the top of the VideoPlayer.
					className={css.controlsHandleAbove}
					onSpotlightDown={this.showControls}
					onTap={this.showControls}
					onKeyDown={this.handleKeyDown}
					spotlightDisabled={spotlightDisabled}
				/>
				<Announce ref={this.setAnnounceRef} />
			</div>
		);
	}
};

/**
 * {@link moonstone/VideoPlayer.VideoPlayer} is a standard HTML5 video player for Moonstone. It
 * behaves, responds to, and operates like a standard `<video>` tag in its support for `<source>`s
 * and accepts several additional custom tags like `<infoComponents>`, `<leftComponents>`, and
 * `<rightComponents>`. Any additional children will be rendered into the "more" controls area.
 *
 * Example usage:
 * ```
 *	<VideoPlayer title="Hilarious Cat Video" poster="http://my.cat.videos/boots-poster.jpg">
 *		<source src="http://my.cat.videos/boots.mp4" type="video/mp4" />
 *		<infoComponents>A video about my cat Boots, wearing boots.</infoComponents>
 *		<leftComponents><IconButton backgroundOpacity="translucent">star</IconButton></leftComponents>
 *		<rightComponents><IconButton backgroundOpacity="translucent">flag</IconButton></rightComponents>
 *
 *		<Button backgroundOpacity="translucent">Add To Favorites</Button>
 *		<IconButton backgroundOpacity="translucent">search</IconButton>
 *	</VideoPlayer>
 * ```
 *
 * To invoke methods (`fastForward()`, `hideControls()`, `jump()`, `pause()`, `play()`, `rewind()`,
 * `seek()`, 'showControls()') or get the current state (`getMediaState()`), store a ref to the
 * `VideoPlayer` within your component:
 *
 * ```
 * 	...
 *
 * 	setVideoPlayer = (node) => {
 * 		this.videoPlayer = node;
 * 	}
 *
 * 	play () {
 * 		this.videoPlayer.play();
 * 	}
 *
 * 	render () {
 * 		return (
 * 			<VideoPlayer ref={this.setVideoPlayer} />
 * 		);
 * 	}
 * ```
 *
 * @class VideoPlayer
 * @memberof moonstone/VideoPlayer
 * @mixes ui/Slottable.Slottable
 * @ui
 * @public
 */
const VideoPlayer = ApiDecorator(
	{api: ['fastForward', 'getMediaState', 'hideControls', 'jump', 'pause', 'play', 'rewind', 'seek', 'showControls']},
	Slottable(
		{slots: ['infoComponents', 'leftComponents', 'rightComponents', 'source']},
		Skinnable(
			VideoPlayerBase
		)
	)
);

export default VideoPlayer;
export {VideoPlayer, VideoPlayerBase};<|MERGE_RESOLUTION|>--- conflicted
+++ resolved
@@ -659,17 +659,11 @@
 
 			// Non-standard state computed from properties
 			bottomControlsRendered: false,
-<<<<<<< HEAD
-			bottomControlsVisible: false,
-			feedbackIconVisible: true,
-			feedbackVisible: false,
-=======
 			feedbackIconVisible: true,
 			feedbackVisible: false,
 			mediaControlsVisible: false,
 			miniFeedbackVisible: false,
 			mediaSliderVisible: false,
->>>>>>> 6552cbc8
 			more: false,
 			proportionLoaded: 0,
 			proportionPlayed: 0,
@@ -709,23 +703,14 @@
 			{titleOffsetHeight: titleHeight} = this.state,
 			shouldCalculateTitleOffset = (
 				((!titleHeight && isInfoComponentsEqual) || (titleHeight && !isInfoComponentsEqual)) &&
-<<<<<<< HEAD
-				this.state.bottomControlsVisible
-=======
 				this.state.mediaControlsVisible
->>>>>>> 6552cbc8
 			);
 
 		this.initI18n();
 
 		if (
-<<<<<<< HEAD
-			this.state.bottomControlsVisible &&
-			!nextState.bottomControlsVisible &&
-=======
 			this.state.mediaControlsVisible &&
 			!nextState.mediaControlsVisible &&
->>>>>>> 6552cbc8
 			(!Spotlight.getCurrent() || this.player.contains(Spotlight.getCurrent())) &&
 			!nextProps.spotlightDisabled
 		) {
@@ -914,17 +899,6 @@
 		this.stopDelayedFeedbackHide();
 		this.stopDelayedMiniFeedbackHide();
 		this.stopDelayedTitleHide();
-<<<<<<< HEAD
-		this.setState({
-			bottomControlsVisible: false,
-			feedbackVisible: false,
-			more: false
-		}, () => {
-			if (!this.props.spotlightDisabled) {
-				Spotlight.focus(`.${css.controlsHandleAbove}`);
-			}
-			return forwardControlsAvailable({available: false}, this.props);
-=======
 		this.setControlVisibilityStates({
 			feedbackVisible: false,
 			mediaControlsVisible: false,
@@ -960,7 +934,6 @@
 			mediaControlsVisible: false,
 			mediaSliderVisible: this.state.mediaSliderVisible && this.state.miniFeedbackVisible,
 			more: false
->>>>>>> 6552cbc8
 		});
 		this.markAnnounceRead();
 	}
@@ -1001,10 +974,6 @@
 	}
 
 	showFeedback = () => {
-<<<<<<< HEAD
-		if (this.state.bottomControlsVisible && !this.state.feedbackVisible) {
-			this.setState({feedbackVisible: true});
-=======
 		if (this.state.mediaControlsVisible && !this.state.feedbackVisible) {
 			this.setState({feedbackVisible: true});
 		} else if (!this.state.mediaControlsVisible) {
@@ -1016,7 +985,6 @@
 					miniFeedbackVisible: true
 				});
 			}
->>>>>>> 6552cbc8
 		}
 	}
 
@@ -1795,11 +1763,7 @@
 				</video>
 
 				<Overlay
-<<<<<<< HEAD
-					bottomControlsVisible={this.state.bottomControlsVisible}
-=======
 					bottomControlsVisible={this.state.mediaControlsVisible}
->>>>>>> 6552cbc8
 					onClick={this.onVideoClick}
 				>
 					{this.state.loading ? <Spinner centered /> : null}
@@ -1807,11 +1771,6 @@
 
 				{this.state.bottomControlsRendered ?
 					<div className={css.fullscreen + ' enyo-fit scrim'} {...controlsAriaProps}>
-<<<<<<< HEAD
-						<Container
-							className={css.bottom + (this.state.bottomControlsVisible ? '' : ' ' + css.hidden)}
-							spotlightDisabled={!this.state.bottomControlsVisible || spotlightDisabled}
-=======
 						<FeedbackContent
 							className={css.miniFeedback}
 							playbackRate={this.pulsedPlaybackRate || this.selectPlaybackRate(this.speedIndex)}
@@ -1823,7 +1782,6 @@
 						<Container
 							className={css.bottom + (this.state.mediaControlsVisible ? '' : ' ' + css.hidden)}
 							spotlightDisabled={!this.state.mediaControlsVisible || spotlightDisabled}
->>>>>>> 6552cbc8
 						>
 							{/*
 								Info Section: Title, Description, Times
@@ -1857,10 +1815,7 @@
 								onSpotlightUp={this.handleSpotlightUpFromSlider}
 								onSpotlightDown={this.handleSpotlightDownFromSlider}
 								spotlightDisabled={spotlightDisabled}
-<<<<<<< HEAD
-=======
 								visible={this.state.mediaSliderVisible}
->>>>>>> 6552cbc8
 							>
 								<FeedbackTooltip
 									noFeedback={!this.state.feedbackIconVisible}
@@ -1904,10 +1859,7 @@
 								rightComponents={rightComponents}
 								showMoreComponents={this.state.more}
 								spotlightDisabled={spotlightDisabled}
-<<<<<<< HEAD
-=======
 								visible={this.state.mediaControlsVisible}
->>>>>>> 6552cbc8
 							>
 								{children}
 							</MediaControls>
