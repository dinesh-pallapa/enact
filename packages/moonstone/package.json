{
  "name": "@enact/moonstone",
<<<<<<< HEAD
  "version": "2.5.3",
=======
  "version": "3.0.0-alpha.4",
>>>>>>> 9315e356
  "description": "Large-screen/TV support library for Enact, containing a variety of UI components.",
  "main": "index.js",
  "scripts": {
    "clean": "enact clean",
    "lint": "enact lint --strict",
    "test": "enact test",
    "test-json": "enact test --json",
    "test-watch": "enact test --watch",
    "transpile": "enact transpile"
  },
  "license": "Apache-2.0",
  "keywords": [
    "framework",
    "toolkit",
    "components",
    "mobile",
    "webOS"
  ],
  "enact": {
    "ri": {
      "baseSize": 24
    }
  },
  "eslintConfig": {
    "extends": "enact/strict"
  },
  "dependencies": {
<<<<<<< HEAD
    "@enact/core": "^2.5.3",
    "@enact/i18n": "^2.5.3",
    "@enact/spotlight": "^2.5.3",
    "@enact/ui": "^2.5.3",
=======
    "@enact/core": "^3.0.0-alpha.4",
    "@enact/i18n": "^3.0.0-alpha.4",
    "@enact/spotlight": "^3.0.0-alpha.4",
    "@enact/ui": "^3.0.0-alpha.4",
>>>>>>> 9315e356
    "classnames": "^2.2.5",
    "invariant": "^2.2.2",
    "prop-types": "^15.7.2",
    "ramda": "^0.24.1",
    "react": "^16.8.0",
    "react-dom": "^16.8.0",
    "recompose": "^0.26.0",
    "warning": "^3.0.0"
  }
}<|MERGE_RESOLUTION|>--- conflicted
+++ resolved
@@ -1,10 +1,6 @@
 {
   "name": "@enact/moonstone",
-<<<<<<< HEAD
-  "version": "2.5.3",
-=======
   "version": "3.0.0-alpha.4",
->>>>>>> 9315e356
   "description": "Large-screen/TV support library for Enact, containing a variety of UI components.",
   "main": "index.js",
   "scripts": {
@@ -32,17 +28,10 @@
     "extends": "enact/strict"
   },
   "dependencies": {
-<<<<<<< HEAD
-    "@enact/core": "^2.5.3",
-    "@enact/i18n": "^2.5.3",
-    "@enact/spotlight": "^2.5.3",
-    "@enact/ui": "^2.5.3",
-=======
     "@enact/core": "^3.0.0-alpha.4",
     "@enact/i18n": "^3.0.0-alpha.4",
     "@enact/spotlight": "^3.0.0-alpha.4",
     "@enact/ui": "^3.0.0-alpha.4",
->>>>>>> 9315e356
     "classnames": "^2.2.5",
     "invariant": "^2.2.2",
     "prop-types": "^15.7.2",
