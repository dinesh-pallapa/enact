/**
 * Provides Moonstone-themed item component that accepts multiple positions of children, using the
 * usual `children` prop, as well as two additional props: `slotBefore`, and `slotAfter`.
 * It is able to be customized by a theme or application.
 *
 * @module moonstone/SlotItem
 * @exports SlotItem
 * @exports SlotItemBase
 * @exports SlotItemDecorator
 */

import kind from '@enact/core/kind';
import {childrenEquals} from '@enact/core/util';
import Spottable from '@enact/spotlight/Spottable';
import Pure from '@enact/ui/internal/Pure';
import {RemeasurableDecorator} from '@enact/ui/Remeasurable';
import {SlotItemBase as UiSlotItemBase, SlotItemDecorator as UiSlotItemDecorator} from '@enact/ui/SlotItem';
import {ItemDecorator as UiItemDecorator} from '@enact/ui/Item';
import Toggleable from '@enact/ui/Toggleable';
import PropTypes from 'prop-types';
import compose from 'ramda/src/compose';
import React from 'react';

import {ItemBase} from '../Item';
import {MarqueeDecorator} from '../Marquee';
import Skinnable from '../Skinnable';

import componentCss from './SlotItem.less';

/**
 * A moonstone-styled SlotItem without any behavior.
 *
 * @class SlotItemBase
 * @memberof moonstone/SlotItem
 * @extends ui/SlotItem.SlotItemBase
 * @mixes moonstone/Item.ItemBase
 * @ui
 * @public
 */
const SlotItemBase = kind({
	name: 'SlotItem',

	propTypes: /** @lends moonstone/SlotItem.SlotItemBase.prototype */ {
		/**
		 * Customizes the component by mapping the supplied collection of CSS class names to the
		 * corresponding internal Elements and states of this component.
		 *
		 * The following classes are supported:
		 *
		 * * `slotItem` - The root class name
		 *
		 * @type {Object}
		 * @public
		 */
		css: PropTypes.object
	},

	styles: {
		css: componentCss,
		className: 'slotItem',
		publicClassNames: ['slotItem']
	},

	render: (props) => {
		return (
			<UiSlotItemBase
				{...props}
				component={ItemBase}
				css={props.css}
			/>
		);
	}
});

/**
 * Moonstone-specific item with overlay behaviors to apply to [Item]{@link moonstone/SlotItem.SlotItemBase}.
 *
 * @class SlotItemDecorator
 * @memberof moonstone/SlotItem
 * @mixes ui/SlotItem.SlotItemDecorator
 * @mixes ui/Toggleable
 * @mixes spotlight.Spottable
 * @mixes ui/Remeasurable.RemeasurableDecorator
 * @mixes moonstone/Marquee.MarqueeDecorator
 * @mixes moonstone/Skinnable
 * @hoc
 * @public
 */
const SlotItemDecorator = compose(
	UiSlotItemDecorator,
	Pure(
		{propComparators: {
			slotBefore: childrenEquals,
			slotAfter: childrenEquals
		}}),
	Toggleable(
		{prop: 'remeasure', activate: 'onFocus', deactivate: 'onBlur', toggle: null}
	),
<<<<<<< HEAD
	UiItemDecorator,
=======
	UiItemDecorator, // (Touchable)
>>>>>>> d532bc31
	Spottable,
	RemeasurableDecorator({trigger: 'remeasure'}),
	MarqueeDecorator({className: componentCss.content, invalidateProps: ['inline', 'autoHide', 'remeasure']}),
	Skinnable
);

/**
 * A Moonstone-styled item with built-in support for overlays.
 *
 * ```
 *	<SlotItem autoHide="both">
 *		<slotBefore>
 *			<Icon>flag</Icon>
 *			<Icon>star</Icon>
 *		</slotBefore>
 *		An Item that will show some icons before and after this text when spotted
 *		<Icon slot="slotAfter">trash</Icon>
 *	</SlotItem>
 * ```
 *
 * @class SlotItem
 * @memberof moonstone/SlotItem
 * @extends moonstone/SlotItem.SlotItemBase
 * @mixes moonstone/SlotItem.SlotItemDecorator
 * @ui
 * @public
 */
const SlotItem = SlotItemDecorator(SlotItemBase);

export default SlotItem;
export {
	SlotItem,
	SlotItemBase,
	SlotItemDecorator
};<|MERGE_RESOLUTION|>--- conflicted
+++ resolved
@@ -96,11 +96,7 @@
 	Toggleable(
 		{prop: 'remeasure', activate: 'onFocus', deactivate: 'onBlur', toggle: null}
 	),
-<<<<<<< HEAD
-	UiItemDecorator,
-=======
 	UiItemDecorator, // (Touchable)
->>>>>>> d532bc31
 	Spottable,
 	RemeasurableDecorator({trigger: 'remeasure'}),
 	MarqueeDecorator({className: componentCss.content, invalidateProps: ['inline', 'autoHide', 'remeasure']}),
