/*
 * Exports the {@link moonstone/Marquee.Marquee} and {@link moonstone/Marquee.MarqueeBase}
 * components. The default export is {@link moonstone/Marquee.Marquee}.
 *
 * note: not jsdoc on purpose, exports in index.js
 */

import deprecate from '@enact/core/internal/deprecate';
import kind from '@enact/core/kind';
import React from 'react';
import PropTypes from 'prop-types';

import css from './Marquee.less';

const animated = css.text + ' ' + css.animate;

/**
 * {@link moonstone/Marquee.Marquee} is a stateless text container element which
 * implements a text cut-off followed by an ellipsis character.
 *
 * @class Marquee
 * @memberof moonstone/Marquee
 * @ui
 * @public
 */
const MarqueeBase = kind({
	name: 'Marquee',

	propTypes: /** @lends moonstone/Marquee.Marquee.prototype */ {

		/**
		 * Text alignment value of the marquee. Valid values are `'left'`, `'right'` and `'center'`.
		 *
		 * @type {String}
		 * @public
		 */
		alignment: PropTypes.oneOf(['left', 'right', 'center']),

		/**
		 * `true` when the component should be animating
		 *
		 * @type {Boolean}
		 * @public
		 */
		animating: PropTypes.bool,

		/**
		 * When `true`, the contents will be centered regardless of the text directionality.
		 *
		 * @type {Boolean}
		 * @public
		 * @deprecated replaced by `alignment`
		 */
		centered: PropTypes.bool,

		/**
		 * `children` is the text or a set of components that should be scrolled by the
		 * {@link moonstone/Marquee.Marquee} component.
		 * This prop may be empty in some cases, which is OK.
		 *
		 * @type {Node|Node[]}
		 * @public
		 */
		children: PropTypes.node,

		/**
		 * CSS class name for the root node
		 *
		 * @type {String}
		 * @public
		 */
		className: PropTypes.string,

		/**
		 * Function to capture a reference to the client node
		 *
		 * @type {Function}
		 * @public
		 */
		clientRef: PropTypes.func,

		/**
		 * Distance to animate the marquee which is generally the width of the text minus the
		 * width of the container.
		 *
		 * @type {Number}
		 * @public
		 */
		distance: PropTypes.number,

		/**
		 * Callback function for when the marquee completes its animation
		 *
		 * @type {Function}
		 * @public
		 */
		onMarqueeComplete: PropTypes.func,

		/**
		 * Text overflow setting. Either `'clip'` or `'ellipsis'`
		 *
		 * @type {String}
		 * @public
		 */
		overflow: PropTypes.oneOf(['clip', 'ellipsis']),

		/**
		 * `true` if the directionality of the content is right-to-left
		 *
		 * @type {Boolean}
		 * @public
		 * @default false
		 */
		rtl: PropTypes.bool,

		/**
		 * Speed of marquee animation in pixels/second.
		 *
		 * @type {Number}
		 * @public
		 */
		speed: PropTypes.number
	},

	defaultProps: {
		rtl: false
	},

	styles: {
		css,
		className: 'marquee'
	},

	computed: {
		clientClassName: ({animating}) => animating ? animated : css.text,
<<<<<<< HEAD
		clientStyle: ({alignment, animating, centered, distance, forceDirection, overflow, rtl, speed}, {rtl: contextRtl}) => {
			const isTextRtl = forceDirection ? forceDirection === 'rtl' : rtl;
			const overrideRtl = forceDirection ? true : contextRtl !== isTextRtl;

=======
		clientStyle: ({alignment, animating, centered, distance, overflow, rtl, speed}) => {
>>>>>>> 6552cbc8
			let textAlign = null;

			if (centered) {
				deprecate({name: 'centered', since: '1.7.0', message: 'Use `alignment` instead', until: '2.0.0'});
				textAlign = 'center';
			}

			if (alignment) {
				textAlign = alignment;
			}

			// If the components content directionality doesn't match the context, we need to set it
			// inline
			let direction = rtl ? 'rtl' : 'ltr';

			const style = {
				direction,
				textAlign,
				textOverflow: overflow
			};

			if (animating) {
				const adjustedDistance = rtl ? distance : distance * -1;
				const duration = distance / speed;

				style.transform = `translate3d(${adjustedDistance}px, 0, 0)`;
				style.transition = `transform ${duration}s linear`;
				style.WebkitTransition = `transform ${duration}s linear`;
				style.willChange = 'transform';
			}

			return style;
		}
	},

	render: ({children, className, clientClassName, clientRef, clientStyle, onMarqueeComplete}) => {
		return (
			<div className={className}>
				<div
					className={clientClassName}
					ref={clientRef}
					style={clientStyle}
					onTransitionEnd={onMarqueeComplete}
				>
					{children}
				</div>
			</div>
		);
	}
});

export default MarqueeBase;
export {MarqueeBase as Marquee, MarqueeBase};<|MERGE_RESOLUTION|>--- conflicted
+++ resolved
@@ -133,14 +133,7 @@
 
 	computed: {
 		clientClassName: ({animating}) => animating ? animated : css.text,
-<<<<<<< HEAD
-		clientStyle: ({alignment, animating, centered, distance, forceDirection, overflow, rtl, speed}, {rtl: contextRtl}) => {
-			const isTextRtl = forceDirection ? forceDirection === 'rtl' : rtl;
-			const overrideRtl = forceDirection ? true : contextRtl !== isTextRtl;
-
-=======
 		clientStyle: ({alignment, animating, centered, distance, overflow, rtl, speed}) => {
->>>>>>> 6552cbc8
 			let textAlign = null;
 
 			if (centered) {
