--- conflicted
+++ resolved
@@ -11,13 +11,8 @@
  * @exports PickerBase
  */
 
-<<<<<<< HEAD
-import clamp from '@enact/core/internal/fp/clamp';
-import kind from '@enact/core/kind';
-=======
 import kind from '@enact/core/kind';
 import {clamp} from '@enact/core/util';
->>>>>>> c343d629
 import Changeable from '@enact/ui/Changeable';
 import Pure from '@enact/ui/internal/Pure';
 import PropTypes from 'prop-types';
