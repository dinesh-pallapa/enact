/**
 * Exports the {@link moonstone/ExpandableList.ExpandableList} and
 * {@link moonstone/ExpandableList.ExpandableListBase} components. The default export is
 * {@link moonstone/ExpandableList.ExpandableList}.
 *
 * @module moonstone/ExpandableList
 */

import Changeable from '@enact/ui/Changeable';
import equals from 'ramda/src/equals';
import Group from '@enact/ui/Group';
import kind from '@enact/core/kind';
import Pure from '@enact/ui/internal/Pure';
import React from 'react';
import PropTypes from 'prop-types';

import CheckboxItem from '../CheckboxItem';
import {Expandable, ExpandableItemBase} from '../ExpandableItem';
import RadioItem from '../RadioItem';

import css from './ExpandableList.less';

<<<<<<< HEAD
=======
const compareChildren = (a, b) => {
	if (!a || !b || a.length !== b.length) return false;

	let type = null;
	for (let i = 0; i < a.length; i++) {
		type = type || typeof a[i];
		if (type === 'string') {
			if (a[i] !== b[i]) {
				return false;
			}
		} else if (!equals(a[i], b[i])) {
			return false;
		}
	}

	return true;
};

const PureGroup = Pure(
	{propComparators: {
		children: compareChildren,
		itemProps: (a, b) => (
			a.onSpotlightDisappear === b.onSpotlightDisappear &&
			a.onSpotlightLeft === b.onSpotlightLeft &&
			a.onSpotlightRight === b.onSpotlightRight &&
			a.spotlightDisabled === b.spotlightDisabled
		)
	}},
	Group
);

>>>>>>> 6552cbc8
/**
 * {@link moonstone/ExpandableList.ExpandableListBase} is a stateless component that
 * renders a {@link moonstone/LabeledItem.LabeledItem} that can be expanded to show
 * a selectable list of items.
 *
 * @class ExpandableListBase
 * @memberof moonstone/ExpandableList
 * @ui
 * @public
 */
const ExpandableListBase = kind({
	name: 'ExpandableList',

	propTypes: /** @lends moonstone/ExpandableList.ExpandableListBase.prototype */ {
		/**
		 * The items to be displayed in the list. This supports two data types. If an array of
		 * strings is provided, the strings will be used in the generated components as the readable
		 * text. If an array of objects is provided, each object will be spread onto the generated
		 * component with no interpretation. You'll be responsible for setting properties like
		 * `disabled`, `className`, and setting the text content using the `children` key.
		 *
		 * @type {String[]|Object[]}
		 * @required
		 * @public
		 */
		children: PropTypes.oneOfType([
			PropTypes.arrayOf(PropTypes.string),
			PropTypes.arrayOf(PropTypes.object)
		]).isRequired,

		/**
		 * The primary text of the item.
		 *
		 * @type {String}
		 * @required
		 * @public
		 */
		title: PropTypes.string.isRequired,

		/**
		 * When `true` and `select` is not `'multiple'`, the expandable will be closed when an item
		 * is selected.
		 *
		 * @type {Boolean}
		 * @public
		 */
		closeOnSelect: PropTypes.bool,

		/**
		 * When `true`, applies a disabled style and the control becomes non-interactive.
		 *
		 * @type {Boolean}
		 * @public
		 */
		disabled: PropTypes.bool,

		/**
		 * The secondary, or supportive text. Typically under the `title`, a subtitle. If omitted,
		 * the label will be generated as a comma-separated list of the selected items.
		 *
		 * @type {Node}
		 * @default null
		 * @public
		 */
		label: PropTypes.node,

		/**
		 * When `true`, the expandable will not automatically close when the user navigates to the
		 * `title` of the component using 5-way controls.
		 *
		 * This does not affect `closeOnSelect`.
		 *
		 * @type {Boolean}
		 * @default false
		 * @public
		 */
		noAutoClose: PropTypes.bool,

		/**
		 * When `true`, the user may move {@glossary Spotlight} past the bottom of the expandable
		 * (when open) using 5-way controls.
		 *
		 * @type {Boolean}
		 * @default false
		 * @public
		 */
		noLockBottom: PropTypes.bool,

		/**
		 * Text to display when no `label` is set.
		 *
		 * @type {String}
		 */
		noneText: PropTypes.string,

		/**
		 * Called when the expandable is closing. Also called when selecting an item if
		 * `closeOnSelect` is `true`.
		 *
		 * @type {Function}
		 * @public
		 */
		onClose: PropTypes.func,

		/**
		 * Called when the expandable is opening
		 *
		 * @type {Function}
		 * @public
		 */
		onOpen: PropTypes.func,

		/**
		 * Called when an item is selected
		 *
		 * @type {Function}
		 * @public
		 */
		onSelect: PropTypes.func,

		/**
		 * The handler to run when the component is removed while retaining focus.
		 *
		 * @type {Function}
		 * @param {Object} event
		 * @public
		 */
		onSpotlightDisappear: PropTypes.func,

		/**
		 * The handler to run prior to focus leaving the expandable when the 5-way left key is pressed.
		 *
		 * @type {Function}
		 * @param {Object} event
		 * @public
		 */
		onSpotlightLeft: PropTypes.func,

		/**
		 * The handler to run prior to focus leaving the expandable when the 5-way right key is pressed.
		 *
		 * @type {Function}
		 * @param {Object} event
		 * @public
		 */
		onSpotlightRight: PropTypes.func,

		/**
		 * When `true`, the expandable is open with its contents visible
		 *
		 * @type {Boolean}
		 * @public
		 */
		open: PropTypes.bool,

		/**
		 * Selection mode for the list
		 *
		 * * `'single'` - Allows for 0 or 1 item to be selected. The selected item may be deselected.
		 * * `'radio'` - Allows for 0 or 1 item to be selected. The selected item may only be
		 *    deselected by selecting another item.
		 * * `'multiple'` - Allows 0 to _n_ items to be selected. Each item may be selected or
		 *    deselected.
		 *
		 * @type {String}
		 * @default 'single'
		 * @public
		 */
		select: PropTypes.oneOf(['single', 'radio', 'multiple']),

		/**
		 * Index or array of indices of the selected item(s)
		 *
		 * @type {Number|Number[]}
		 * @public
		 */
		selected: PropTypes.oneOfType([PropTypes.number, PropTypes.arrayOf(PropTypes.number)]),

		/**
		 * When `true`, the component cannot be navigated using spotlight.
		 *
		 * @type {Boolean}
		 * @default false
		 * @public
		 */
		spotlightDisabled: PropTypes.bool
	},

	defaultProps: {
		select: 'radio',
		spotlightDisabled: false
	},

	handlers: {
		onSelect: (ev, {closeOnSelect, onClose, onSelect, select}) => {
			// Call onClose if closeOnSelect is enabled and not selecting multiple
			if (closeOnSelect && onClose && select !== 'multiple') {
				onClose();
			}

			if (onSelect) {
				onSelect(ev);
			}
		}
	},

	styles: {
		css,
		className: 'expandableList'
	},

	computed: {
		'aria-multiselectable': ({select}) => select === 'multiple',

		itemProps: ({
			onSpotlightDisappear,
			onSpotlightLeft,
			onSpotlightRight,
			spotlightDisabled
		}) => ({
			className: css.listItem,
			onSpotlightDisappear,
			onSpotlightLeft,
			onSpotlightRight,
			spotlightDisabled
		}),

		// generate a label that concatenates the text of the selected items
		label: ({children, label, select, selected}) => {
			if (label) {
				return label;
			} else if (children.length && (selected || selected === 0)) {
				const isArray = Array.isArray(selected);
				if (select === 'multiple' && isArray) {
					return selected.map(i => typeof children[i] === 'object' ? children[i].children : children[i]).filter(str => !!str).join(', ');
				} else if (typeof children[selected] === 'object') {
					return children[selected].children;
				} else {
					return children[isArray ? selected[0] : selected];
				}
			}
		},

		// Selects the appropriate list item based on the selection mode
		ListItem: ({select}) => {
			return	(select === 'radio' || select === 'single') && RadioItem ||
					CheckboxItem; // for single or multiple
		},

		role: ({select}) => select === 'radio' ? 'radiogroup' : 'group',

		selected: ({select, selected}) => {
			return (select === 'single' && Array.isArray(selected)) ? selected[0] : selected;
		}
	},

	render: ({
		children,
		itemProps,
		ListItem,
		noAutoClose,
		noLockBottom,
		onSelect,
		select,
		selected,
		...rest
	}) => {
		delete rest.closeOnSelect;

		return (
			<ExpandableItemBase
				{...rest}
				showLabel="auto"
				autoClose={!noAutoClose}
				lockBottom={!noLockBottom}
			>
				<PureGroup
					childComponent={ListItem}
					childSelect="onToggle"
					itemProps={itemProps}
					onSelect={onSelect}
					select={select}
					selected={selected}
					selectedProp="selected"
				>
					{children}
				</PureGroup>
			</ExpandableItemBase>
		);
	}
});

/**
 * {@link moonstone/ExpandableList.ExpandableList} renders a
 * {@link moonstone/LabeledItem.LabeledItem} that can be expanded to show a selectable
 * list of items.
 *
 * By default, `ExpandableList` maintains the state of its `selected` property. Supply the
 * `defaultSelected` property to control its initial value. If you wish to directly control updates
 * to the component, supply a value to `selected` at creation time and update it in response to
 * `onChange` events.
 *
 * `ExpandableList` maintains its open/closed state by default. The initial state can be supplied
 * using `defaultOpen`. In order to directly control the open/closed state, supply a value for
 * `open` at creation time and update its value in response to `onClose`/`onOpen` events.
 *
 * @class ExpandableList
 * @memberof moonstone/ExpandableList
 * @mixes moonstone/ExpandableItem.Expandable
 * @mixes ui/Changeable.Changeable
 * @ui
 * @public
 */
const ExpandableList = Pure(
	{propComparators: {
		children: compareChildren
	}},
	Expandable(
		Changeable(
			{change: 'onSelect', prop: 'selected'},
			ExpandableListBase
		)
	)
);

export default ExpandableList;
export {ExpandableList, ExpandableListBase};<|MERGE_RESOLUTION|>--- conflicted
+++ resolved
@@ -20,8 +20,6 @@
 
 import css from './ExpandableList.less';
 
-<<<<<<< HEAD
-=======
 const compareChildren = (a, b) => {
 	if (!a || !b || a.length !== b.length) return false;
 
@@ -53,7 +51,6 @@
 	Group
 );
 
->>>>>>> 6552cbc8
 /**
  * {@link moonstone/ExpandableList.ExpandableListBase} is a stateless component that
  * renders a {@link moonstone/LabeledItem.LabeledItem} that can be expanded to show
