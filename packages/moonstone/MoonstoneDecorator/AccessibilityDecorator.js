--- conflicted
+++ resolved
@@ -49,19 +49,8 @@
 			textSize: 'normal'
 		}
 
-<<<<<<< HEAD
-		getChildContext () {
-			return {
-				Subscriber: this.publisher.getSubscriber()
-			};
-		}
-
-		UNSAFE_componentWillMount () {
-			this.publisher = Publisher.create('resize', this.context.Subscriber);
-=======
 		componentDidMount () {
 			this.resize.parent = this.context;
->>>>>>> 55a8506d
 		}
 
 		componentDidUpdate (prevProps) {
