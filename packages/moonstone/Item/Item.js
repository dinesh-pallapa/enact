/**
 * Provides Moonstone-themed item components and behaviors. Useful for content in lists.
 *
 * @example
 * <Item>Hello Enact!</Item>
 *
 * @module moonstone/Item
 * @exports Item
 * @exports ItemBase
 * @exports ItemDecorator
 */
import {ItemBase as UiItemBase, ItemDecorator as UiItemDecorator} from '@enact/ui/Item';
import kind from '@enact/core/kind';
<<<<<<< HEAD
=======
import Spottable from '@enact/spotlight/Spottable';
import {ItemBase as UiItemBase, ItemDecorator as UiItemDecorator} from '@enact/ui/Item';
import Pure from '@enact/ui/internal/Pure';
import PropTypes from 'prop-types';
>>>>>>> d532bc31
import compose from 'ramda/src/compose';
import React from 'react';
import PropTypes from 'prop-types';
import Pure from '@enact/ui/internal/Pure';
import Spottable from '@enact/spotlight/Spottable';

import {MarqueeDecorator} from '../Marquee';
import Skinnable from '../Skinnable';

import componentCss from './Item.less';

/**
 * A moonstone-styled item without any behavior.
 *
 * @class ItemBase
 * @memberof moonstone/Item
 * @ui
 * @public
 */
const ItemBase = kind({
	name: 'Item',

	propTypes: /** @lends moonstone/Item.ItemBase.prototype */ {
		/**
		 * Customizes the component by mapping the supplied collection of CSS class names to the
		 * corresponding internal Elements and states of this component.
		 *
		 * The following classes are supported:
		 *
		 * * `item` - The root class name
		 *
		 * @type {Object}
		 * @public
		 */
		css: PropTypes.object
	},

	styles: {
		css: componentCss,
		className: 'item',
		publicClassNames: 'item'
	},

	render: ({css, ...rest}) => {
		return (
			<UiItemBase
				{...rest}
				css={css}
			/>
		);
	}
});

/**
 * Moonstone-specific item behaviors to apply to [Item]{@link moonstone/Item.ItemBase}.
 *
 * @class ItemDecorator
 * @memberof moonstone/Item
 * @mixes spotlight.Spottable
 * @mixes moonstone/Marquee.MarqueeDecorator
 * @mixes moonstone/Skinnable
 * @ui
 * @public
 */
const ItemDecorator = compose(
	Pure,
	UiItemDecorator,
	Spottable,
	MarqueeDecorator({invalidateProps: ['inline', 'autoHide']}),
	Skinnable
);

/**
 * A Moonstone-styled item with built-in support for marqueed text, and Spotlight focus.
 *
 * Usage:
 * ```
 * <Item>Item Content</Item>
 * ```
 *
 * @class Item
 * @memberof moonstone/Item
 * @extends moonstone/Item.ItemBase
 * @mixes moonstone/Item.ItemDecorator
 * @ui
 * @public
 */
const Item = ItemDecorator(ItemBase);

export default Item;
export {
	Item,
	ItemBase,
	ItemDecorator
};<|MERGE_RESOLUTION|>--- conflicted
+++ resolved
@@ -9,20 +9,13 @@
  * @exports ItemBase
  * @exports ItemDecorator
  */
-import {ItemBase as UiItemBase, ItemDecorator as UiItemDecorator} from '@enact/ui/Item';
 import kind from '@enact/core/kind';
-<<<<<<< HEAD
-=======
 import Spottable from '@enact/spotlight/Spottable';
 import {ItemBase as UiItemBase, ItemDecorator as UiItemDecorator} from '@enact/ui/Item';
 import Pure from '@enact/ui/internal/Pure';
 import PropTypes from 'prop-types';
->>>>>>> d532bc31
 import compose from 'ramda/src/compose';
 import React from 'react';
-import PropTypes from 'prop-types';
-import Pure from '@enact/ui/internal/Pure';
-import Spottable from '@enact/spotlight/Spottable';
 
 import {MarqueeDecorator} from '../Marquee';
 import Skinnable from '../Skinnable';
