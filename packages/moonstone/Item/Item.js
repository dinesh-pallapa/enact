--- conflicted
+++ resolved
@@ -163,25 +163,18 @@
 			overlayBefore: childrenEquals,
 			overlayAfter: childrenEquals
 		}},
-<<<<<<< HEAD
-		Touchable(
-			Spottable(
-				ItemMarqueeDecorator(
-					OverlayDecorator(
-						Skinnable(
-							ItemBase
-=======
 		Toggleable(
 			{prop: 'remeasure', activate: 'onFocus', deactivate: 'onBlur', toggle: null},
-			Spottable(
-				RemeasurableDecorator(
-					{trigger: 'remeasure'},
-					ItemMarqueeDecorator(
-						OverlayDecorator(
-							Skinnable(
-								ItemBase
+			Touchable(
+				Spottable(
+					RemeasurableDecorator(
+						{trigger: 'remeasure'},
+						ItemMarqueeDecorator(
+							OverlayDecorator(
+								Skinnable(
+									ItemBase
+								)
 							)
->>>>>>> 27c12c1f
 						)
 					)
 				)
