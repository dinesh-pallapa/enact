--- conflicted
+++ resolved
@@ -77,18 +77,9 @@
 	}
 });
 
-<<<<<<< HEAD
-const PickerButton = withSkinnableProps(
-	onlyUpdateForKeys(['aria-label', 'disabled', 'icon', 'joined', 'onMouseUp', 'skin', 'spotlightDisabled'])(
+const PickerButton = Pure(
+	withSkinnableProps(
 		PickerButtonBase
-=======
-const PickerButton = Pure(
-	Holdable(
-		{resume: true, endHold: 'onLeave'},
-		withSkinnableProps(
-			PickerButtonBase
-		)
->>>>>>> 6552cbc8
 	)
 );
 
