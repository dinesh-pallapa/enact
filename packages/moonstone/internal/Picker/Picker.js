--- conflicted
+++ resolved
@@ -509,23 +509,6 @@
 		}
 	}
 
-<<<<<<< HEAD
-	handleDecPulse = () => {
-		if (!this.hasReachedBound(this.props.step * -1)) {
-			this.handleDown(-1);
-			this.updateValue(-1);
-		}
-	}
-
-	handleIncPulse = () => {
-		if (!this.hasReachedBound(this.props.step)) {
-			this.handleDown(1);
-			this.updateValue(1);
-		}
-	}
-
-=======
->>>>>>> 27c12c1f
 	throttleInc = new Job(this.handleIncrement, 200)
 
 	throttleDec = new Job(this.handleDecrement, 200)
@@ -790,12 +773,8 @@
 					hidden={reachedEnd}
 					icon={incrementIcon}
 					joined={joined}
-<<<<<<< HEAD
 					onDown={this.handleIncDown}
-					onHoldPulse={this.handleIncPulse}
-=======
 					onHoldPulse={this.handleIncDown}
->>>>>>> 27c12c1f
 					onKeyDown={this.handleIncKeyDown}
 					onSpotlightDisappear={onIncrementSpotlightDisappear}
 					onTap={this.handleIncClick}
@@ -829,12 +808,8 @@
 					hidden={reachedStart}
 					icon={decrementIcon}
 					joined={joined}
-<<<<<<< HEAD
 					onDown={this.handleDecDown}
-					onHoldPulse={this.handleDecPulse}
-=======
 					onHoldPulse={this.handleDecDown}
->>>>>>> 27c12c1f
 					onKeyDown={this.handleDecKeyDown}
 					onSpotlightDisappear={onDecrementSpotlightDisappear}
 					onTap={this.handleDecClick}
