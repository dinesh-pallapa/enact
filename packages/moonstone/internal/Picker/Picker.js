import {forward} from '@enact/core/handle';
import clamp from 'ramda/src/clamp';
import equals from 'ramda/src/equals';
import {is} from '@enact/core/keymap';
import {Job} from '@enact/core/util';
import React from 'react';
import PropTypes from 'prop-types';
import shouldUpdate from 'recompose/shouldUpdate';
import {SlideLeftArranger, SlideTopArranger, ViewManager} from '@enact/ui/ViewManager';
import {getDirection} from '@enact/spotlight';

import Skinnable from '../../Skinnable';
import {validateRange, validateStepped} from '../validators';
import DisappearSpotlightDecorator from '../DisappearSpotlightDecorator';

import IdProvider from '../IdProvider';
import $L from '../$L';
import PickerButton from './PickerButton';

import css from './Picker.less';

const isDown = is('down');
const isLeft = is('left');
const isRight = is('right');
const isUp = is('up');

const PickerViewManager = shouldUpdate((props, nextProps) => {
	return (
		props.index !== nextProps.index ||
		!equals(props.children, nextProps.children)
	);
})(ViewManager);

const wrapRange = (min, max, value) => {
	if (value > max) {
		return min;
	} else if (value < min) {
		return max;
	} else {
		return value;
	}
};

const selectIcon = (icon, v, h) => (props) => (props[icon] || (props.orientation === 'vertical' ? v : h));

const selectIncIcon = selectIcon('incrementIcon', 'arrowlargeup', 'arrowlargeright');

const selectDecIcon = selectIcon('decrementIcon', 'arrowlargedown', 'arrowlargeleft');

// Set-up event forwarding
const forwardBlur = forward('onBlur'),
	forwardFocus = forward('onFocus'),
	forwardKeyDown = forward('onKeyDown'),
	forwardKeyUp = forward('onKeyUp'),
	forwardWheel = forward('onWheel');

/**
 * The base component for {@link moonstone/internal/Picker.Picker}.
 *
 * @class Picker
 * @memberof moonstone/internal/Picker
 * @ui
 * @private
 */

const PickerBase = class extends React.Component {
	static displayName = 'Picker'

	static propTypes = /** @lends moonstone/internal/Picker.Picker.prototype */ {
		/**
		 * Index for internal ViewManager
		 *
		 * @type {Number}
		 * @public
		 */
		index: PropTypes.number.isRequired,

		/**
		 * The maximum value selectable by the picker (inclusive).
		 *
		 * @type {Number}
		 * @public
		 */
		max: PropTypes.number.isRequired,

		/**
		 * The minimum value selectable by the picker (inclusive).
		 *
		 * @type {Number}
		 * @public
		 */
		min: PropTypes.number.isRequired,

		/**
		 * Overrides the `aria-valuetext` for the picker. By default, `aria-valuetext` is set
		 * to the current selected child and accessibilityHint text.
		 *
		 * @type {String}
		 * @memberof moonstone/internal/Picker.Picker.prototype
		 * @public
		 */
		'aria-valuetext': PropTypes.string,

		/**
		 * Accessibility hint
		 * For example, `hour`, `year`, and `meridiem`
		 *
		 * @type {String}
		 * @default ''
		 * @public
		 */
		accessibilityHint: PropTypes.string,

		/**
		 * Children from which to pick
		 *
		 * @type {Node}
		 * @public
		 */
		children: PropTypes.node,

		/**
		 * Class name for component
		 *
		 * @type {String}
		 * @public
		 */
		className: PropTypes.string,

		/**
		 * Assign a custom icon for the decrementer. All strings supported by [Icon]{Icon} are
		 * supported. Without a custom icon, the default is used, and is automatically changed when
		 * the [orientation]{Icon#orientation} is changed.
		 *
		 * @type {String}
		 * @public
		 */
		decrementIcon: PropTypes.string,

		/**
		 * When `true`, the Picker is shown as disabled and does not generate `onChange`
		 * [events]{@glossary event}.
		 *
		 * @type {Boolean}
		 * @public
		 */
		disabled: PropTypes.bool,

		/**
		 * The picker id reference for setting aria-controls.
		 *
		 * @type {String}
		 * @private
		 */
		id: PropTypes.string,

		/**
		 * Assign a custom icon for the incrementer. All strings supported by [Icon]{Icon} are
		 * supported. Without a custom icon, the default is used, and is automatically changed when
		 * the [orientation]{Icon#orientation} is changed.
		 *
		 * @type {String}
		 * @public
		 */
		incrementIcon: PropTypes.string,

		/**
		 * Determines the user interaction of the control. A joined picker allows the user to use
		 * the arrow keys to adjust the picker's value. The user may no longer use those arrow keys
		 * to navigate, while this control is focused. A split control allows full navigation,
		 * but requires individual ENTER presses on the incrementer and decrementer buttons.
		 * Pointer interaction is the same for both formats.
		 *
		 * @type {Boolean}
		 * @public
		 */
		joined: PropTypes.bool,

		/**
		 * By default, the picker will animate transitions between items if it has a defined
		 * `width`. Specifying `noAnimation` will prevent any transition animation for the
		 * component.
		 *
		 * @type {Boolean}
		 * @public
		 */
		noAnimation: PropTypes.bool,

		/**
		 * A function to run when the control should increment or decrement.
		 *
		 * @type {Function}
		 * @public
		 */
		onChange: PropTypes.func,

		/**
		 * A function to run when the decrement button is disabled
		 *
		 * @type {Function}
		 * @private
		 */
		onDecrementSpotlightDisappear: PropTypes.func,

		/**
		 * A function to run when the Increment button is disabled
		 *
		 * @type {Function}
		 * @private
		 */
		onIncrementSpotlightDisappear: PropTypes.func,

		/**
		 * The handler to run prior to focus leaving the picker when the 5-way down key is pressed.
		 *
		 * @type {Function}
		 * @param {Object} event
		 * @public
		 */
		onPickerSpotlightDown: PropTypes.func,

		/**
		 * The handler to run prior to focus leaving the picker when the 5-way left key is pressed.
		 *
		 * @type {Function}
		 * @param {Object} event
		 * @public
		 */
		onPickerSpotlightLeft: PropTypes.func,

		/**
		 * The handler to run prior to focus leaving the picker when the 5-way right key is pressed.
		 *
		 * @type {Function}
		 * @param {Object} event
		 * @public
		 */
		onPickerSpotlightRight: PropTypes.func,

		/**
		 * The handler to run prior to focus leaving the picker when the 5-way up key is pressed.
		 *
		 * @type {Function}
		 * @param {Object} event
		 * @public
		 */
		onPickerSpotlightUp: PropTypes.func,

		/**
		 * Sets the orientation of the picker, whether the buttons are above and below or on the
		 * sides of the value. Must be either `'horizontal'` or `'vertical'`.
		 *
		 * @type {String}
		 * @default 'horizontal'
		 * @public
		 */
		orientation: PropTypes.oneOf(['horizontal', 'vertical']),

		/**
		 * When `true`, the picker buttons operate in the reverse direction such that pressing
		 * up/left decrements the value and down/right increments the value. This is more natural
		 * for vertical lists of text options where "up" implies a spatial change rather than
		 * incrementing the value.
		 *
		 * @type {Boolean}
		 * @public
		 */
		reverse: PropTypes.bool,

		/**
		 * When `true`, the component cannot be navigated using spotlight.
		 *
		 * @type {Boolean}
		 * @default false
		 * @public
		 */
		spotlightDisabled: PropTypes.bool,

		/**
		 * Allow the picker to only increment or decrement by a given value. A step of `2` would
		 * cause a picker to increment from 10 to 12 to 14, etc.
		 *
		 * @type {Number}
		 * @default 1
		 * @public
		 */
		step: PropTypes.number,

		/**
		 * Index of the selected child
		 *
		 * @type {Number}
		 * @default 0
		 * @public
		 */
		value: PropTypes.number,

		/**
		 * Choose a specific size for your picker. `'small'`, `'medium'`, `'large'`, or set to `null` to
		 * assume auto-sizing. `'small'` is good for numeric pickers, `'medium'` for single or short
		 * word pickers, `'large'` for maximum-sized pickers.
		 *
		 * You may also supply a number. This number will determine the minumum size of the Picker.
		 * Setting a number to less than the number of characters in your longest value may produce
		 * unexpected results.
		 *
		 * @type {String|Number}
		 * @public
		 */
		width: PropTypes.oneOfType([
			PropTypes.oneOf([null, 'small', 'medium', 'large']),
			PropTypes.number
		]),

		/**
		 * Should the picker stop incrementing when the picker reaches the last element? Set `wrap`
		 * to `true` to allow the picker to continue from the opposite end of the list of options.
		 *
		 * @type {Boolean}
		 * @public
		 */
		wrap: PropTypes.bool
	}

	static defaultProps = {
		accessibilityHint: '',
		orientation: 'horizontal',
		spotlightDisabled: false,
		step: 1,
		value: 0
	}

	constructor (props) {
		super(props);

		this.state = {
			// Set to `true` onFocus and `false` onBlur to prevent setting aria-valuetext (which
			// will notify the user) when the component does not have focus
			active: false,
			pressed: 0
		};

		this.initContainerRef = this.initRef('containerRef');

		if (__DEV__) {
			validateRange(props.value, props.min, props.max, PickerBase.displayName);
			validateStepped(props.value, props.min, props.step, PickerBase.displayName);
			validateStepped(props.max, props.min, props.step, PickerBase.displayName, '"max"');
		}

		// Pressed state for this.handleUp
		this.pickerButtonPressed = false;
	}

	componentDidMount () {
		if (this.props.joined) {
			this.containerRef.addEventListener('wheel', this.handleWheel);
		}
	}

	componentWillReceiveProps (nextProps) {
		const first = nextProps.min;
		const last = nextProps.max;
		const nextValue = nextProps.value;

		if (__DEV__) {
			validateRange(nextValue, first, last, PickerBase.displayName);
			validateStepped(nextValue, first, nextProps.step, PickerBase.displayName);
			validateStepped(last, first, nextProps.step, PickerBase.displayName, '"max"');
		}
	}

	componentDidUpdate () {
		if (this.props.joined) {
			this.containerRef.addEventListener('wheel', this.handleWheel);
		} else {
			this.containerRef.removeEventListener('wheel', this.handleWheel);
		}
	}

	componentWillUnmount () {
		this.emulateMouseUp.stop();
		this.throttleInc.stop();
		this.throttleDec.stop();
		this.throttleWheelInc.stop();
		this.throttleWheelDec.stop();
		if (this.props.joined) {
			this.containerRef.removeEventListener('wheel', this.handleWheel);
		}
	}

	computeNextValue = (delta) => {
		const {min, max, value, wrap} = this.props;
		return wrap ? wrapRange(min, max, value + delta) : clamp(min, max, value + delta);
	}

	adjustDirection = (dir) => this.props.reverse ? -dir : dir

	hasReachedBound = (delta) => {
		const {value} = this.props;
		return this.computeNextValue(this.adjustDirection(delta)) === value;
	}

	updateValue = (dir) => {
		const {disabled, onChange, step} = this.props;
		dir = this.adjustDirection(dir);
		this.setTransitionDirection(dir);
		if (!disabled && onChange) {
			const value = this.computeNextValue(dir * step);
			onChange({value});
		}
	}

	handleBlur = (ev) => {
		forwardBlur(ev, this.props);

		this.setState({
			active: false
		});
	}

	handleFocus = (ev) => {
		forwardFocus(ev, this.props);

		this.setState({
			active: true
		});
	}

	setTransitionDirection = (dir) => {
		// change the transition direction based on the button press
		this.reverseTransition = !(dir > 0);
	}

	handleDecrement = () => {
		if (!this.hasReachedBound(-this.props.step)) {
			this.updateValue(-1);
			this.handleDown(-1);
		}
	}

	handleIncrement = () => {
		if (!this.hasReachedBound(this.props.step)) {
			this.updateValue(1);
			this.handleDown(1);
		}
	}

	handleDown = (pressed) => {
		const {joined} = this.props;
		if (joined) {
			this.setState({pressed});
		}
	}

<<<<<<< HEAD
	emulateMouseUp = new Job(() => {
		this.setState({
			pressed: 0
		});
	}, 175)

	handleUp = () => {
		const {joined} = this.props;
		if (joined) {
			this.emulateMouseUp.start();
		}
	}

	handleDecDown = () => {
		this.handleDown(-1);
	}

	handleIncDown = () => {
		this.handleDown(1);
=======
	emulateMouseUp = new Job((ev) => forwardMouseUp(ev, this.props), 175)

	handleUp = (ev) => {
		// Attach handleUp to the container and forward mouseUp if one of the Picker buttons was pressed
		if (this.pickerButtonPressed) {
			forwardMouseUp(ev, this.props);
			this.pickerButtonPressed = false;
		}
	}

	handleDecDown = (ev) => {
		if (ev) {
			forwardMouseDown(ev, this.props);
			this.pickerButtonPressed = true;
		}
		this.handleDecrement();
	}

	handleIncDown = (ev) => {
		if (ev) {
			forwardMouseDown(ev, this.props);
			this.pickerButtonPressed = true;
		}
		this.handleIncrement();
>>>>>>> ddcee97f
	}

	handleWheel = (ev) => {
		const {joined, step} = this.props;
		forwardWheel(ev, this.props);

		if (joined) {
			const dir = -Math.sign(ev.deltaY);

			// We'll sometimes get a 0/-0 wheel event we need to ignore or the wheel event has reached
			// the bounds of the picker
			if (dir && !this.hasReachedBound(step * dir)) {
				// fire the onChange event
				if (dir > 0) {
					this.throttleWheelInc.throttle();
				} else if (dir < 0) {
					this.throttleWheelDec.throttle();
				}
				// simulate mouse down
				this.handleDown(dir);
				// set a timer to simulate the mouse up
				this.emulateMouseUp.start(ev);
				// prevent the default scroll behavior to avoid bounce back
				ev.preventDefault();
				ev.stopPropagation();
			}
		}
	}

	handleDecPulse = () => {
		if (!this.hasReachedBound(this.props.step * -1)) {
			this.handleDown(-1);
			this.updateValue(-1);
		}
	}

	handleIncPulse = () => {
		if (!this.hasReachedBound(this.props.step)) {
			this.handleDown(1);
			this.updateValue(1);
		}
	}

	throttleInc = new Job(this.handleIncrement, 200)

	throttleDec = new Job(this.handleDecrement, 200)

	throttleWheelInc = new Job(this.handleIncrement, 100)

	throttleWheelDec = new Job(this.handleDecrement, 100)

	handleKeyDown = (ev) => {
		const {
			joined,
			onPickerSpotlightDown,
			onPickerSpotlightLeft,
			onPickerSpotlightRight,
			onPickerSpotlightUp,
			orientation
		} = this.props;
		const {keyCode} = ev;
		forwardKeyDown(ev, this.props);

		if (joined) {
			const direction = getDirection(keyCode);

			const directions = {
				up: this.throttleInc.throttle,
				down: this.throttleDec.throttle,
				right: this.throttleInc.throttle,
				left: this.throttleDec.throttle
			};

			const isVertical = orientation === 'vertical' && (isUp(keyCode) || isDown(keyCode));
			const isHorizontal = orientation === 'horizontal' && (isRight(keyCode) || isLeft(keyCode));

			if (isVertical || isHorizontal) {
				directions[direction]();
				ev.preventDefault();
				ev.stopPropagation();
				this.emulateMouseUp.start(ev);
			} else if (orientation === 'horizontal' && isDown(keyCode) && onPickerSpotlightDown) {
				onPickerSpotlightDown(ev);
			} else if (orientation === 'horizontal' && isUp(keyCode) && onPickerSpotlightUp) {
				onPickerSpotlightUp(ev);
			} else if (orientation === 'vertical' && isLeft(keyCode) && onPickerSpotlightLeft) {
				onPickerSpotlightLeft(ev);
			} else if (orientation === 'vertical' && isRight(keyCode) && onPickerSpotlightRight) {
				onPickerSpotlightRight(ev);
			}
		}
	}

	handleKeyUp = (ev) => {
		const {
			joined,
			orientation
		} = this.props;
		const {keyCode} = ev;
		forwardKeyUp(ev, this.props);

		if (joined) {
			const direction = getDirection(keyCode);

			const directions = {
				up: this.throttleInc.stop,
				down: this.throttleDec.stop,
				right: this.throttleInc.stop,
				left: this.throttleDec.stop
			};

			const isVertical = orientation === 'vertical' && (isUp(keyCode) || isDown(keyCode));
			const isHorizontal = orientation === 'horizontal' && (isRight(keyCode) || isLeft(keyCode));

			if (isVertical || isHorizontal) {
				directions[direction]();
			}
		}
	}

	handleDecKeyDown = (ev) => {
		const {keyCode} = ev;
		const {
			onPickerSpotlightDown,
			onPickerSpotlightLeft,
			onPickerSpotlightRight,
			onPickerSpotlightUp,
			orientation,
			step
		} = this.props;

		if (isDown(keyCode) && onPickerSpotlightDown) {
			onPickerSpotlightDown(ev);
		} else if (isLeft(keyCode) && onPickerSpotlightLeft) {
			onPickerSpotlightLeft(ev);
		} else if (isRight(keyCode) && onPickerSpotlightRight && (orientation === 'vertical' || this.hasReachedBound(step))) {
			onPickerSpotlightRight(ev);
		} else if (isUp(keyCode) && onPickerSpotlightUp && (orientation === 'horizontal' || this.hasReachedBound(step))) {
			onPickerSpotlightUp(ev);
		}
	}

	handleIncKeyDown = (ev) => {
		const {keyCode} = ev;
		const {
			onPickerSpotlightDown,
			onPickerSpotlightLeft,
			onPickerSpotlightRight,
			onPickerSpotlightUp,
			orientation,
			step
		} = this.props;

		if (isDown(keyCode) && onPickerSpotlightDown && (orientation === 'horizontal' || this.hasReachedBound(step * -1))) {
			onPickerSpotlightDown(ev);
		} else if (isLeft(keyCode) && onPickerSpotlightLeft && (orientation === 'vertical' || this.hasReachedBound(step * -1))) {
			onPickerSpotlightLeft(ev);
		} else if (isRight(keyCode) && onPickerSpotlightRight) {
			onPickerSpotlightRight(ev);
		} else if (isUp(keyCode) && onPickerSpotlightUp) {
			onPickerSpotlightUp(ev);
		}
	}

	determineClasses (decrementerDisabled, incrementerDisabled) {
		const {joined, orientation, width} = this.props;
		const {pressed} = this.state;
		return [
			css.picker,
			css[orientation],
			css[width],
			joined ? css.joined : null,
			!decrementerDisabled && pressed === -1 ? css.decrementing : null,
			!incrementerDisabled && pressed === 1 ? css.incrementing : null,
			this.props.className
		].join(' ');
	}

	calcValueText () {
		const {accessibilityHint, children, index, value} = this.props;
		let valueText = value;

		// Sometimes this.props.value is not equal to node text content. For example, when `PM`
		// is shown in AM/PM picker, its value is `1` and its node.textContent is `PM`. In this
		// case, Screen readers should read `PM` instead of `1`.
		if (children && Array.isArray(children)) {
			valueText = (children[index]) ? children[index].props.children : value;
		} else if (children && children.props && !children.props.children) {
			valueText = children.props.children;
		}

		if (accessibilityHint) {
			valueText = `${valueText} ${accessibilityHint}`;
		}

		return valueText;
	}

	calcButtonLabel (next, valueText) {
		// no label is necessary when joined
		if (!this.props.joined) {
			return `${valueText} ${next ? $L('next item') : $L('previous item')}`;
		}
	}

	calcDecrementLabel (valueText) {
		return this.calcButtonLabel(this.props.reverse, valueText);
	}

	calcIncrementLabel (valueText) {
		return this.calcButtonLabel(!this.props.reverse, valueText);
	}

	calcJoinedLabel (valueText) {
		const {orientation} = this.props;
		const hint = orientation === 'horizontal' ? $L('change a value with left right button') : $L('change a value with up down button');
		return `${valueText} ${hint}`;
	}

	initRef (prop) {
		return (ref) => {
			this[prop] = ref;
		};
	}

	render () {
		const {active} = this.state;
		const {
			'aria-valuetext': ariaValueText,
			noAnimation,
			children,
			disabled,
			id,
			index,
			joined,
			onDecrementSpotlightDisappear,
			onIncrementSpotlightDisappear,
			orientation,
			spotlightDisabled,
			step,
			width,
			...rest
		} = this.props;

		delete rest.accessibilityHint;
		delete rest.decrementIcon;
		delete rest.incrementIcon;
		delete rest.max;
		delete rest.min;
		delete rest.onChange;
		delete rest.onPickerSpotlightDown;
		delete rest.onPickerSpotlightLeft;
		delete rest.onPickerSpotlightRight;
		delete rest.onPickerSpotlightUp;
		delete rest.reverse;
		delete rest.value;
		delete rest.wrap;

		const incrementIcon = selectIncIcon(this.props);
		const decrementIcon = selectDecIcon(this.props);

		const reachedStart = this.hasReachedBound(step * -1);
		const decrementerDisabled = disabled || reachedStart;
		const reachedEnd = this.hasReachedBound(step);
		const incrementerDisabled = disabled || reachedEnd;
		const classes = this.determineClasses(decrementerDisabled, incrementerDisabled);

		let arranger;
		if (!noAnimation && !disabled) {
			arranger = orientation === 'vertical' ? SlideTopArranger : SlideLeftArranger;
		}

		let sizingPlaceholder = null;
		if (typeof width === 'number' && width > 0) {
			sizingPlaceholder = <div aria-hidden className={css.sizingPlaceholder}>{ '0'.repeat(width) }</div>;
		}

		const valueText = this.calcValueText();
		const decrementerAriaControls = !incrementerDisabled ? id : null;
		const incrementerAriaControls = !decrementerDisabled ? id : null;

		return (
			<div
				{...rest}
				aria-controls={joined ? id : null}
				aria-disabled={disabled}
				aria-label={joined ? this.calcJoinedLabel(valueText) : null}
				className={classes}
				disabled={disabled}
				onBlur={this.handleBlur}
				onFocus={this.handleFocus}
				onKeyDown={this.handleKeyDown}
				onKeyUp={this.handleKeyUp}
				onMouseUp={this.handleUp}
				ref={this.initContainerRef}
			>
				<PickerButton
					aria-controls={!joined ? incrementerAriaControls : null}
					aria-label={this.calcIncrementLabel(ariaValueText != null ? ariaValueText : valueText)}
					className={css.incrementer}
					disabled={incrementerDisabled}
					hidden={reachedEnd}
					icon={incrementIcon}
					joined={joined}
<<<<<<< HEAD
					onDown={this.handleIncDown}
					onHoldPulse={this.handleIncPulse}
					onKeyDown={this.handleIncKeyDown}
=======
					onHoldPulse={this.handleIncPulse}
					onKeyDown={this.handleIncKeyDown}
					onMouseDown={this.handleIncDown}
>>>>>>> ddcee97f
					onSpotlightDisappear={onIncrementSpotlightDisappear}
					onTap={this.handleIncClick}
					onUp={this.handleUp}
					spotlightDisabled={spotlightDisabled}
				/>
				<div
					aria-disabled={disabled}
					aria-hidden={!active}
					aria-valuetext={ariaValueText != null ? ariaValueText : valueText}
					className={css.valueWrapper}
					id={id}
					role="spinbutton"
				>
					{sizingPlaceholder}
					<PickerViewManager
						aria-hidden
						arranger={arranger}
						duration={100}
						index={index}
						noAnimation={noAnimation}
						reverseTransition={this.reverseTransition}
					>
						{children}
					</PickerViewManager>
				</div>
				<PickerButton
					aria-controls={!joined ? decrementerAriaControls : null}
					aria-label={this.calcDecrementLabel(ariaValueText != null ? ariaValueText : valueText)}
					className={css.decrementer}
					disabled={decrementerDisabled}
					hidden={reachedStart}
					icon={decrementIcon}
					joined={joined}
<<<<<<< HEAD
					onDown={this.handleDecDown}
					onHoldPulse={this.handleDecPulse}
					onKeyDown={this.handleDecKeyDown}
=======
					onHoldPulse={this.handleDecPulse}
					onKeyDown={this.handleDecKeyDown}
					onMouseDown={this.handleDecDown}
>>>>>>> ddcee97f
					onSpotlightDisappear={onDecrementSpotlightDisappear}
					onTap={this.handleDecClick}
					onUp={this.handleUp}
					spotlightDisabled={spotlightDisabled}
				/>
			</div>
		);
	}
};

const Picker = IdProvider(
	{generateProp: null, prefix: 'p_'},
	Skinnable(
		DisappearSpotlightDecorator(
			{events: {
				onDecrementSpotlightDisappear: `.${css.incrementer}`,
				onIncrementSpotlightDisappear: `.${css.decrementer}`
			}},
			PickerBase
		)
	)
);

export default Picker;
export {Picker};
export PickerItem from './PickerItem';<|MERGE_RESOLUTION|>--- conflicted
+++ resolved
@@ -4,7 +4,9 @@
 import {is} from '@enact/core/keymap';
 import {Job} from '@enact/core/util';
 import React from 'react';
+import ReactDOM from 'react-dom';
 import PropTypes from 'prop-types';
+import Touchable from '@enact/ui/Touchable';
 import shouldUpdate from 'recompose/shouldUpdate';
 import {SlideLeftArranger, SlideTopArranger, ViewManager} from '@enact/ui/ViewManager';
 import {getDirection} from '@enact/spotlight';
@@ -23,6 +25,8 @@
 const isLeft = is('left');
 const isRight = is('right');
 const isUp = is('up');
+
+const Div = Touchable('div');
 
 const PickerViewManager = shouldUpdate((props, nextProps) => {
 	return (
@@ -453,7 +457,6 @@
 		}
 	}
 
-<<<<<<< HEAD
 	emulateMouseUp = new Job(() => {
 		this.setState({
 			pressed: 0
@@ -462,43 +465,19 @@
 
 	handleUp = () => {
 		const {joined} = this.props;
-		if (joined) {
+		if (joined && this.pickerButtonPressed) {
 			this.emulateMouseUp.start();
 		}
 	}
 
 	handleDecDown = () => {
-		this.handleDown(-1);
+		this.pickerButtonPressed = true;
+		this.handleDecrement();
 	}
 
 	handleIncDown = () => {
-		this.handleDown(1);
-=======
-	emulateMouseUp = new Job((ev) => forwardMouseUp(ev, this.props), 175)
-
-	handleUp = (ev) => {
-		// Attach handleUp to the container and forward mouseUp if one of the Picker buttons was pressed
-		if (this.pickerButtonPressed) {
-			forwardMouseUp(ev, this.props);
-			this.pickerButtonPressed = false;
-		}
-	}
-
-	handleDecDown = (ev) => {
-		if (ev) {
-			forwardMouseDown(ev, this.props);
-			this.pickerButtonPressed = true;
-		}
-		this.handleDecrement();
-	}
-
-	handleIncDown = (ev) => {
-		if (ev) {
-			forwardMouseDown(ev, this.props);
-			this.pickerButtonPressed = true;
-		}
+		this.pickerButtonPressed = true;
 		this.handleIncrement();
->>>>>>> ddcee97f
 	}
 
 	handleWheel = (ev) => {
@@ -720,7 +699,10 @@
 
 	initRef (prop) {
 		return (ref) => {
-			this[prop] = ref;
+			// need a way, for now, to get a DOM node ref ~and~ use onUp. Likely should rework the
+			// wheel handler to avoid this requirement
+			// eslint-disable-next-line react/no-find-dom-node
+			this[prop] = ref && ReactDOM.findDOMNode(ref);
 		};
 	}
 
@@ -781,7 +763,7 @@
 		const incrementerAriaControls = !decrementerDisabled ? id : null;
 
 		return (
-			<div
+			<Div
 				{...rest}
 				aria-controls={joined ? id : null}
 				aria-disabled={disabled}
@@ -792,7 +774,7 @@
 				onFocus={this.handleFocus}
 				onKeyDown={this.handleKeyDown}
 				onKeyUp={this.handleKeyUp}
-				onMouseUp={this.handleUp}
+				onUp={this.handleUp}
 				ref={this.initContainerRef}
 			>
 				<PickerButton
@@ -803,18 +785,11 @@
 					hidden={reachedEnd}
 					icon={incrementIcon}
 					joined={joined}
-<<<<<<< HEAD
 					onDown={this.handleIncDown}
 					onHoldPulse={this.handleIncPulse}
 					onKeyDown={this.handleIncKeyDown}
-=======
-					onHoldPulse={this.handleIncPulse}
-					onKeyDown={this.handleIncKeyDown}
-					onMouseDown={this.handleIncDown}
->>>>>>> ddcee97f
 					onSpotlightDisappear={onIncrementSpotlightDisappear}
 					onTap={this.handleIncClick}
-					onUp={this.handleUp}
 					spotlightDisabled={spotlightDisabled}
 				/>
 				<div
@@ -845,21 +820,15 @@
 					hidden={reachedStart}
 					icon={decrementIcon}
 					joined={joined}
-<<<<<<< HEAD
 					onDown={this.handleDecDown}
 					onHoldPulse={this.handleDecPulse}
 					onKeyDown={this.handleDecKeyDown}
-=======
-					onHoldPulse={this.handleDecPulse}
-					onKeyDown={this.handleDecKeyDown}
-					onMouseDown={this.handleDecDown}
->>>>>>> ddcee97f
 					onSpotlightDisappear={onDecrementSpotlightDisappear}
 					onTap={this.handleDecClick}
 					onUp={this.handleUp}
 					spotlightDisabled={spotlightDisabled}
 				/>
-			</div>
+			</Div>
 		);
 	}
 };
