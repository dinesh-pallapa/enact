--- conflicted
+++ resolved
@@ -331,10 +331,7 @@
 				this.doScrollStop();
 				this.animator.stop();
 			}
-<<<<<<< HEAD
-			this.forceUpdateJob.stop();
-=======
->>>>>>> 6552cbc8
+
 			this.hideThumbJob.stop();
 
 			if (containerRef && containerRef.removeEventListener) {
@@ -346,8 +343,6 @@
 				childContainerRef.removeEventListener('focus', this.onFocus, true);
 			}
 			off('keydown', this.onKeyDown);
-<<<<<<< HEAD
-=======
 
 			if (this.context.Subscriber) {
 				this.context.Subscriber.unsubscribe('resize', this.handleSubscription);
@@ -364,7 +359,6 @@
 			} else if (channel === 'resize') {
 				this.publisher.publish(message);
 			}
->>>>>>> 6552cbc8
 		}
 
 		// status
@@ -687,11 +681,7 @@
 				}
 				const
 					containerId = Spotlight.getActiveContainer(),
-<<<<<<< HEAD
-					direction = this.getPageDirection(keyCode, canScrollVertically),
-=======
 					direction = this.getPageDirection(keyCode),
->>>>>>> 6552cbc8
 					rDirection = reverseDirections[direction],
 					viewportBounds = this.containerRef.getBoundingClientRect(),
 					spotItemBounds = spotItem.getBoundingClientRect(),
@@ -1058,10 +1048,7 @@
 				if (this.props.onScrollbarVisibilityChange) {
 					this.props.onScrollbarVisibilityChange();
 				}
-<<<<<<< HEAD
-=======
-
->>>>>>> 6552cbc8
+
 				// one or both scrollbars have changed visibility
 				this.setState({
 					isHorizontalScrollbarVisible: curHorizontalScrollbarVisible,
