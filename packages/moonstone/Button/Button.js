/**
 * Exports the {@link moonstone/Button.Button} and {@link moonstone/Button.ButtonBase}
 * components.  The default export is {@link moonstone/Button.Button}.
 *
 * @example
 * <Button small>Click me</Button>
 *
 * @module moonstone/Button
 */

import factory from '@enact/core/factory';
import {forProp, forward, handle} from '@enact/core/handle';
import kind from '@enact/core/kind';
import Uppercase from '@enact/i18n/Uppercase';
import Spottable from '@enact/spotlight/Spottable';
<<<<<<< HEAD
=======
import Pressable from '@enact/ui/Pressable';
import Pure from '@enact/ui/internal/Pure';
>>>>>>> 6552cbc8
import React from 'react';
import PropTypes from 'prop-types';

import Icon from '../Icon';
import {MarqueeDecorator} from '../Marquee';
import {TooltipDecorator} from '../TooltipDecorator';
import Skinnable from '../Skinnable';
import Touchable from '../internal/Touchable';

import componentCss from './Button.less';

/**
 * {@link moonstone/Button.ButtonBaseFactory} is Factory wrapper around {@link moonstone/Button.ButtonBase}
 * that allows overriding certain classes at design time. The following are properties of the `css`
 * member of the argument to the factory.
 *
 * Usage:
 * ```
 * import css from './CustomButton.less';
 * import {ButtonFactory} from '@enact/moonstone/Button';
 * const Button = ButtonFactory({
 *     css: {
 *         bg: css.bg,
 *         selected: css.selected
 *     }
 * });
 * ```
 *
 * @class ButtonBaseFactory
 * @memberof moonstone/Button
 * @factory
 * @public
 */
const ButtonBaseFactory = factory({css: componentCss}, ({css}) =>

	/**
	 * {@link moonstone/Button.ButtonBase} is a stateless Button with Moonstone styling
	 * applied. In most circumstances, you will want to use the Touchable and Spottable version:
	 * {@link moonstone/Button.Button}
	 *
	 * @class ButtonBase
	 * @memberof moonstone/Button
	 * @ui
	 * @public
	 */
	kind({
		name: 'Button',

		propTypes: /** @lends moonstone/Button.ButtonBase.prototype */ {
			children: PropTypes.node.isRequired,

			/**
			 * The background-color opacity of this button; valid values are `'opaque'`, `'translucent'`,
			 * and `'transparent'`.
			 *
			 * @type {String}
			 * @default 'opaque'
			 * @public
			 */
			backgroundOpacity: PropTypes.oneOf(['opaque', 'translucent', 'transparent']),

			/**
			 * This property accepts one of the following color names, which correspond with the
			 * colored buttons on a standard remote control: `'red'`, `'green'`, `'yellow'`, `'blue'`
			 *
			 * @type {String}
			 * @public
			 */
			color: PropTypes.oneOf([null, 'red', 'green', 'yellow', 'blue']),

			/**
			 * When `true`, the [button]{@glossary button} is shown as disabled and does not
			 * generate `onClick` [events]{@glossary event}.
			 *
			 * @type {Boolean}
			 * @default false
			 * @public
			 */
			disabled: PropTypes.bool,

			/**
			 * Include an [icon]{@link moonstone/Icon.Icon} in your [button]{@link moonstone/Button.Button}.
			 * The icon will be displayed before the natural reading order of the text, regardless
			 * of locale. Any string that is valid for the `Icon` component is valid here. `icon` is
			 * outside the marqueeable content so it will not scroll along with the text content of
			 * your button. This also supports a custom icon, in the form of a DOM node or a
			 * Component, with the caveat that if you supply a custom icon, you are responsible for
			 * sizing and locale positioning of the custom component.
			 *
			 * @type {Node}
			 * @public
			 */
			icon: PropTypes.node,

			/**
			 * A boolean parameter affecting the minimum width of the button. When `true`,
			 * the minimum width will be set to 180px (or 130px if [small]{@link moonstone/Button.Button#small}
			 * is `true`). If `false`, the minimum width will be set to the current value of
			 * `@moon-button-height` (thus forcing the button to be no smaller than a circle with
			 * diameter `@moon-button-height`).
			 *
			 * @type {Boolean}
			 * @default true
			 * @public
			 */
			minWidth: PropTypes.bool,

			/**
			 * When `true`, the button does not animate on press
			 *
			 * @type {Boolean}
			 * @default false
			 * @public
			 */
			noAnimation: PropTypes.bool,

			/**
			 * When `true`, a pressed visual effect is applied to the button
			 *
			 * @type {Boolean}
			 * @default false
			 * @public
			 */
			pressed: PropTypes.bool,

			/**
			 * When `true`, a selected visual effect is applied to the button
			 *
			 * @type {Boolean}
			 * @public
			 */
			selected: PropTypes.bool,

			/**
			 * A boolean parameter affecting the size of the button. If `true`, the
			 * button's diameter will be set to 60px. However, the button's tap target
			 * will still have a diameter of 78px, with an invisible DOM element
			 * wrapping the small button to provide the larger tap zone.
			 *
			 * @type {Boolean}
			 * @default false
			 * @public
			 */
			small: PropTypes.bool
		},

		defaultProps: {
			backgroundOpacity: 'opaque',
			disabled: false,
			minWidth: true,
			pressed: false,
			small: false
		},

		styles: {
			css: /** @lends moonstone/Button.ButtonBaseFactory.prototype */ {
				...componentCss,
				/**
				 * Classes to apply to the background of the button, used on a child of button
				 * @type {String}
				 * @public
				 */
				bg: css.bg,

				/**
				 * Classes to apply to the selected state of the button, applied to the base element
				 * @type {String}
				 * @public
				 */
				selected: css.selected
			},
			className: 'button'
		},

		computed: {
			className: ({backgroundOpacity, color, minWidth, noAnimation, pressed, selected, small, styler}) => styler.append(
				{pressed, small, minWidth, noAnimation, selected},
				backgroundOpacity, color
			),
			icon: ({icon, small}) =>
				(typeof icon === 'string' ? <Icon className={css.icon} small={small}>{icon}</Icon> : icon)
		},

		handlers: {
			onClick: handle(
				forProp('disabled', false),
				forward('onClick')
			)
		},

		render: ({children, disabled, icon, ...rest}) => {
			delete rest.backgroundOpacity;
			delete rest.color;
			delete rest.minWidth;
			delete rest.noAnimation;
			delete rest.pressed;
			delete rest.selected;
			delete rest.small;

			return (
				<div role="button" {...rest} aria-disabled={disabled} disabled={disabled}>
					<div className={css.bg} />
					<div className={css.client}>{icon}{children}</div>
				</div>
			);
		}
	})
);

/**
 * {@link moonstone/Button.ButtonFactory} is Factory wrapper around {@link moonstone/Button.Button}
 * that allows overriding certain classes at design time. See {@link moonstone/Button.ButtonBaseFactory}.
 *
 * @class ButtonFactory
 * @memberof moonstone/Button
 * @factory
 * @public
 */
const ButtonFactory = factory(css => {
	const Base = ButtonBaseFactory(css);
	/**
	 * {@link moonstone/Button.Button} is a Button with Moonstone styling, Spottable and
	 * Touchable applied.  If the Button's child component is text, it will be uppercased unless
	 * `casing` is set.
	 *
	 * Usage:
	 * ```
	 * <Button>Press me!</Button>
	 * ```
	 *
	 * @class Button
	 * @memberof moonstone/Button
	 * @mixes i18n/Uppercase.Uppercase
	 * @mixes moonstone/TooltipDecorator.TooltipDecorator
	 * @mixes moonstone/Marquee.MarqueeDecorator
	 * @mixes ui/Touchable.Touchable
	 * @mixes spotlight/Spottable.Spottable
	 * @ui
	 * @public
	 */
<<<<<<< HEAD
	const MoonstoneButton = Uppercase(
		TooltipDecorator(
			MarqueeDecorator(
				{className: componentCss.marquee},
				Touchable(
					{activeProp: 'pressed'},
					Spottable(
						Skinnable(
							Base
=======
	const MoonstoneButton = Pure(
		Uppercase(
			TooltipDecorator(
				MarqueeDecorator(
					{className: componentCss.marquee},
					Pressable(
						Spottable(
							Skinnable(
								Base
							)
>>>>>>> 6552cbc8
						)
					)
				)
			)
		)
	);

	MoonstoneButton.propTypes = /** @lends moonstone/Button.Button.prototype */ {
		/**
		 * Transformation to apply to the text of the Button. By default, text is transformed
		 * to uppercase.
		 *
		 * @see i18n/Uppercase#casing
		 * @type {String}
		 * @default 'upper'
		 * @public
		 */
		casing: PropTypes.oneOf(['upper', 'preserve', 'word', 'sentence'])
	};

	MoonstoneButton.defaultProps = {
		casing: 'upper'
	};

	return MoonstoneButton;
});

const ButtonBase = ButtonBaseFactory();
const Button = ButtonFactory();

export default Button;
export {Button, ButtonBase, ButtonBaseFactory, ButtonFactory};<|MERGE_RESOLUTION|>--- conflicted
+++ resolved
@@ -13,11 +13,7 @@
 import kind from '@enact/core/kind';
 import Uppercase from '@enact/i18n/Uppercase';
 import Spottable from '@enact/spotlight/Spottable';
-<<<<<<< HEAD
-=======
-import Pressable from '@enact/ui/Pressable';
 import Pure from '@enact/ui/internal/Pure';
->>>>>>> 6552cbc8
 import React from 'react';
 import PropTypes from 'prop-types';
 
@@ -258,28 +254,16 @@
 	 * @ui
 	 * @public
 	 */
-<<<<<<< HEAD
-	const MoonstoneButton = Uppercase(
-		TooltipDecorator(
-			MarqueeDecorator(
-				{className: componentCss.marquee},
-				Touchable(
-					{activeProp: 'pressed'},
-					Spottable(
-						Skinnable(
-							Base
-=======
 	const MoonstoneButton = Pure(
 		Uppercase(
 			TooltipDecorator(
 				MarqueeDecorator(
 					{className: componentCss.marquee},
-					Pressable(
+					Touchable(
 						Spottable(
 							Skinnable(
 								Base
 							)
->>>>>>> 6552cbc8
 						)
 					)
 				)
