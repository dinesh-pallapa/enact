--- conflicted
+++ resolved
@@ -4,11 +4,10 @@
 
 ## [unreleased]
 
-<<<<<<< HEAD
 ### Added
 
 - `moonstone/Panels.Header` prop `minimized`
-=======
+
 ### Fixed
 
 - `moonstone/Notification`to support 3 max-width buttons in a single line
@@ -24,7 +23,6 @@
 
 - `moonstone/Notification` line height for non-latin locales
 - `moonstone/Notification` to show all buttons in one line
->>>>>>> c0c05d66
 
 ## [3.2.3] - 2019-11-01
 
