--- conflicted
+++ resolved
@@ -108,7 +108,6 @@
 ### Fixed
 
 - `moonstone/EditableIntegerPicker`, `moonstone/Picker`, and `moonstone/RangePicker` to not error when the `min` prop exceeds the `max` prop
-<<<<<<< HEAD
 
 ## [2.5.3] - 2019-06-06
 
@@ -118,9 +117,7 @@
 - `moonstone/ExpandableInput` to retain focus when touching within the input field on touch platforms
 - `moonstone/ExpandableList` to not error if `selected` is passed as an array to a non-multi-select list
 - `moonstone/Scroller` to allow changing spotlight focus to opposite scroll button when switching to 5way mode
-=======
 - `moonstone/ExpandableInput` to retain focus when touching within the input field on touch platforms
->>>>>>> 9315e356
 - `moonstone/Input` refocusing on touch on iOS
 - `moonstone/Scroller`, `moonstone/VirtualList.VirtualGridList`, and `moonstone/VirtualList.VirtualList` to change spotlight focus due to touch events
 - `moonstone/Slider` to not scroll the viewport when dragging on touch platforms
