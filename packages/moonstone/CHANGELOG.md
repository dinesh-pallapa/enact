--- conflicted
+++ resolved
@@ -6,11 +6,8 @@
 
 ### Fixed
 
-<<<<<<< HEAD
-- `moonstone/Scroller` to not spot an item when hovering it if `data-spotlight-container-disabled` prop is true and clicking it
-=======
+- `moonstone/Scroller` not to spot an item when hovering it if `data-spotlight-container-disabled` prop is true and clicking it
 - `moonstone/Scroller` stuttering when page up/down key is pressed
->>>>>>> 8154e411
 
 ## [2.2.1] - 2018-10-09
 
