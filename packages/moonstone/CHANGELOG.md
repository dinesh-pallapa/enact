# Change Log

The following is a curated list of changes in the Enact moonstone module, newest changes on the top.

<<<<<<< HEAD
## [unreleased]

### Changed

- `moonstone/Spinner` component's `center` and `middle` properties to a single `centered` property
	that applies both horizontal and vertical centering
- `moonstone/Popup.PopupBase` component's `onCloseButtonClicked` property to `onCloseButtonClick`
- `moonstone/Item.ItemOverlay` component's `autoHide` property to remove the `'no'` option. The same
	effect can be achieved by omitting the property or passing `null`.
- `moonstone/VirtualGridList` to be scrolled by page when navigating with a 5-way direction key
- `moonstone/Scroller`, `moonstone/VirtualList`, `moonstone/VirtualGridList`, and `moonstone/Scrollable` to no longer respond to mouse down/move/up events

### Fixed

- `moonstone/Input` to show an ellipsis on the correct side based on the text directionality of the `value` or `placeholder` content.
- `moonstone/VirtualList` and `moonstone/VirtualGridList` to prevent unwanted scrolling when focused with the pointer
=======
## [1.0.0-alpha.5] - 2016-12-16

No changes.
>>>>>>> 9f919e9c

## [1.0.0-alpha.4] - 2016-12-2

### Added

- `moonstone/Popup`, `moonstone/ContextualPopupDecorator`, `moonstone/Notification`, `moonstone/Dialog` and `moonstone/ExpandableInput` components
- `ItemOverlay` component to `moonstone/Item` module
- `marqueeCentered` prop to `moonstone/MarqueeDecorator` and `moonstone/MarqueeText`
- `placeholder` prop to `moonstone/Image`
- `moonstone/MarqueeController` component to synchronize multiple `moonstone/Marquee` components
- Non-latin locale support to all existing Moonstone components
- Language-specific font support
- `moonstone/IncrementSlider` now accepts customizable increment and decrement icons, as well as `moonstone/Slider` being more responsive to external styling

### Changed

- `moonstone/Input` component's `iconStart` and `iconEnd` properties to be `iconBefore` and `iconAfter`, respectively, for consistency with `moonstone/Item.ItemOverlay` naming
- `moonstone/Icon` and `moonstone/IconButton` so the `children` property supports both font-based icons and images
- the `checked` property to `selected` for consistency across the whole framework. This allows better interoperability when switching between various components.  Affects the following: `CheckboxItem`, `RadioItem`, `SelectableItem`, `Switch`, `SwitchItem`, and `ToggleItem`. Additionally, these now use `moonstone/Item.ItemOverlay` to position and handle their Icons.
- `moonstone/Slider` and `moonstone/IncrementSlider` to be more performant. No changes were made to
	the public API.
- `moonstone/GridListImageItem` so that a placeholder image displays while loading the image, and the caption and subcaption support marqueeing
- `moonstone/MoonstoneDecorator` to add `FloatingLayerDecorator`
- `moonstone/IncrementSlider` in vertical mode looks and works as expected.

### Removed

- LESS mixins that belong in `@enact/ui`, so that only moonstone-specific mixins are contained in
this module. When authoring components and importing mixins, only the local mixins need to be
imported, as they already import the general mixins.
- the `src` property from `moonstone/Icon` and `moonston/IconButton`. Use the support for URLs in
	the `children` property as noted above.
- the `height` property from `moonstone/IncrementSlider` and `moonstone/Slider`

### Fixed

- Joined picker so that it now has correct animation when using the mouse wheel
- Bug in DatePicker/TimePicker that prevented setting of value earlier than 1969

## [1.0.0-alpha.3] - 2016-11-8

### Added

- `moonstone/BodyText`, `moonstone/DatePicker`, `moonstone/DayPicker`, `moonstone/ExpandableItem`, `moonstone/Image`, and `moonstone/TimePicker` components
- `fullBleed` prop to `moonstone/Panels/Header`. When `true`, the header content is indented and the header lines are removed.
- Application close button to `moonstone/Panels`. Fires `onApplicationClose` when clicked. Can be omitted with the `noCloseButton` prop.
- `marqueeDisabled` prop to `moonstone/Picker`
- `padded` prop to `moonstone/RangePicker`
- `forceDirection` prop to `moonstone/Marquee`. Forces the direction of `moonstone/Marquee`. Useful for when `RTL` content cannot be auto detected.

### Changed

- `data` parameter passed to `component` prop of `VirtualList`.
- `moonstone/Expandable` into a submodule of `moonstone/ExpandableItem`
- `ExpandableList` to properly support selection
- `moonstone/Divider`'s `children` property to be optional
- `moonstone/ToggleItem`'s `inline` version to have a `max-width` of `240px`
- `moonstone/Input` to use `<div>` instead of `<label>` for wrapping components. No change to
	functionality, only markup.

### Removed

- `moonstone/ExpandableCheckboxItemGroup` in favor of `ExpandableList`

## [1.0.0-alpha.2] - 2016-10-21

This version includes a lot of refactoring from the previous release. Developers need to switch to the new enact-dev command-line tool.

### Added

- New components and HOCs: `moonstone/Scroller`, `moonstone/VirtualList`, `moonstone/VirtualGridList`, `moonstone/Scrollable`, `moonstone/MarqueeText`, `moonstone/Spinner`, `moonstone/ExpandableCheckboxItemGroup`, `moonstone/MarqueeDecorator`
- New options for `ui/Toggleable` HOC
- Marquee support to many components
- Image support to `moonstone/Icon` and `moonstone/IconButton`
- `dismissOnEnter` prop for `moonstone/Input`
- Many more unit tests

### Changed

- Some props for UI state were renamed to have `default` prefix where state was managed by the component. (e.g. `defaultOpen`)

### Fixed

- Many components were fixed, polished, updated and documented
- Inline docs updated to be more consistent and comprehensive<|MERGE_RESOLUTION|>--- conflicted
+++ resolved
@@ -2,7 +2,6 @@
 
 The following is a curated list of changes in the Enact moonstone module, newest changes on the top.
 
-<<<<<<< HEAD
 ## [unreleased]
 
 ### Changed
@@ -19,11 +18,9 @@
 
 - `moonstone/Input` to show an ellipsis on the correct side based on the text directionality of the `value` or `placeholder` content.
 - `moonstone/VirtualList` and `moonstone/VirtualGridList` to prevent unwanted scrolling when focused with the pointer
-=======
 ## [1.0.0-alpha.5] - 2016-12-16
 
 No changes.
->>>>>>> 9f919e9c
 
 ## [1.0.0-alpha.4] - 2016-12-2
 
