# Change Log

The following is a curated list of changes in the Enact moonstone module, newest changes on the top.

<<<<<<< HEAD
## [unreleased]

### Deprecated

### Added

### Changed

### Fixed

## [2.0.0-alpha.2] - 2017-08-29

No significant changes.

## [2.0.0-alpha.1] - 2017-08-27

### Changed

- `moonstone/Button`, `moonstone/Checkbox`, `moonstone/FormCheckbox`, `moonstone/IconButton`, `moonstone/IncrementSlider`, `moonstone/Item`, `moonstone/Picker`, and `moonstone/RangePicker`, `moonstone/Switch` and `moonstone/VideoPlayer` to use `ui/Touchable`
=======
## [1.12.1] - 2017-11-07

### Fixed

- `moonstone/ExpandableItem` and all other `Expandable` components to now pull down from the top instead of being revealed from the bottom, matching Enyo's design
- `moonstone/VirtualListNative` to scroll properly with page up/down keys if there is an disabled item
- `moonstone/RangePicker` to display negative values correctly in RTL
- `moonstone/Scrollable` to not blur scroll buttons when wheeling
- `moonstone/Scrollbar` to hide scroll thumb immediately without delay after scroll position to be min or max
- `moonstone/Divider` to pass `marqueeOn` prop
- `moonstone/Slider` to fire `onChange` on mouse up and key up
- `moonstone/VideoPlayer` to show knob when pressed
- `moonstone/Header` to layout `titleBelow` and `subTitleBelow` correctly
- `moonstone/Header` to use correct font-weight for `subTitleBelow`
>>>>>>> aac5b268

## [1.12.0] - 2017-10-27

### Fixed

- `moonstone/Scrollable` to prevent focusing outside the viewport when pressing a 5-way key during wheeling
- `moonstone/Scroller` to called scrollToBoundary once when focus is moved using holding child item
- `moonstone/VideoPlayer` to apply skin correctly
- `moonstone/Popup` from `last-focused` to `default-element` in `SpotlightContainerDecorator` config
- `moonstone/Panels` to retain focus when back key is pressed on breadcrumb
- `moonstone/Input` to correctly hide VKB when dismissing

## [1.11.0] - 2017-10-24

### Added

- `moonstone/VideoPlayer` properties `seekDisabled` and `onSeekFailed` to disable seek function

### Changed

- `moonstone/ExpandableList` to become `disabled` if there are no children

### Fixed

- `moonstone/Picker` to read out customized accessibility value when picker prop has `joined` and `aria-valuetext`
- `moonstone/Scroller` to apply scroll position on vertical or horizontal Scroller when child gets a focus
- `moonstone/Scroller.Scrollable` to scroll withtout animation when panel is changed
- `moonstone/ContextualPopup` padding to not overlap close button
- `moonstone/Scroller.Scrollable` and `moonstone/Scroller` to change focus via page up/down only when the scrollbar is visible
- `moonstone/Picker` to only increment one value on hold
- `moonstone/ItemOverlay` to remeasure when focused

## [1.10.1] - 2017-10-16

### Fixed

- `moonstone/Scrollable` and `moonstone/Scroller` to scroll via page up/down when focus is inside a Spotlight container
- `moonstone/VirtualList` and `moonstone/VirtualGridList` to scroll by 5-way keys right after wheeling
- `moonstone/VirtualList` not to move focus when a current item and the last item are located at the same line and pressing a page down key
- `moonstone/Slider` knob to follow while dragging for detached knob
- `moonstone/Header` to layout header row correctly in `standard` type
- `moonstone/Input` to not dismiss on-screen keyboard when dragging cursor out of input box
- `moonstone/Header` RTL `line-height` issue
- `moonstone/Panels` to render children on idle
- `moonstone/Scroller.Scrollable` to limit its muted spotlight container scrim to its bounds
- `moonstone/Input` to always forward `onKeyUp` event

## [1.10.0] - 2017-10-09

### Added

- `moonstone/VideoPlayer` support for designating components with `.spottable-default` as the default focus target when pressing 5-way down from the slider
- `moonstone/Slider` property `activateOnFocus` which when enabled, allows 5-way directional key interaction with the `Slider` value without pressing [Enter] first
- `moonstone/VideoPlayer` property `noMiniFeedback` to support controlling the visibility of mini feedback
- `ui/Layout`, which provides a technique for laying-out components on the screen using `Cells`, in rows or columns

### Changed

- `moonstone/Popup` to focus on mount if it’s initially opened and non-animating and to always pass an object to `onHide` and `onShow`
- `moonstone/VideoPlayer` to emit `onScrub` event and provide audio guidance when setting focus to slider

### Fixed

- `moonstone/ExpandableItem` and derivatives to restore focus to the Item if the contents were last focused when closed
- `moonstone/Slider` toggling activated state when holding enter/select key
- `moonstone/TimePicker` picker icons shifting slightly when focusing an adjacent picker
- `moonstone/Icon` so it handles color the same way generic text does, by inheriting from the parent's color. This applies to all instances of `Icon`, `IconButton`, and `Icon` inside `Button`.
- `moonstone/fonts` Museo Sans font to correct "Ti" kerning
- `moonstone/VideoPlayer` to correctly position knob on mouse click
- `moonstone/Panels.Header` to show an ellipsis for long titles with RTL text
- `moonstone/Marquee` to restart when invalidated by a prop change and managed by a `moonstone/Marquee.MarqueeController`
- `spotlight.Spotlight` method `focus()` to verify that the target element matches its container's selector rules prior to setting focus
- `moonstone/Picker` to only change picker values `onWheel` when spotted
- `moonstone/VideoPlayer` to hide descendant floating components (tooltips, contextual popups) when the media controls hide

## [1.9.3] - 2017-10-03

### Added

- `moonstone/Button` property value to `backgroundOpacity` called "lightTranslucent" to better serve colorful image backgrounds behind Buttons. This also affects `moonstone/IconButton` and `moonstone/Panels/ApplicationCloseButton`.
- `moonstone/Panels` property `closeButtonBackgroundOpacity` to support `moonstone/Panels/ApplicationCloseButton`'s `backgroundOpacity` prop

### Changed

- `Moonstone Icons` font file to include the latest designs for several icons
- `moonstone/Panels/ApplicationCloseButton` to expose its `backgroundOpacity` prop

### Fixed

- `moonstone/VirtualList` to apply "position: absolute" inline style to items
- `moonstone/Picker` to increment and decrement normally at the edges of joined picker
- `moonstone/Icon` not to read out image characters
- `moonstone/Scrollable` not to accumulate paging scroll by pressing page up/down in scrollbar
- `moonstone/Icon` to correctly display focused state when using external image
- `moonstone/Button` and `moonstone/IconButton` to be properly visually muted when in a muted container

## [1.9.2] - 2017-09-26

### Fixed

- `moonstone/ExpandableList` preventing updates when its children had changed

## [1.9.1] - 2017-09-25

### Fixed

- `moonstone/ExpandableList` run-time error when using an array of objects as children
- `moonstone/VideoPlayer` blocking pointer events when the controls were hidden

## [1.9.0] - 2017-09-22

### Added

- `moonstone/styles/mixins.less` mixins: `.moon-spotlight-margin()` and `.moon-spotlight-padding()`
- `moonstone/Button` property `noAnimation` to support non-animating pressed visual

### Changed

- `moonstone/TimePicker` to use "AM/PM" instead of "meridiem" for label under meridiem picker
- `moonstone/IconButton` default style to not animate on press. NOTE: This behavior will change back to its previous setting in release 2.0.0.
- `moonstone/Popup` to warn when using `scrimType` `'none'` and `spotlightRestrict` `'self-only'`
- `moonstone/Scroller` to block spotlight during scroll
- `moonstone/ExpandableItem` and derivatives to always pause spotlight before animation

### Fixed

- `moonstone/VirtualGridList` to not move focus to wrong column when scrolled from the bottom by holding the "up" key
- `moonstone/VirtualList` to focus an item properly when moving to a next or previous page
- `moonstone/Scrollable` to move focus toward first or last child when page up or down key is pressed if the number of children is small
- `moonstone/VirtualList` to scroll to preserved index when it exists within dataSize for preserving focus
- `moonstone/Picker` buttons to not change size
- `moonstone/Panel` to move key navigation to application close button on holding the "up" key.
- `moonstone/Picker` to show numbers when changing values rapidly
- `moonstone/Popup` layout in large text mode to show close button correctly
- `moonstone/Picker` from moving scroller when pressing 5-way keys in `joined` Picker
- `moonstone/Input` so it displays all locales the same way, without cutting off the edges of characters
- `moonstone/TooltipDecorator` to hide tooltip when 5-way keys are pressed for disabled components
- `moonstone/Picker` to not tremble in width when changing values while using a numeric width prop value
- `moonstone/Picker` to not overlap values when changing values in `vertical`
- `moonstone/ContextualPopup` pointer mode focus behavior for `spotlightRestrict='self-only'`
- `moonstone/VideoPlayer` to prevent interacting with more components in pointer mode when hidden
- `moonstone/Scroller` to not repaint its entire contents whenever partial content is updated
- `moonstone/Slider` knob positioning after its container is resized
- `moonstone/VideoPlayer` to maintain focus when media controls are hidden
- `moonstone/Scroller` to scroll expandable components into view when opening when pointer has moved elsewhere

## [1.8.0] - 2017-09-07

### Deprecated

- `moonstone/Dialog` property `showDivider`, will be replaced by `noDivider` property in 2.0.0

### Added

- `moonstone/Popup` callback property `onShow` which fires after popup appears for both animating and non-animating popups

### Changed

- `moonstone/Popup` callback property `onHide` to run on both animating and non-animating popups
- `moonstone/VideoPlayer` state `playbackRate` to media events
- `moonstone/VideoPlayer` support for `spotlightDisabled`
- `moonstone/VideoPlayer` thumbnail positioning and style
- `moonstone/VirtualList` to render when dataSize increased or decreased
- `moonstone/Dialog` style
- `moonstone/Popup`, `moonstone/Dialog`, and `moonstone/Notification` to support `node` type for children
- `moonstone/Scroller` to forward `onKeyDown` events

### Fixed

- `moonstone/Scrollable` to enable focus when wheel scroll is stopped
- `moonstone/VirtualList` to show scroll thumb when a preserved item is focused in a Panel
- `moonstone/Scroller` to navigate properly with 5-way when expandable child is opened
- `moonstone/VirtualList` to stop scrolling when focus is moved on an item from paging controls or outside
- `moonstone/VirtualList` to move out with 5-way navigation when the first or the last item is disabled
- `moonstone/IconButton` Tooltip position when disabled
- `moonstone/VideoPlayer` Tooltip time after unhovering
- `moonstone/VirtualList` to not show invisible items
- `moonstone/IconButton` Tooltip position when disabled
- `moonstone/VideoPlayer` to display feedback tooltip correctly when navigating in 5-way
- `moonstone/MarqueeDecorator` to work with synchronized `marqueeOn` `'render'` and hovering as well as `marqueOn` `'hover'` when moving rapidly among synchronized marquees
- `moonstone/Input` aria-label for translation
- `moonstone/Marquee` to recalculate inside `moonstone/Scroller` and `moonstone/SelectableItem` by bypassing `shouldComponentUpdate`
- `moonstone/Picker` to marquee when incrementing and decrementing values with the prop `noAnimation`

## [1.7.0] - 2017-08-23

### Deprecated

- `moonstone/TextSizeDecorator` and it will be replaced by `moonstone/AccessibilityDecorator`
- `moonstone/MarqueeDecorator` property `marqueeCentered` and `moonstone/Marquee` property `centered` will be replaced by `alignment` property in 2.0.0

### Added

- `moonstone/TooltipDecorator` config property to direct tooltip into a property instead of adding to `children`
- `moonstone/VideoPlayer` prop `thumbnailUnavailable` to fade thumbnail
- `moonstone/AccessibilityDecorator` with `highContrast` and `textSize`
- `moonstone/VideoPlayer` high contrast scrim
- `moonstone/MarqueeDecorator`and `moonstone/Marquee` property `alignment` to allow setting  alignment of marquee content

### Changed

- `moonstone/Scrollbar` to disable paging control down button properly at the bottom when a scroller size is a non-integer value
- `moonstone/VirtualList`, `moonstone/VirtualGridList`, and `moonstone/Scroller` to scroll on `keydown` event instead of `keyup` event of page up and page down keys
- `moonstone/VirtualGridList` to scroll by item via 5 way key
- `moonstone/VideoPlayer` to read target time when jump by left/right key
- `moonstone/IconButton` to not use `MarqueeDecorator` and `Uppercase`

### Fixed

- `moonstone/VirtualList` and `moonstone/VirtualGridList` to focus the correct item when page up and page down keys are pressed
- `moonstone/VirtualList` to not lose focus when moving out from the first item via 5way when it has disabled items
- `moonstone/Slider` to align tooltip with detached knob
- `moonstone/FormCheckbox` to display correct colors in light skin
- `moonstone/Picker` and `moonstone/RangePicker` to forward `onKeyDown` events when not `joined`
- `moonstone/SelectableItem` to display correct icon width and alignment
- `moonstone/LabeledItem` to always match alignment with the locale
- `moonstone/Scroller` to properly 5-way navigate from scroll buttons
- `moonstone/ExpandableList` to display correct font weight and size for list items
- `moonstone/Divider` to not italicize in non-italic locales
- `moonstone/VideoPlayer` slider knob to follow progress after being selected when seeking
- `moonstone/LabeledItem` to correctly position its icon. This affects all of the `Expandables`, `moonstone/DatePicker` and `moonstone/TimePicker`.
- `moonstone/Panels.Header` and `moonstone/Item` to prevent them from allowing their contents to overflow unexpectedly
- `moonstone/Marquee` to recalculate when vertical scrollbar appears
- `moonstone/SelectableItem` to recalculate marquee when toggled

### Removed

- `moonstone/Input` large-text mode

## [1.6.1] - 2017-08-07

### Changed

- `moonstone/Icon` and `moonstone/IconButton` to no longer fit image source to the icon's boundary

## [1.6.0] - 2017-08-04

### Added

- `moonstone/VideoPlayer` ability to seek when holding down the right and left keys. Sensitivity can be adjusted using throttling options `jumpDelay` and `initialJumpDelay`.
- `moonstone/VideoPlayer` property `no5WayJump` to disable jumping done by 5-way
- `moonstone/VideoPlayer` support for the "More" button to use tooltips
- `moonstone/VideoPlayer` properties `moreButtonLabel` and `moreButtonCloseLabel` to allow customization of the "More" button's tooltip and Aria labels
- `moonstone/VideoPlayer` property `moreButtonDisabled` to disable the "More" button
- `moonstone/Picker` and `moonstone/RangePicker` prop `aria-valuetext` to support reading custom text instead of value
- `moonstone/VideoPlayer` methods `showControls` and `hideControls` to allow external interaction with the player
- `moonstone/Scroller` support for Page Up/Page Down keys in pointer mode when no item has focus

### Changed

- `moonstone/VideoPlayer` to handle play, pause, stop, fast forward and rewind on remote controller
- `moonstone/Marquee` to also start when hovered if `marqueeOnRender` is set

### Fixed

- `moonstone/IconButton` to fit image source within `IconButton`
- `moonstone` icon font sizes for wide icons
- `moonstone/ContextualPopupDecorator` to prefer setting focus to the appropriate popup instead of other underlying controls when using 5-way from the activating control
- `moonstone/Scroller` not scrolled via 5 way when `moonstone/ExpandableList` is opened
- `moonstone/VirtualList` to not let the focus move outside of container even if there are children left when navigating with 5way
- `moonstone/Scrollable` to update disability of paging controls when the scrollbar is set to `visible` and the content becomes shorter
- `moonstone/VideoPlayer` to focus on hover over play/pause button when video is loading
- `moonstone/VideoPlayer` to update and display proper time while moving knob when video is paused
- `moonstone/VideoPlayer` long title overlap issues
- `moonstone/Header` to apply `marqueeOn` prop to `subTitleBelow` and `titleBelow`
- `moonstone/Picker` wheeling in `moonstone/Scroller`
- `moonstone/IncrementSlider` and `moonstone/Picker` to read value changes when selecting buttons

## [1.5.0] - 2017-07-19

### Added

- `moonstone/Slider` and `moonstone/IncrementSlider` prop `aria-valuetext` to support reading custom text instead of value
- `moonstone/TooltipDecorator` property `tooltipProps` to attach props to tooltip component
- `moonstone/Scroller` and `moonstone/VirtualList` ability to scroll via page up and page down keys
- `moonstone/VideoPlayer` tooltip-thumbnail support with the `thumbnailSrc` prop and the `onScrub` callback to fire when the knob moves and a new thumbnail is needed
- `moonstone/VirtualList` ability to navigate via 5way when there are disabled items
- `moonstone/ContextualPopupDecorator` property `popupContainerId` to support configuration of the popup's spotlight container
- `moonstone/ContextualPopupDecorator` property `onOpen` to notify containers when the popup has been opened
- `moonstone/ContextualPopupDecorator` config option `openProp` to support mapping the value of `open` property to the chosen property of wrapped component

### Changed

- `moonstone/ExpandableList` to use 'radio' as the default, and adapt 'single' mode to render as a `moonstone/RadioItem` instead of a `moonstone/CheckboxItem`
- `moonstone/VideoPlayer` to not hide pause icon when it appears
- `moonstone/ContextualPopupDecorator` to set accessibility-related props onto the container node rather than the popup node
- `moonstone/ExpandableItem`, `moonstone/ExpandableList`, `moonstone/ExpandablePicker`, `moonstone/DatePicker`, and `moonstone/TimePicker` to pause spotlight when animating in 5-way mode
- `moonstone/Spinner` to position the text content under the spinner, rather than to the right side
- `moonstone/VideoPlayer` to include hour when announcing the time while scrubbing
- `moonstone/GridListImageItem` to require a `source` prop and not have a default value

### Fixed

- `moonstone/Input` ellipsis to show if placeholder is changed dynamically and is too long
- `moonstone/Marquee` to re-evaluate RTL orientation when its content changes
- `moonstone/VirtualList` to restore focus on short lists
- `moonstone/ExpandableInput` to expand the width of its contained `moonstone/Input`
- `moonstone/Input` support for `dismissOnEnter`
- `moonstone/Input` focus management to prevent stealing focus when programmatically moved elsewhere
- `moonstone/Input` 5-way spot behavior
- `moonstone` international fonts to always be used, even when unsupported font-weights or font-styles are requested
- `moonstone/Panels.Panel` support for selecting components with `.spottable-default` as the default focus target
- `moonstone/Panels` layout in RTL locales
- `moonstone` spottable components to support `onSpotlightDown`, `onSpotlightLeft`, `onSpotlightRight`, and `onSpotlightUp` event property
- `moonstone/VirtualList` losing spotlight when the list is empty
- `moonstone/FormCheckbox` in focused state to have the correct "check" color
- `moonstone/Scrollable` bug in `navigableFilter` when passed a container id

## [1.4.1] - 2017-07-05

### Changed

- `moonstone/Popup` to only call `onKeyDown` when there is a focused item in the `Popup`
- `moonstone/Scroller`, `moonstone/Picker`, and `moonstone/IncrementSlider` to automatically move focus when the currently focused `moonstone/IconButton` becomes disabled

### Fixed

- `moonstone/ContextualPopupDecorator` close button to account for large text size
- `moonstone/ContextualPopupDecorator` to not spot controls other than its activator when navigating out via 5-way
- `moonstone/Header` to set the value of `marqueeOn` for all types of headers

## [1.4.0] - 2017-06-29

### Deprecated

- `moonstone/Input` prop `noDecorator` is being replaced by `autoFocus` in 2.0.0

### Added

- `moonstone/Scrollbar` property `corner` to add the corner between vertical and horizontal scrollbars
- `moonstone/ScrollThumb` for a thumb of `moonstone/Scrollbar`
- `moonstone/styles/text.less` mixin `.locale-japanese-line-break()` to apply the correct  Japanese language line-break rules for the following multi-line components: `moonstone/BodyText`, `moonstone/Dialog`, `moonstone/Notification`, `moonstone/Popup`, and `moonstone/Tooltip`
- `moonstone/ContextualPopupDecorator` property `popupProps` to attach props to popup component
- `moonstone/VideoPlayer` property `pauseAtEnd` to control forward/backward seeking
- `moonstone/Panels/Header` prop `marqueeOn` to control marquee of header

### Changed

- `moonstone/Panels/Header` to expose its `marqueeOn` prop
- `moonstone/VideoPlayer` to automatically adjust the width of the allocated space for the side components so the media controls have more space to appear on smaller screens
- `moonstone/VideoPlayer` properties `autoCloseTimeout` and `titleHideDelay` default value to `5000`
- `moonstone/VirtualList` to support restoring focus to the last focused item
- `moonstone/Scrollable` to call `onScrollStop` before unmounting if a scroll is in progress
- `moonstone/Scroller` to reveal non-spottable content when navigating out of a scroller

### Fixed

- `moonstone/Dialog` to properly focus via pointer on child components
- `moonstone/VirtualList`, `moonstone/VirtualGridList`, and `moonstone/Scroller` not to be slower when scrolled to the first or the last position by wheeling
- `moonstone` component hold delay time
- `moonstone/VideoPlayer` to show its controls when pressing down the first time
- `moonstone/Panel` autoFocus logic to only focus on initial render
- `moonstone/Input` text colors
- `moonstone/ExpandableInput` to focus its decorator when leaving by 5-way left/right

## [1.3.1] - 2017-06-14

### Fixed

- `moonstone/Picker` support for large text
- `moonstone/Scroller` support for focusing paging controls with the pointer
- `moonstone` CSS rules for unskinned spottable components

## [1.3.0] - 2017-06-12

### Deprecated

- `moonstone/Scroller` props `horizontal` and `vertical`. Deprecated props are replaced with `direction` prop. `horizontal` and `vertical` will be removed in 2.0.0.
- `moonstone/Panel` prop `noAutoFocus` in favor of `autoFocus="none"`

### Added

- `moonstone/Image` support for `children` prop inside images
- `moonstone/Scroller` prop `direction` which replaces `horizontal` and `vertical` props
- `moonstone/VideoPlayer` property `tooltipHideDelay` to hide tooltip with a given amount of time
- `moonstone/VideoPlayer` property `pauseAtEnd` to pause when it reaches either the start or the end of the video
- `moonstone/VideoPlayer` methods `fastForward`, `getMediaState`, `jump`, `pause`, `play`, `rewind`, and `seek` to allow external interaction with the player. See docs for example usage.

### Changed

- `moonstone/Skinnable` to support context and allow it to be added to any component to be individually skinned. This includes a further optimization in skinning which consolidates all color assignments into a single block, so non-color rules aren't unnecessarily duplicated.
- `moonstone/Skinnable` light and dark skin names ("moonstone-light" and "moonstone") to "light" and "dark", respectively
- `moonstone/VideoPlayer` to set play/pause icon to display "play" when rewinding or fast forwarding
- `moonstone/VideoPlayer` to rewind or fast forward when previous command is slow-forward or slow-rewind respectively
- `moonstone/VideoPlayer` to fast forward when previous command is slow-forward and it reaches the last of its play rate
- `moonstone/VideoPlayer` to not play video on reload when `noAutoPlay` is `true`
- `moonstone/VideoPlayer` property `feedbackHideDelay`'s default value to `3000`
- `moonstone/Notification` to break line in characters in ja and zh locale
- `moonstone/Notification` to align texts left in LTR locale and right in RTL locale
- `moonstone/VideoPlayer` to simulate rewind functionality on non-webOS platforms only

### Fixed

- `moonstone/ExpandableItem` to correct the `titleIcon` when using `open` and `disabled`
- `moonstone/GridListImageItem` to center its selection icon on the image instead of the item
- `moonstone/Input` to have correct `Tooltip` position in `RTL`
- `moonstone/SwitchItem` to not unintentionally overflow `Scroller` containers, causing them to jump to the side when focusing
- `moonstone/VideoPlayer` to fast forward properly when video is at paused state
- `moonstone/VideoPlayer` to correctly change sources
- `moonstone/VideoPlayer` to show or hide feedback tooltip properly
- `moonstone/DateTimeDecorator` to work properly with `RadioControllerDecorator`
- `moonstone/Picker` in joined, large text mode so the arrows are properly aligned and sized
- `moonstone/Icon` to reflect the same proportion in relation to its size in large-text mode

## [1.2.0] - 2017-05-17

### Deprecated

- `moonstone/Scroller.Scrollable` option `indexToFocus` in `scrollTo` method to be removed in 2.0.0

### Added

- `moonstone/Slider` and `moonstone/IncrementSlider` prop `noFill` to support a style without the fill
- `moonstone/Marquee` property `rtl` to set directionality to right-to-left
- `moonstone/VirtualList.GridListImageItem` property `selectionOverlay` to add custom component for selection overlay
- `moonstone/MoonstoneDecorator` property `skin` to let an app choose its skin: "moonstone" and "moonstone-light" are now available
- `moonstone/FormCheckboxItem`
- `moonstone/FormCheckbox`, a standalone checkbox, to support `moonstone/FormCheckboxItem`
- `moonstone/Input` props `invalid` and `invalidMessage` to display a tooltip when input value is invalid
- `moonstone/Scroller.Scrollable` option `focus` in `scrollTo()` method
- `moonstone/Scroller.Scrollable` property `spottableScrollbar`
- `moonstone/Icon.IconList` icons: `arrowshrinkleft` and `arrowshrinkright`

### Changed

- `moonstone/Picker` arrow icon for `joined` picker: small when not spotted, hidden when it reaches the end of the picker
- `moonstone/Checkbox` and `moonstone/CheckboxItem` to reflect the latest design
- `moonstone/MoonstoneDecorator/fontGenerator` was refactored to use the browser's FontFace API to dynamically load locale fonts
- `moonstone/VideoPlayer` space allotment on both sides of the playback controls to support 4 buttons; consequently the "more" controls area has shrunk by the same amount
- `moonstone/VideoPlayer` to not disable media button (play/pause)
- `moonstone/Scroller.Scrollable` so that paging controls are not spottable by default with 5-way
- `moonstone/VideoPlayer`'s more/less button to use updated arrow icon

### Fixed

- `moonstone/MarqueeDecorator` to properly stop marquee on items with `'marqueeOnHover'`
- `moonstone/ExpandableList` to work properly with object-based children
- `moonstone/styles/fonts.less` to restore the Moonstone Icon font to request the local system font by default. Remember to update your webOS build to get the latest version of the font so you don't see empty boxes for your icons.
- `moonstone/Picker` and `moonstone/RangePicker` to now use the correct size from Enyo (60px v.s. 84px) for icon buttons
- `moonstone/Scrollable` to apply ri.scale properly
- `moonstone/Panel` to not cover a `Panels`'s `ApplicationCloseButton` when not using a `Header`
- `moonstone/IncrementSlider` to show tooltip when buttons focused

## [1.1.0] - 2017-04-21

### Deprecated

- `moonstone/ExpandableInput` property `onInputChange`

### Added

- `moonstone/Panels.Panel` prop and `moonstone/MoonstoneDecorator` config option: `noAutoFocus` to support prevention of setting automatic focus after render
- `moonstone/VideoPlayer` props: `backwardIcon`, `forwardIcon`, `jumpBackwardIcon`, `jumpForwardIcon`, `pauseIcon`, and `playIcon` to support icon customization of the player
- `moonstone/VideoPlayer` props `jumpButtonsDisabled` and `rateButtonsDisabled` for disabling the pairs of buttons when it's inappropriate for the playing media
- `moonstone/VideoPlayer` property `playbackRateHash` to support custom playback rates
- `moonstone/VideoPlayer` callback prop `onControlsAvailable` which fires when the players controls show or hide
- `moonstone/Image` support for `onLoad` and `onError` events
- `moonstone/VirtualList.GridListImageItem` prop `placeholder`
- `moonstone/Divider` property `preserveCase` to display text without capitalizing it

### Changed

- `moonstone/Slider` colors and sizing to match the latest designs
- `moonstone/ProgressBar` to position correctly with other components nearby
- `moonstone/Panels` breadcrumb to no longer have a horizontal line above it
- `moonstone/Transition` to measure itself when the CPU is idle
- style for disabled opacity from 0.4 to 0.3
- `moonstone/Button` colors for transparent and translucent background opacity when disabled
- `moonstone/ExpandableInput` property `onInputChange` to fire along with `onChange`. `onInputChange` is deprecated and will be removed in a future update.
- `Moonstone.ttf` font to include new icons
- `moonstone/Icon` to reference additional icons

### Fixed

- `moonstone/Popup` and `moonstone/ContextualPopupDecorator` 5-way navigation behavior
- `moonstone/Input` to not spot its own input decorator on 5-way out
- `moonstone/VideoPlayer` to no longer render its `children` in multiple places
- `moonstone/Button` text color when used on a neutral (light) background in some cases
- `moonstone/Popup` background opacity
- `moonstone/Marquee` to recalculate properly when its contents change
- `moonstone/TimePicker` to display time in correct order
- `moonstone/Scroller` to prefer spotlight navigation to its internal components

## [1.0.0] - 2017-03-31

> NOTE: We have also modified most form components to be usable in a controlled (app manages component
> state) or uncontrolled (Enact manages component state) manner. To put a component into a
> controlled state, pass in `value` (or other appropriate state property such as `selected` or
> `open`) at component creation and then respond to events and update the value as needed. To put a
> component into an uncontrolled state, do not set `value` (or equivalent), at creation. From this
> point on, Enact will manage the state and events will be sent when the state is updated. To
> specify an initial value, use the `defaultValue` (or, `defaultSelected, `defaultOpen, etc.)
> property.  See the documentation for individual components for more information.

### Added

- `moonstone/Button` property `icon` to support a built-in icon next to the text content. The Icon supports everything that `moonstone/Icon` supports, as well as a custom icon.
- `moonstone/MoonstoneDecorator` property `textSize` to resize several components to requested CMR sizes. Simply add `textSize="large"` to your `App` and the new sizes will automatically take effect.

### Changed

- `moonstone/Slider` to use the property `tooltip` instead of `noTooltip`, so the built-in tooltip is not enabled by default
- `moonstone/IncrementSlider` to include tooltip documentation
- `moonstone/ExpandableList` to accept an array of objects as children which are spread onto the generated components
- `moonstone/CheckboxItem` style to match the latest designs, with support for the `moonstone/Checkbox` to be on either the left or the right side by using the `iconPosition` property
- `moonstone/VideoPlayer` to supply every event callback-method with an object representing the VideoPlayer's current state, including: `currentTime`, `duration`, `paused`, `proportionLoaded`, and `proportionPlayed`

### Fixed

- `moonstone/Panels.Panel` behavior for remembering focus on unmount and setting focus after render
- `moonstone/VirtualList.VirtualGridList` showing empty items when items are continuously added dynamically
- `moonstone/Picker` to marquee on focus once again

## [1.0.0-beta.4] - 2017-03-10

### Added

- `moonstone/VirtualList` `indexToFocus` option to `scrollTo` method to focus on item with specified index
- `moonstone/IconButton` and `moonstone/Button` `color` property to add a remote control key color to the button
- `moonstone/Scrollbar` property `disabled` to disable both paging controls when it is true
- `moonstone/VirtualList` parameter `moreInfo` to pass `firstVisibleIndex` and `lastVisibleIndex` when scroll events are firing
- Accessibility support to UI components
- `moonstone/VideoPlayer` property `onUMSMediaInfo` to support the custom webOS “umsmediainfo” event
- `moonstone/Region` component which encourages wrapping components for improved accessibility rather than only preceding the components with a `moonstone/Divider`
- `moonstone/Slider` tooltip. It's enabled by default and comes with options like `noTooltip`, `tooltipAsPercent`, and `tooltipSide`. See the component docs for more details.
- `moonstone/Panels.Panel` property `hideChildren` to defer rendering children
- `moonstone/Spinner` properties `blockClickOn` and `scrim` to block click events behind spinner
- `moonstone/VirtualList` property `clientSize` to specify item dimensions instead of measuring them

### Changed

- `moonstone/VirtualGridImageItem` styles to reduce redundant style code app side
- `moonstone/VirtualList` and `moonstone/VirtualGridList` to add essential CSS for list items automatically
- `moonstone/VirtualList` and `moonstone/VirtualGridList` to not add `data-index` to their item DOM elements directly, but to pass `data-index` as the parameter of their `component` prop like the `key` parameter of their `component` prop
- `moonstone/ExpandableItem` and derivatives to defer focusing the contents until animation completes
- `moonstone/LabeledItem`, `moonstone/ExpandableItem`, `moonstone/ExpandableList` to each support the `node` type in their `label` property. Best used with `ui/Slottable`.

### Fixed

- `moonstone/VirtualList.GridListImageItem` to have proper padding size according to the existence of caption/subcaption
- `moonstone/Scrollable` to display scrollbars with proper size
- `moonstone/VirtualGridList` to not be truncated

### Removed

- `moonstone/Scrollable` property `hideScrollbars` and replaced it with `horizontalScrollbar` and `verticalScrollbar`

## [1.0.0-beta.3] - 2017-02-21

### Added

- `moonstone/VideoPlayer` support for 5-way show/hide of media playback controls
- `moonstone/VideoPlayer` property `feedbackHideDelay`
- `moonstone/Slider` property `onKnobMove` to fire when the knob position changes, independently from the `moonstone/Slider` value
- `moonstone/Slider` properties `active`, `disabled`, `knobStep`, `onActivate`, `onDecrement`, and `onIncrement` as part of enabling 5-way support to `moonstone/Slider`, `moonstone/IncrementSlider` and the media slider for `moonstone/VideoPlayer`
- `moonstone/Slider` now supports `children` which are added to the `Slider`'s knob, and follow it as it moves
- `moonstone/ExpandableInput` properties `iconAfter` and `iconBefore` to display icons after and before the input, respectively
- `moonstone/Dialog` property `preserveCase`, which affects `title` text

### Changed

- `moonstone/IncrementSlider` to change when the buttons are held down
- `moonstone/Marquee` to allow disabled marquees to animate
- `moonstone/Dialog` to marquee `title` and `titleBelow`
- `moonstone/Marquee.MarqueeController` config option `startOnFocus` to `marqueeOnFocus`. `startOnFocus` is deprecated and will be removed in a future update.
- `moonstone/Button`, `moonstone/IconButton`, `moonstone/Item` to not forward `onClick` when `disabled`

### Fixed

- `moonstone/Marquee.MarqueeController` to start marquee on newly registered components when controller has focus and to restart synced marquees after completion
- `moonstone/Scroller` to recalculate when an expandable child opens
- `spotlightDisabled` property support for spottable moonstone components
- `moonstone/Popup` and `moonstone/ContextualPopupDecorator` so that when the popup is closed, spotlight focus returns to the control that had focus prior to the popup opening
- `moonstone/Input` to not get focus when disabled

## [1.0.0-beta.2] - 2017-01-30

### Added

- `moonstone/Panels.Panel` property `showChildren` to support deferring rendering the panel body until animation completes
- `moonstone/MarqueeDecorator` property `invalidateProps` that specifies which props cause the marquee distance to be invalidated
- developer-mode warnings to several components to warn when values are out-of-range
- `moonstone/Divider` property `spacing` which adjusts the amount of empty space above and below the `Divider`. `'normal'`, `'small'`, `'medium'`, `'large'`, and `'none'` are available.
- `moonstone/Picker` when `joined` the ability to be incremented and decremented by arrow keys
- `onSpotlightDisappear` event property support for spottable moonstone components
- `moonstone/VideoPlayer` property `titleHideDelay`

### Changed

- `moonstone/Panels.Panels` and variations to defer rendering the children of contained `Panel` instances until animation completes
- `moonstone/ProgressBar` properties `progress` and `backgroundProgress` to accept a number between 0 and 1
- `moonstone/Slider` and `moonstone/IncrementSlider` property `backgroundPercent` to `backgroundProgress` which now accepts a number between 0 and 1
- `moonstone/Slider` to not ignore `value` prop when it is the same as the previous value
- `moonstone/Picker` component's buttons to reverse their operation such that 'up' selects the previous item and 'down' the next
- `moonstone/Picker` and derivatives may now use numeric width, which represents the amount of characters to use for sizing. `width={4}` represents four characters, `2` for two characters, etc. `width` still accepts the size-name strings.
- `moonstone/Divider` to now behave as a simple horizontal line when no text content is provided
- `moonstone/Scrollable` to not display scrollbar controls by default
- `moonstone/DatePicker` and `moonstone/TimePicker` to emit `onChange` event whenever the value is changed, not just when the component is closed

### Removed

- `moonstone/ProgressBar` properties `min` and `max`

### Fixed

- `moonstone/IncrementSlider` so that the knob is spottable via pointer, and 5-way navigation between the knob and the increment/decrement buttons is functional
- `moonstone/Slider` and `moonstone/IncrementSlider` to not fire `onChange` for value changes from props

## [1.0.0-beta.1] - 2016-12-30

### Added

- `moonstone/VideoPlayer` and `moonstone/TooltipDecorator` components and samples
- `moonstone/Panels.Panels` property `onBack` to support `ui/Cancelable`
- `moonstone/VirtualFlexList` Work-In-Progress component to support variably sized rows or columns
- `moonstone/ExpandableItem` properties `autoClose` and `lockBottom`
- `moonstone/ExpandableList` properties `noAutoClose` and `noLockBottom`
- `moonstone/Picker` property `reverse`
- `moonstone/ContextualPopup` property `noAutoDismiss`
- `moonstone/Dialog` property `scrimType`
- `moonstone/Popup` property `spotlightRestrict`

### Changed

- `moonstone/Panels.Routable` to require a `navigate` configuration property indicating the event callback for back or cancel actions
- `moonstone/MarqueeController` focus/blur handling to start and stop synchronized `moonstone/Marquee` components
- `moonstone/ExpandableList` property `autoClose` to `closeOnSelect` to disambiguate it from the added `autoClose` on 5-way up
- `moonstone/ContextualPopupDecorator.ContextualPopupDecorator` component's `onCloseButtonClick` property to `onClose`
- `moonstone/Dialog` component's `onCloseButtonClicked` property to `onClose`
- `moonstone/Spinner` component's `center` and `middle` properties to a single `centered` property
	that applies both horizontal and vertical centering
- `moonstone/Popup.PopupBase` component's `onCloseButtonClicked` property to `onCloseButtonClick`
- `moonstone/Item.ItemOverlay` component's `autoHide` property to remove the `'no'` option. The same
	effect can be achieved by omitting the property or passing `null`.
- `moonstone/VirtualGridList` to be scrolled by page when navigating with a 5-way direction key
- `moonstone/Scroller`, `moonstone/VirtualList`, `moonstone/VirtualGridList`, and `moonstone/Scrollable` to no longer respond to mouse down/move/up events
- all Expandables to include a state arrow UI element
- `moonstone/LabeledItem` to support a `titleIcon` property which positions just after the title text
- `moonstone/Button` to include `moonstone/TooltipDecorator`
- `moonstone/Expandable` to support being managed, radio group-style, by a component wrapped with `RadioControllerDecorator` from `ui/RadioDecorator`
- `moonstone/Picker` to animate `moonstone/Marquee` children when any part of the `moonstone/Picker` is focused
- `moonstone/VirtualList` to mute its container instead of disabling it during scroll events
- `moonstone/VirtualList`, `moonstone/VirtualGridList`, and `moonstone/Scroller` to continue scrolling when holding down the paging controls
- `moonstone/VirtualList` to require a `component` prop and not have a default value
- `moonstone/Picker` to continuously change when a button is held down by adding `ui/Holdable`.

### Fixed

- `moonstone/Popup` and `moonstone/ContextualPopup` 5-way navigation behavior using spotlight.
- Bug where a synchronized marquee whose content fit the available space would prevent restarting of the marquees
- `moonstone/Input` to show an ellipsis on the correct side based on the text directionality of the `value` or `placeholder` content.
- `moonstone/VirtualList` and `moonstone/VirtualGridList` to prevent unwanted scrolling when focused with the pointer
- `moonstone/Picker` to remove fingernail when a the pointer is held down, but the pointer is moved off the `joined` picker.
- `moonstone/LabeledItem` to include marquee on both `title` and `label`, and be synchronized

## [1.0.0-alpha.5] - 2016-12-16

No changes.

## [1.0.0-alpha.4] - 2016-12-2

### Added

- `moonstone/Popup`, `moonstone/ContextualPopupDecorator`, `moonstone/Notification`, `moonstone/Dialog` and `moonstone/ExpandableInput` components
- `ItemOverlay` component to `moonstone/Item` module
- `marqueeCentered` prop to `moonstone/MarqueeDecorator` and `moonstone/MarqueeText`
- `placeholder` prop to `moonstone/Image`
- `moonstone/MarqueeController` component to synchronize multiple `moonstone/Marquee` components
- Non-latin locale support to all existing Moonstone components
- Language-specific font support
- `moonstone/IncrementSlider` now accepts customizable increment and decrement icons, as well as `moonstone/Slider` being more responsive to external styling

### Changed

- `moonstone/Input` component's `iconStart` and `iconEnd` properties to be `iconBefore` and `iconAfter`, respectively, for consistency with `moonstone/Item.ItemOverlay` naming
- `moonstone/Icon` and `moonstone/IconButton` so the `children` property supports both font-based icons and images
- the `checked` property to `selected` for consistency across the whole framework. This allows better interoperability when switching between various components.  Affects the following: `CheckboxItem`, `RadioItem`, `SelectableItem`, `Switch`, `SwitchItem`, and `ToggleItem`. Additionally, these now use `moonstone/Item.ItemOverlay` to position and handle their Icons.
- `moonstone/Slider` and `moonstone/IncrementSlider` to be more performant. No changes were made to
	the public API.
- `moonstone/GridListImageItem` so that a placeholder image displays while loading the image, and the caption and subcaption support marqueeing
- `moonstone/MoonstoneDecorator` to add `FloatingLayerDecorator`
- `moonstone/IncrementSlider` in vertical mode looks and works as expected.

### Removed

- LESS mixins that belong in `@enact/ui`, so that only moonstone-specific mixins are contained in
this module. When authoring components and importing mixins, only the local mixins need to be
imported, as they already import the general mixins.
- the `src` property from `moonstone/Icon` and `moonston/IconButton`. Use the support for URLs in
	the `children` property as noted above.
- the `height` property from `moonstone/IncrementSlider` and `moonstone/Slider`

### Fixed

- Joined picker so that it now has correct animation when using the mouse wheel
- Bug in DatePicker/TimePicker that prevented setting of value earlier than 1969

## [1.0.0-alpha.3] - 2016-11-8

### Added

- `moonstone/BodyText`, `moonstone/DatePicker`, `moonstone/DayPicker`, `moonstone/ExpandableItem`, `moonstone/Image`, and `moonstone/TimePicker` components
- `fullBleed` prop to `moonstone/Panels/Header`. When `true`, the header content is indented and the header lines are removed.
- Application close button to `moonstone/Panels`. Fires `onApplicationClose` when clicked. Can be omitted with the `noCloseButton` prop.
- `marqueeDisabled` prop to `moonstone/Picker`
- `padded` prop to `moonstone/RangePicker`
- `forceDirection` prop to `moonstone/Marquee`. Forces the direction of `moonstone/Marquee`. Useful for when `RTL` content cannot be auto detected.

### Changed

- `data` parameter passed to `component` prop of `VirtualList`.
- `moonstone/Expandable` into a submodule of `moonstone/ExpandableItem`
- `ExpandableList` to properly support selection
- `moonstone/Divider`'s `children` property to be optional
- `moonstone/ToggleItem`'s `inline` version to have a `max-width` of `240px`
- `moonstone/Input` to use `<div>` instead of `<label>` for wrapping components. No change to
	functionality, only markup.

### Removed

- `moonstone/ExpandableCheckboxItemGroup` in favor of `ExpandableList`

## [1.0.0-alpha.2] - 2016-10-21

This version includes a lot of refactoring from the previous release. Developers need to switch to the new enact-dev command-line tool.

### Added

- New components and HOCs: `moonstone/Scroller`, `moonstone/VirtualList`, `moonstone/VirtualGridList`, `moonstone/Scrollable`, `moonstone/MarqueeText`, `moonstone/Spinner`, `moonstone/ExpandableCheckboxItemGroup`, `moonstone/MarqueeDecorator`
- New options for `ui/Toggleable` HOC
- Marquee support to many components
- Image support to `moonstone/Icon` and `moonstone/IconButton`
- `dismissOnEnter` prop for `moonstone/Input`
- Many more unit tests

### Changed

- Some props for UI state were renamed to have `default` prefix where state was managed by the component. (e.g. `defaultOpen`)

### Fixed

- Many components were fixed, polished, updated and documented
- Inline docs updated to be more consistent and comprehensive<|MERGE_RESOLUTION|>--- conflicted
+++ resolved
@@ -2,7 +2,6 @@
 
 The following is a curated list of changes in the Enact moonstone module, newest changes on the top.
 
-<<<<<<< HEAD
 ## [unreleased]
 
 ### Deprecated
@@ -22,7 +21,7 @@
 ### Changed
 
 - `moonstone/Button`, `moonstone/Checkbox`, `moonstone/FormCheckbox`, `moonstone/IconButton`, `moonstone/IncrementSlider`, `moonstone/Item`, `moonstone/Picker`, and `moonstone/RangePicker`, `moonstone/Switch` and `moonstone/VideoPlayer` to use `ui/Touchable`
-=======
+
 ## [1.12.1] - 2017-11-07
 
 ### Fixed
@@ -37,7 +36,6 @@
 - `moonstone/VideoPlayer` to show knob when pressed
 - `moonstone/Header` to layout `titleBelow` and `subTitleBelow` correctly
 - `moonstone/Header` to use correct font-weight for `subTitleBelow`
->>>>>>> aac5b268
 
 ## [1.12.0] - 2017-10-27
 
