--- conflicted
+++ resolved
@@ -4,7 +4,6 @@
 
 ## [unreleased]
 
-<<<<<<< HEAD
 ### Added
 
 - `moonstone/Panels` slot `<controls>` to easily add custom controls next to the Panels' "close" button
@@ -18,7 +17,9 @@
 
 - `moonstone/Button.ButtonDecorator` to remove `i18n/Uppercase` HOC
 - `moonstone/Button` and `moonstone/Header` appearance to match the latest designs
-=======
+
+## [2.5.3] - ???
+
 ### Deprecated
 
 - `moonstone/Input.InputBase` prop `focused` which will be handled by CSS in 3.0
@@ -34,7 +35,6 @@
 - `moonstone/EditableIntegerPicker` text alignment when not editing the value
 - `moonstone/Scroller` to scroll via dragging when the platform has touch support
 - `moonstone/VideoPlayer` to continue to display the thumbnail image while the slider is focused
->>>>>>> 9cada28f
 
 ## [2.5.1] - 2019-04-09
 
