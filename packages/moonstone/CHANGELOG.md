--- conflicted
+++ resolved
@@ -2,7 +2,6 @@
 
 The following is a curated list of changes in the Enact moonstone module, newest changes on the top.
 
-<<<<<<< HEAD
 ## [Unreleased]
 
 ### Added
@@ -13,13 +12,11 @@
 ### Fixed
 
 - `moonstone/VirtualList` not to lose focus when moving out from the first item via 5way when it has disabled items
-=======
 ## [1.6.1] - 2017-08-07
 
 ### Changed
 
 - `moonstone/Icon` and `moonstone/IconButton` to no longer fit image source to the icon's boundary
->>>>>>> 3a399c15
 
 ## [1.6.0] - 2017-08-04
 
