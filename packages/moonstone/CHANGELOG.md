--- conflicted
+++ resolved
@@ -6,11 +6,8 @@
 
 ### Fixed
 
-<<<<<<< HEAD
 - `moonstone/Notification` rendering bug that caused text to be blurry
-=======
 - `moonstone/VideoPlayer` to position the slider knob correctly when beyond the left or right edge of the slider
->>>>>>> f4a35520
 
 ## [2.2.2] - 2018-10-15
 
