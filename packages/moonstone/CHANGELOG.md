--- conflicted
+++ resolved
@@ -2,7 +2,6 @@
 
 The following is a curated list of changes in the Enact moonstone module, newest changes on the top.
 
-<<<<<<< HEAD
 ## [unreleased]
 
 ### Deprecated
@@ -22,7 +21,7 @@
 ### Changed
 
 - `moonstone/Button`, `moonstone/Checkbox`, `moonstone/FormCheckbox`, `moonstone/IconButton`, `moonstone/IncrementSlider`, `moonstone/Item`, `moonstone/Picker`, and `moonstone/RangePicker`, `moonstone/Switch` and `moonstone/VideoPlayer` to use `ui/Touchable`
-=======
+
 ## [1.9.3] - 2017-10-03
 
 - `moonstone/Button` property value to `backgroundOpacity` called "lightTranslucent" to better serve colorful image backgrounds behind Buttons. This also affects `moonstone/IconButton` and `moonstone/Panels/ApplicationCloseButton`.
@@ -42,7 +41,6 @@
 - `moonstone/Icon` to correctly display focused state when using external image
 - `moonstone/Button` and `moonstone/IconButton` to be properly visually muted when in a muted container
 - `moonstone/ExpandableItem` and derivatives to restore focus to the Item if the contents were last focused when closed
->>>>>>> ddcee97f
 
 ## [1.9.2] - 2017-09-26
 
