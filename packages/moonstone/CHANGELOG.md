--- conflicted
+++ resolved
@@ -2,7 +2,6 @@
 
 The following is a curated list of changes in the Enact moonstone module, newest changes on the top.
 
-<<<<<<< HEAD
 ## [unreleased]
 
 ### Deprecated
@@ -22,7 +21,7 @@
 ### Changed
 
 - `moonstone/Button`, `moonstone/Checkbox`, `moonstone/FormCheckbox`, `moonstone/IconButton`, `moonstone/IncrementSlider`, `moonstone/Item`, `moonstone/Picker`, and `moonstone/RangePicker`, `moonstone/Switch` and `moonstone/VideoPlayer` to use `ui/Touchable`
-=======
+
 ## [1.10.1] - 2017-10-16
 
 ### Fixed
@@ -36,7 +35,6 @@
 - `moonstone/Panels` to render children on idle
 - `moonstone/Scroller.Scrollable` to limit its muted spotlight container scrim to its bounds
 - `moonstone/Input` to always forward `onKeyUp` event
->>>>>>> b1faf864
 
 ## [1.10.0] - 2017-10-09
 
