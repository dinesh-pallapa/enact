# Change Log

The following is a curated list of changes in the Enact moonstone module, newest changes on the top.

<<<<<<< HEAD
## [unreleased]

### Deprecated

### Added

### Changed

### Fixed

- `moonstone/VirtualList` to sync scroll position when clientSize changed

## [2.0.0-alpha.2] - 2017-08-29

No significant changes.

## [2.0.0-alpha.1] - 2017-08-27

### Changed

- `moonstone/Button`, `moonstone/Checkbox`, `moonstone/FormCheckbox`, `moonstone/IconButton`, `moonstone/IncrementSlider`, `moonstone/Item`, `moonstone/Picker`, and `moonstone/RangePicker`, `moonstone/Switch` and `moonstone/VideoPlayer` to use `ui/Touchable`
=======
## [1.12.2] - 2017-11-15

### Fixed

- `moonstone/VirtualList` to scroll and focus properly by pageUp and pageDown when disabled items are in it
- `moonstone/Button` to correctly specify minimum width when in large text mode
- `moonstone/Scroller.Scrollable` to restore last focused index when panel is changed
- `moonstone/VideoPlayer` to display time correctly in RTL locale
- `moonstone/VirtualList` to scroll correctly using page down key with disabled items
- `moonstone/Scrollable` to not cause a script error when scrollbar is not rendered
- `moonstone/Picker` incrementer and decrementer to not change size when focused
- `moonstone/Header` to use a slightly smaller font size for `title` in non-latin locales and a line-height for `titleBelow` and `subTitleBelow` that better meets the needs of tall-glyph languages like Tamil and Thai, as well as latin locales
- `moonstone/Scroller` and `moonstone/VirtualList` to keep spotlight when pressing a 5-way control while scrolling
- `moonstone/Panels` to prevent user interaction with panel contents during transition
- `moonstone/Slider` and related components to correctly position knob for `detachedKnob` on mouse down and fire value where mouse was positioned on mouse up
- `moonstone/DayPicker` to update day names when changing locale
- `moonstone/ExpandableItem` and all other `Expandable` components to revert 1.12.1 change to pull down from the top
>>>>>>> 4c0bf056

## [1.12.1] - 2017-11-07

### Fixed

- `moonstone/ExpandableItem` and all other `Expandable` components to now pull down from the top instead of being revealed from the bottom, matching Enyo's design
- `moonstone/VirtualListNative` to scroll properly with page up/down keys if there is a disabled item
- `moonstone/RangePicker` to display negative values correctly in RTL
- `moonstone/Scrollable` to not blur scroll buttons when wheeling
- `moonstone/Scrollbar` to hide scroll thumb immediately without delay after scroll position reaches min or max
- `moonstone/Divider` to pass `marqueeOn` prop
- `moonstone/Slider` to fire `onChange` on mouse up and key up
- `moonstone/VideoPlayer` to show knob when pressed
- `moonstone/Header` to layout `titleBelow` and `subTitleBelow` correctly
- `moonstone/Header` to use correct font-weight for `subTitleBelow`
- `moonstone/VirtualList` to restore focus correctly for lists only slightly larger than the viewport

## [1.12.0] - 2017-10-27

### Fixed

- `moonstone/Scrollable` to prevent focusing outside the viewport when pressing a 5-way key during wheeling
- `moonstone/Scroller` to called scrollToBoundary once when focus is moved using holding child item
- `moonstone/VideoPlayer` to apply skin correctly
- `moonstone/Popup` from `last-focused` to `default-element` in `SpotlightContainerDecorator` config
- `moonstone/Panels` to retain focus when back key is pressed on breadcrumb
- `moonstone/Input` to correctly hide VKB when dismissing

## [1.11.0] - 2017-10-24

### Added

- `moonstone/VideoPlayer` properties `seekDisabled` and `onSeekFailed` to disable seek function

### Changed

- `moonstone/ExpandableList` to become `disabled` if there are no children

### Fixed

- `moonstone/Picker` to read out customized accessibility value when picker prop has `joined` and `aria-valuetext`
- `moonstone/Scroller` to apply scroll position on vertical or horizontal Scroller when child gets a focus
- `moonstone/Scroller.Scrollable` to scroll withtout animation when panel is changed
- `moonstone/ContextualPopup` padding to not overlap close button
- `moonstone/Scroller.Scrollable` and `moonstone/Scroller` to change focus via page up/down only when the scrollbar is visible
- `moonstone/Picker` to only increment one value on hold
- `moonstone/ItemOverlay` to remeasure when focused

## [1.10.1] - 2017-10-16

### Fixed

- `moonstone/Scrollable` and `moonstone/Scroller` to scroll via page up/down when focus is inside a Spotlight container
- `moonstone/VirtualList` and `moonstone/VirtualGridList` to scroll by 5-way keys right after wheeling
- `moonstone/VirtualList` not to move focus when a current item and the last item are located at the same line and pressing a page down key
- `moonstone/Slider` knob to follow while dragging for detached knob
- `moonstone/Header` to layout header row correctly in `standard` type
- `moonstone/Input` to not dismiss on-screen keyboard when dragging cursor out of input box
- `moonstone/Header` RTL `line-height` issue
- `moonstone/Panels` to render children on idle
- `moonstone/Scroller.Scrollable` to limit its muted spotlight container scrim to its bounds
- `moonstone/Input` to always forward `onKeyUp` event

## [1.10.0] - 2017-10-09

### Added

- `moonstone/VideoPlayer` support for designating components with `.spottable-default` as the default focus target when pressing 5-way down from the slider
- `moonstone/Slider` property `activateOnFocus` which when enabled, allows 5-way directional key interaction with the `Slider` value without pressing [Enter] first
- `moonstone/VideoPlayer` property `noMiniFeedback` to support controlling the visibility of mini feedback
- `ui/Layout`, which provides a technique for laying-out components on the screen using `Cells`, in rows or columns

### Changed

- `moonstone/Popup` to focus on mount if it’s initially opened and non-animating and to always pass an object to `onHide` and `onShow`
- `moonstone/VideoPlayer` to emit `onScrub` event and provide audio guidance when setting focus to slider

### Fixed

- `moonstone/ExpandableItem` and derivatives to restore focus to the Item if the contents were last focused when closed
- `moonstone/Slider` toggling activated state when holding enter/select key
- `moonstone/TimePicker` picker icons shifting slightly when focusing an adjacent picker
- `moonstone/Icon` so it handles color the same way generic text does, by inheriting from the parent's color. This applies to all instances of `Icon`, `IconButton`, and `Icon` inside `Button`.
- `moonstone/fonts` Museo Sans font to correct "Ti" kerning
- `moonstone/VideoPlayer` to correctly position knob on mouse click
- `moonstone/Panels.Header` to show an ellipsis for long titles with RTL text
- `moonstone/Marquee` to restart when invalidated by a prop change and managed by a `moonstone/Marquee.MarqueeController`
- `spotlight.Spotlight` method `focus()` to verify that the target element matches its container's selector rules prior to setting focus
- `moonstone/Picker` to only change picker values `onWheel` when spotted
- `moonstone/VideoPlayer` to hide descendant floating components (tooltips, contextual popups) when the media controls hide

## [1.9.3] - 2017-10-03

### Added

- `moonstone/Button` property value to `backgroundOpacity` called "lightTranslucent" to better serve colorful image backgrounds behind Buttons. This also affects `moonstone/IconButton` and `moonstone/Panels/ApplicationCloseButton`.
- `moonstone/Panels` property `closeButtonBackgroundOpacity` to support `moonstone/Panels/ApplicationCloseButton`'s `backgroundOpacity` prop

### Changed

- `Moonstone Icons` font file to include the latest designs for several icons
- `moonstone/Panels/ApplicationCloseButton` to expose its `backgroundOpacity` prop

### Fixed

- `moonstone/VirtualList` to apply "position: absolute" inline style to items
- `moonstone/Picker` to increment and decrement normally at the edges of joined picker
- `moonstone/Icon` not to read out image characters
- `moonstone/Scrollable` not to accumulate paging scroll by pressing page up/down in scrollbar
- `moonstone/Icon` to correctly display focused state when using external image
- `moonstone/Button` and `moonstone/IconButton` to be properly visually muted when in a muted container

## [1.9.2] - 2017-09-26

### Fixed

- `moonstone/ExpandableList` preventing updates when its children had changed

## [1.9.1] - 2017-09-25

### Fixed

- `moonstone/ExpandableList` run-time error when using an array of objects as children
- `moonstone/VideoPlayer` blocking pointer events when the controls were hidden

## [1.9.0] - 2017-09-22

### Added

- `moonstone/styles/mixins.less` mixins: `.moon-spotlight-margin()` and `.moon-spotlight-padding()`
- `moonstone/Button` property `noAnimation` to support non-animating pressed visual

### Changed

- `moonstone/TimePicker` to use "AM/PM" instead of "meridiem" for label under meridiem picker
- `moonstone/IconButton` default style to not animate on press. NOTE: This behavior will change back to its previous setting in release 2.0.0.
- `moonstone/Popup` to warn when using `scrimType` `'none'` and `spotlightRestrict` `'self-only'`
- `moonstone/Scroller` to block spotlight during scroll
- `moonstone/ExpandableItem` and derivatives to always pause spotlight before animation

### Fixed

- `moonstone/VirtualGridList` to not move focus to wrong column when scrolled from the bottom by holding the "up" key
- `moonstone/VirtualList` to focus an item properly when moving to a next or previous page
- `moonstone/Scrollable` to move focus toward first or last child when page up or down key is pressed if the number of children is small
- `moonstone/VirtualList` to scroll to preserved index when it exists within dataSize for preserving focus
- `moonstone/Picker` buttons to not change size
- `moonstone/Panel` to move key navigation to application close button on holding the "up" key.
- `moonstone/Picker` to show numbers when changing values rapidly
- `moonstone/Popup` layout in large text mode to show close button correctly
- `moonstone/Picker` from moving scroller when pressing 5-way keys in `joined` Picker
- `moonstone/Input` so it displays all locales the same way, without cutting off the edges of characters
- `moonstone/TooltipDecorator` to hide tooltip when 5-way keys are pressed for disabled components
- `moonstone/Picker` to not tremble in width when changing values while using a numeric width prop value
- `moonstone/Picker` to not overlap values when changing values in `vertical`
- `moonstone/ContextualPopup` pointer mode focus behavior for `spotlightRestrict='self-only'`
- `moonstone/VideoPlayer` to prevent interacting with more components in pointer mode when hidden
- `moonstone/Scroller` to not repaint its entire contents whenever partial content is updated
- `moonstone/Slider` knob positioning after its container is resized
- `moonstone/VideoPlayer` to maintain focus when media controls are hidden
- `moonstone/Scroller` to scroll expandable components into view when opening when pointer has moved elsewhere

## [1.8.0] - 2017-09-07

### Deprecated

- `moonstone/Dialog` property `showDivider`, will be replaced by `noDivider` property in 2.0.0

### Added

- `moonstone/Popup` callback property `onShow` which fires after popup appears for both animating and non-animating popups

### Changed

- `moonstone/Popup` callback property `onHide` to run on both animating and non-animating popups
- `moonstone/VideoPlayer` state `playbackRate` to media events
- `moonstone/VideoPlayer` support for `spotlightDisabled`
- `moonstone/VideoPlayer` thumbnail positioning and style
- `moonstone/VirtualList` to render when dataSize increased or decreased
- `moonstone/Dialog` style
- `moonstone/Popup`, `moonstone/Dialog`, and `moonstone/Notification` to support `node` type for children
- `moonstone/Scroller` to forward `onKeyDown` events

### Fixed

- `moonstone/Scrollable` to enable focus when wheel scroll is stopped
- `moonstone/VirtualList` to show scroll thumb when a preserved item is focused in a Panel
- `moonstone/Scroller` to navigate properly with 5-way when expandable child is opened
- `moonstone/VirtualList` to stop scrolling when focus is moved on an item from paging controls or outside
- `moonstone/VirtualList` to move out with 5-way navigation when the first or the last item is disabled
- `moonstone/IconButton` Tooltip position when disabled
- `moonstone/VideoPlayer` Tooltip time after unhovering
- `moonstone/VirtualList` to not show invisible items
- `moonstone/IconButton` Tooltip position when disabled
- `moonstone/VideoPlayer` to display feedback tooltip correctly when navigating in 5-way
- `moonstone/MarqueeDecorator` to work with synchronized `marqueeOn` `'render'` and hovering as well as `marqueOn` `'hover'` when moving rapidly among synchronized marquees
- `moonstone/Input` aria-label for translation
- `moonstone/Marquee` to recalculate inside `moonstone/Scroller` and `moonstone/SelectableItem` by bypassing `shouldComponentUpdate`
- `moonstone/Picker` to marquee when incrementing and decrementing values with the prop `noAnimation`

## [1.7.0] - 2017-08-23

### Deprecated

- `moonstone/TextSizeDecorator` and it will be replaced by `moonstone/AccessibilityDecorator`
- `moonstone/MarqueeDecorator` property `marqueeCentered` and `moonstone/Marquee` property `centered` will be replaced by `alignment` property in 2.0.0

### Added

- `moonstone/TooltipDecorator` config property to direct tooltip into a property instead of adding to `children`
- `moonstone/VideoPlayer` prop `thumbnailUnavailable` to fade thumbnail
- `moonstone/AccessibilityDecorator` with `highContrast` and `textSize`
- `moonstone/VideoPlayer` high contrast scrim
- `moonstone/MarqueeDecorator`and `moonstone/Marquee` property `alignment` to allow setting  alignment of marquee content

### Changed

- `moonstone/Scrollbar` to disable paging control down button properly at the bottom when a scroller size is a non-integer value
- `moonstone/VirtualList`, `moonstone/VirtualGridList`, and `moonstone/Scroller` to scroll on `keydown` event instead of `keyup` event of page up and page down keys
- `moonstone/VirtualGridList` to scroll by item via 5 way key
- `moonstone/VideoPlayer` to read target time when jump by left/right key
- `moonstone/IconButton` to not use `MarqueeDecorator` and `Uppercase`

### Fixed

- `moonstone/VirtualList` and `moonstone/VirtualGridList` to focus the correct item when page up and page down keys are pressed
- `moonstone/VirtualList` to not lose focus when moving out from the first item via 5way when it has disabled items
- `moonstone/Slider` to align tooltip with detached knob
- `moonstone/FormCheckbox` to display correct colors in light skin
- `moonstone/Picker` and `moonstone/RangePicker` to forward `onKeyDown` events when not `joined`
- `moonstone/SelectableItem` to display correct icon width and alignment
- `moonstone/LabeledItem` to always match alignment with the locale
- `moonstone/Scroller` to properly 5-way navigate from scroll buttons
- `moonstone/ExpandableList` to display correct font weight and size for list items
- `moonstone/Divider` to not italicize in non-italic locales
- `moonstone/VideoPlayer` slider knob to follow progress after being selected when seeking
- `moonstone/LabeledItem` to correctly position its icon. This affects all of the `Expandables`, `moonstone/DatePicker` and `moonstone/TimePicker`.
- `moonstone/Panels.Header` and `moonstone/Item` to prevent them from allowing their contents to overflow unexpectedly
- `moonstone/Marquee` to recalculate when vertical scrollbar appears
- `moonstone/SelectableItem` to recalculate marquee when toggled

### Removed

- `moonstone/Input` large-text mode

## [1.6.1] - 2017-08-07

### Changed

- `moonstone/Icon` and `moonstone/IconButton` to no longer fit image source to the icon's boundary

## [1.6.0] - 2017-08-04

### Added

- `moonstone/VideoPlayer` ability to seek when holding down the right and left keys. Sensitivity can be adjusted using throttling options `jumpDelay` and `initialJumpDelay`.
- `moonstone/VideoPlayer` property `no5WayJump` to disable jumping done by 5-way
- `moonstone/VideoPlayer` support for the "More" button to use tooltips
- `moonstone/VideoPlayer` properties `moreButtonLabel` and `moreButtonCloseLabel` to allow customization of the "More" button's tooltip and Aria labels
- `moonstone/VideoPlayer` property `moreButtonDisabled` to disable the "More" button
- `moonstone/Picker` and `moonstone/RangePicker` prop `aria-valuetext` to support reading custom text instead of value
- `moonstone/VideoPlayer` methods `showControls` and `hideControls` to allow external interaction with the player
- `moonstone/Scroller` support for Page Up/Page Down keys in pointer mode when no item has focus

### Changed

- `moonstone/VideoPlayer` to handle play, pause, stop, fast forward and rewind on remote controller
- `moonstone/Marquee` to also start when hovered if `marqueeOnRender` is set

### Fixed

- `moonstone/IconButton` to fit image source within `IconButton`
- `moonstone` icon font sizes for wide icons
- `moonstone/ContextualPopupDecorator` to prefer setting focus to the appropriate popup instead of other underlying controls when using 5-way from the activating control
- `moonstone/Scroller` not scrolled via 5 way when `moonstone/ExpandableList` is opened
- `moonstone/VirtualList` to not let the focus move outside of container even if there are children left when navigating with 5way
- `moonstone/Scrollable` to update disability of paging controls when the scrollbar is set to `visible` and the content becomes shorter
- `moonstone/VideoPlayer` to focus on hover over play/pause button when video is loading
- `moonstone/VideoPlayer` to update and display proper time while moving knob when video is paused
- `moonstone/VideoPlayer` long title overlap issues
- `moonstone/Header` to apply `marqueeOn` prop to `subTitleBelow` and `titleBelow`
- `moonstone/Picker` wheeling in `moonstone/Scroller`
- `moonstone/IncrementSlider` and `moonstone/Picker` to read value changes when selecting buttons

## [1.5.0] - 2017-07-19

### Added

- `moonstone/Slider` and `moonstone/IncrementSlider` prop `aria-valuetext` to support reading custom text instead of value
- `moonstone/TooltipDecorator` property `tooltipProps` to attach props to tooltip component
- `moonstone/Scroller` and `moonstone/VirtualList` ability to scroll via page up and page down keys
- `moonstone/VideoPlayer` tooltip-thumbnail support with the `thumbnailSrc` prop and the `onScrub` callback to fire when the knob moves and a new thumbnail is needed
- `moonstone/VirtualList` ability to navigate via 5way when there are disabled items
- `moonstone/ContextualPopupDecorator` property `popupContainerId` to support configuration of the popup's spotlight container
- `moonstone/ContextualPopupDecorator` property `onOpen` to notify containers when the popup has been opened
- `moonstone/ContextualPopupDecorator` config option `openProp` to support mapping the value of `open` property to the chosen property of wrapped component

### Changed

- `moonstone/ExpandableList` to use 'radio' as the default, and adapt 'single' mode to render as a `moonstone/RadioItem` instead of a `moonstone/CheckboxItem`
- `moonstone/VideoPlayer` to not hide pause icon when it appears
- `moonstone/ContextualPopupDecorator` to set accessibility-related props onto the container node rather than the popup node
- `moonstone/ExpandableItem`, `moonstone/ExpandableList`, `moonstone/ExpandablePicker`, `moonstone/DatePicker`, and `moonstone/TimePicker` to pause spotlight when animating in 5-way mode
- `moonstone/Spinner` to position the text content under the spinner, rather than to the right side
- `moonstone/VideoPlayer` to include hour when announcing the time while scrubbing
- `moonstone/GridListImageItem` to require a `source` prop and not have a default value

### Fixed

- `moonstone/Input` ellipsis to show if placeholder is changed dynamically and is too long
- `moonstone/Marquee` to re-evaluate RTL orientation when its content changes
- `moonstone/VirtualList` to restore focus on short lists
- `moonstone/ExpandableInput` to expand the width of its contained `moonstone/Input`
- `moonstone/Input` support for `dismissOnEnter`
- `moonstone/Input` focus management to prevent stealing focus when programmatically moved elsewhere
- `moonstone/Input` 5-way spot behavior
- `moonstone` international fonts to always be used, even when unsupported font-weights or font-styles are requested
- `moonstone/Panels.Panel` support for selecting components with `.spottable-default` as the default focus target
- `moonstone/Panels` layout in RTL locales
- `moonstone` spottable components to support `onSpotlightDown`, `onSpotlightLeft`, `onSpotlightRight`, and `onSpotlightUp` event property
- `moonstone/VirtualList` losing spotlight when the list is empty
- `moonstone/FormCheckbox` in focused state to have the correct "check" color
- `moonstone/Scrollable` bug in `navigableFilter` when passed a container id

## [1.4.1] - 2017-07-05

### Changed

- `moonstone/Popup` to only call `onKeyDown` when there is a focused item in the `Popup`
- `moonstone/Scroller`, `moonstone/Picker`, and `moonstone/IncrementSlider` to automatically move focus when the currently focused `moonstone/IconButton` becomes disabled

### Fixed

- `moonstone/ContextualPopupDecorator` close button to account for large text size
- `moonstone/ContextualPopupDecorator` to not spot controls other than its activator when navigating out via 5-way
- `moonstone/Header` to set the value of `marqueeOn` for all types of headers

## [1.4.0] - 2017-06-29

### Deprecated

- `moonstone/Input` prop `noDecorator` is being replaced by `autoFocus` in 2.0.0

### Added

- `moonstone/Scrollbar` property `corner` to add the corner between vertical and horizontal scrollbars
- `moonstone/ScrollThumb` for a thumb of `moonstone/Scrollbar`
- `moonstone/styles/text.less` mixin `.locale-japanese-line-break()` to apply the correct  Japanese language line-break rules for the following multi-line components: `moonstone/BodyText`, `moonstone/Dialog`, `moonstone/Notification`, `moonstone/Popup`, and `moonstone/Tooltip`
- `moonstone/ContextualPopupDecorator` property `popupProps` to attach props to popup component
- `moonstone/VideoPlayer` property `pauseAtEnd` to control forward/backward seeking
- `moonstone/Panels/Header` prop `marqueeOn` to control marquee of header

### Changed

- `moonstone/Panels/Header` to expose its `marqueeOn` prop
- `moonstone/VideoPlayer` to automatically adjust the width of the allocated space for the side components so the media controls have more space to appear on smaller screens
- `moonstone/VideoPlayer` properties `autoCloseTimeout` and `titleHideDelay` default value to `5000`
- `moonstone/VirtualList` to support restoring focus to the last focused item
- `moonstone/Scrollable` to call `onScrollStop` before unmounting if a scroll is in progress
- `moonstone/Scroller` to reveal non-spottable content when navigating out of a scroller

### Fixed

- `moonstone/Dialog` to properly focus via pointer on child components
- `moonstone/VirtualList`, `moonstone/VirtualGridList`, and `moonstone/Scroller` not to be slower when scrolled to the first or the last position by wheeling
- `moonstone` component hold delay time
- `moonstone/VideoPlayer` to show its controls when pressing down the first time
- `moonstone/Panel` autoFocus logic to only focus on initial render
- `moonstone/Input` text colors
- `moonstone/ExpandableInput` to focus its decorator when leaving by 5-way left/right

## [1.3.1] - 2017-06-14

### Fixed

- `moonstone/Picker` support for large text
- `moonstone/Scroller` support for focusing paging controls with the pointer
- `moonstone` CSS rules for unskinned spottable components

## [1.3.0] - 2017-06-12

### Deprecated

- `moonstone/Scroller` props `horizontal` and `vertical`. Deprecated props are replaced with `direction` prop. `horizontal` and `vertical` will be removed in 2.0.0.
- `moonstone/Panel` prop `noAutoFocus` in favor of `autoFocus="none"`

### Added

- `moonstone/Image` support for `children` prop inside images
- `moonstone/Scroller` prop `direction` which replaces `horizontal` and `vertical` props
- `moonstone/VideoPlayer` property `tooltipHideDelay` to hide tooltip with a given amount of time
- `moonstone/VideoPlayer` property `pauseAtEnd` to pause when it reaches either the start or the end of the video
- `moonstone/VideoPlayer` methods `fastForward`, `getMediaState`, `jump`, `pause`, `play`, `rewind`, and `seek` to allow external interaction with the player. See docs for example usage.

### Changed

- `moonstone/Skinnable` to support context and allow it to be added to any component to be individually skinned. This includes a further optimization in skinning which consolidates all color assignments into a single block, so non-color rules aren't unnecessarily duplicated.
- `moonstone/Skinnable` light and dark skin names ("moonstone-light" and "moonstone") to "light" and "dark", respectively
- `moonstone/VideoPlayer` to set play/pause icon to display "play" when rewinding or fast forwarding
- `moonstone/VideoPlayer` to rewind or fast forward when previous command is slow-forward or slow-rewind respectively
- `moonstone/VideoPlayer` to fast forward when previous command is slow-forward and it reaches the last of its play rate
- `moonstone/VideoPlayer` to not play video on reload when `noAutoPlay` is `true`
- `moonstone/VideoPlayer` property `feedbackHideDelay`'s default value to `3000`
- `moonstone/Notification` to break line in characters in ja and zh locale
- `moonstone/Notification` to align texts left in LTR locale and right in RTL locale
- `moonstone/VideoPlayer` to simulate rewind functionality on non-webOS platforms only

### Fixed

- `moonstone/ExpandableItem` to correct the `titleIcon` when using `open` and `disabled`
- `moonstone/GridListImageItem` to center its selection icon on the image instead of the item
- `moonstone/Input` to have correct `Tooltip` position in `RTL`
- `moonstone/SwitchItem` to not unintentionally overflow `Scroller` containers, causing them to jump to the side when focusing
- `moonstone/VideoPlayer` to fast forward properly when video is at paused state
- `moonstone/VideoPlayer` to correctly change sources
- `moonstone/VideoPlayer` to show or hide feedback tooltip properly
- `moonstone/DateTimeDecorator` to work properly with `RadioControllerDecorator`
- `moonstone/Picker` in joined, large text mode so the arrows are properly aligned and sized
- `moonstone/Icon` to reflect the same proportion in relation to its size in large-text mode

## [1.2.0] - 2017-05-17

### Deprecated

- `moonstone/Scroller.Scrollable` option `indexToFocus` in `scrollTo` method to be removed in 2.0.0

### Added

- `moonstone/Slider` and `moonstone/IncrementSlider` prop `noFill` to support a style without the fill
- `moonstone/Marquee` property `rtl` to set directionality to right-to-left
- `moonstone/VirtualList.GridListImageItem` property `selectionOverlay` to add custom component for selection overlay
- `moonstone/MoonstoneDecorator` property `skin` to let an app choose its skin: "moonstone" and "moonstone-light" are now available
- `moonstone/FormCheckboxItem`
- `moonstone/FormCheckbox`, a standalone checkbox, to support `moonstone/FormCheckboxItem`
- `moonstone/Input` props `invalid` and `invalidMessage` to display a tooltip when input value is invalid
- `moonstone/Scroller.Scrollable` option `focus` in `scrollTo()` method
- `moonstone/Scroller.Scrollable` property `spottableScrollbar`
- `moonstone/Icon.IconList` icons: `arrowshrinkleft` and `arrowshrinkright`

### Changed

- `moonstone/Picker` arrow icon for `joined` picker: small when not spotted, hidden when it reaches the end of the picker
- `moonstone/Checkbox` and `moonstone/CheckboxItem` to reflect the latest design
- `moonstone/MoonstoneDecorator/fontGenerator` was refactored to use the browser's FontFace API to dynamically load locale fonts
- `moonstone/VideoPlayer` space allotment on both sides of the playback controls to support 4 buttons; consequently the "more" controls area has shrunk by the same amount
- `moonstone/VideoPlayer` to not disable media button (play/pause)
- `moonstone/Scroller.Scrollable` so that paging controls are not spottable by default with 5-way
- `moonstone/VideoPlayer`'s more/less button to use updated arrow icon

### Fixed

- `moonstone/MarqueeDecorator` to properly stop marquee on items with `'marqueeOnHover'`
- `moonstone/ExpandableList` to work properly with object-based children
- `moonstone/styles/fonts.less` to restore the Moonstone Icon font to request the local system font by default. Remember to update your webOS build to get the latest version of the font so you don't see empty boxes for your icons.
- `moonstone/Picker` and `moonstone/RangePicker` to now use the correct size from Enyo (60px v.s. 84px) for icon buttons
- `moonstone/Scrollable` to apply ri.scale properly
- `moonstone/Panel` to not cover a `Panels`'s `ApplicationCloseButton` when not using a `Header`
- `moonstone/IncrementSlider` to show tooltip when buttons focused

## [1.1.0] - 2017-04-21

### Deprecated

- `moonstone/ExpandableInput` property `onInputChange`

### Added

- `moonstone/Panels.Panel` prop and `moonstone/MoonstoneDecorator` config option: `noAutoFocus` to support prevention of setting automatic focus after render
- `moonstone/VideoPlayer` props: `backwardIcon`, `forwardIcon`, `jumpBackwardIcon`, `jumpForwardIcon`, `pauseIcon`, and `playIcon` to support icon customization of the player
- `moonstone/VideoPlayer` props `jumpButtonsDisabled` and `rateButtonsDisabled` for disabling the pairs of buttons when it's inappropriate for the playing media
- `moonstone/VideoPlayer` property `playbackRateHash` to support custom playback rates
- `moonstone/VideoPlayer` callback prop `onControlsAvailable` which fires when the players controls show or hide
- `moonstone/Image` support for `onLoad` and `onError` events
- `moonstone/VirtualList.GridListImageItem` prop `placeholder`
- `moonstone/Divider` property `preserveCase` to display text without capitalizing it

### Changed

- `moonstone/Slider` colors and sizing to match the latest designs
- `moonstone/ProgressBar` to position correctly with other components nearby
- `moonstone/Panels` breadcrumb to no longer have a horizontal line above it
- `moonstone/Transition` to measure itself when the CPU is idle
- style for disabled opacity from 0.4 to 0.3
- `moonstone/Button` colors for transparent and translucent background opacity when disabled
- `moonstone/ExpandableInput` property `onInputChange` to fire along with `onChange`. `onInputChange` is deprecated and will be removed in a future update.
- `Moonstone.ttf` font to include new icons
- `moonstone/Icon` to reference additional icons

### Fixed

- `moonstone/Popup` and `moonstone/ContextualPopupDecorator` 5-way navigation behavior
- `moonstone/Input` to not spot its own input decorator on 5-way out
- `moonstone/VideoPlayer` to no longer render its `children` in multiple places
- `moonstone/Button` text color when used on a neutral (light) background in some cases
- `moonstone/Popup` background opacity
- `moonstone/Marquee` to recalculate properly when its contents change
- `moonstone/TimePicker` to display time in correct order
- `moonstone/Scroller` to prefer spotlight navigation to its internal components

## [1.0.0] - 2017-03-31

> NOTE: We have also modified most form components to be usable in a controlled (app manages component
> state) or uncontrolled (Enact manages component state) manner. To put a component into a
> controlled state, pass in `value` (or other appropriate state property such as `selected` or
> `open`) at component creation and then respond to events and update the value as needed. To put a
> component into an uncontrolled state, do not set `value` (or equivalent), at creation. From this
> point on, Enact will manage the state and events will be sent when the state is updated. To
> specify an initial value, use the `defaultValue` (or, `defaultSelected, `defaultOpen, etc.)
> property.  See the documentation for individual components for more information.

### Added

- `moonstone/Button` property `icon` to support a built-in icon next to the text content. The Icon supports everything that `moonstone/Icon` supports, as well as a custom icon.
- `moonstone/MoonstoneDecorator` property `textSize` to resize several components to requested CMR sizes. Simply add `textSize="large"` to your `App` and the new sizes will automatically take effect.

### Changed

- `moonstone/Slider` to use the property `tooltip` instead of `noTooltip`, so the built-in tooltip is not enabled by default
- `moonstone/IncrementSlider` to include tooltip documentation
- `moonstone/ExpandableList` to accept an array of objects as children which are spread onto the generated components
- `moonstone/CheckboxItem` style to match the latest designs, with support for the `moonstone/Checkbox` to be on either the left or the right side by using the `iconPosition` property
- `moonstone/VideoPlayer` to supply every event callback-method with an object representing the VideoPlayer's current state, including: `currentTime`, `duration`, `paused`, `proportionLoaded`, and `proportionPlayed`

### Fixed

- `moonstone/Panels.Panel` behavior for remembering focus on unmount and setting focus after render
- `moonstone/VirtualList.VirtualGridList` showing empty items when items are continuously added dynamically
- `moonstone/Picker` to marquee on focus once again

## [1.0.0-beta.4] - 2017-03-10

### Added

- `moonstone/VirtualList` `indexToFocus` option to `scrollTo` method to focus on item with specified index
- `moonstone/IconButton` and `moonstone/Button` `color` property to add a remote control key color to the button
- `moonstone/Scrollbar` property `disabled` to disable both paging controls when it is true
- `moonstone/VirtualList` parameter `moreInfo` to pass `firstVisibleIndex` and `lastVisibleIndex` when scroll events are firing
- Accessibility support to UI components
- `moonstone/VideoPlayer` property `onUMSMediaInfo` to support the custom webOS “umsmediainfo” event
- `moonstone/Region` component which encourages wrapping components for improved accessibility rather than only preceding the components with a `moonstone/Divider`
- `moonstone/Slider` tooltip. It's enabled by default and comes with options like `noTooltip`, `tooltipAsPercent`, and `tooltipSide`. See the component docs for more details.
- `moonstone/Panels.Panel` property `hideChildren` to defer rendering children
- `moonstone/Spinner` properties `blockClickOn` and `scrim` to block click events behind spinner
- `moonstone/VirtualList` property `clientSize` to specify item dimensions instead of measuring them

### Changed

- `moonstone/VirtualGridImageItem` styles to reduce redundant style code app side
- `moonstone/VirtualList` and `moonstone/VirtualGridList` to add essential CSS for list items automatically
- `moonstone/VirtualList` and `moonstone/VirtualGridList` to not add `data-index` to their item DOM elements directly, but to pass `data-index` as the parameter of their `component` prop like the `key` parameter of their `component` prop
- `moonstone/ExpandableItem` and derivatives to defer focusing the contents until animation completes
- `moonstone/LabeledItem`, `moonstone/ExpandableItem`, `moonstone/ExpandableList` to each support the `node` type in their `label` property. Best used with `ui/Slottable`.

### Fixed

- `moonstone/VirtualList.GridListImageItem` to have proper padding size according to the existence of caption/subcaption
- `moonstone/Scrollable` to display scrollbars with proper size
- `moonstone/VirtualGridList` to not be truncated

### Removed

- `moonstone/Scrollable` property `hideScrollbars` and replaced it with `horizontalScrollbar` and `verticalScrollbar`

## [1.0.0-beta.3] - 2017-02-21

### Added

- `moonstone/VideoPlayer` support for 5-way show/hide of media playback controls
- `moonstone/VideoPlayer` property `feedbackHideDelay`
- `moonstone/Slider` property `onKnobMove` to fire when the knob position changes, independently from the `moonstone/Slider` value
- `moonstone/Slider` properties `active`, `disabled`, `knobStep`, `onActivate`, `onDecrement`, and `onIncrement` as part of enabling 5-way support to `moonstone/Slider`, `moonstone/IncrementSlider` and the media slider for `moonstone/VideoPlayer`
- `moonstone/Slider` now supports `children` which are added to the `Slider`'s knob, and follow it as it moves
- `moonstone/ExpandableInput` properties `iconAfter` and `iconBefore` to display icons after and before the input, respectively
- `moonstone/Dialog` property `preserveCase`, which affects `title` text

### Changed

- `moonstone/IncrementSlider` to change when the buttons are held down
- `moonstone/Marquee` to allow disabled marquees to animate
- `moonstone/Dialog` to marquee `title` and `titleBelow`
- `moonstone/Marquee.MarqueeController` config option `startOnFocus` to `marqueeOnFocus`. `startOnFocus` is deprecated and will be removed in a future update.
- `moonstone/Button`, `moonstone/IconButton`, `moonstone/Item` to not forward `onClick` when `disabled`

### Fixed

- `moonstone/Marquee.MarqueeController` to start marquee on newly registered components when controller has focus and to restart synced marquees after completion
- `moonstone/Scroller` to recalculate when an expandable child opens
- `spotlightDisabled` property support for spottable moonstone components
- `moonstone/Popup` and `moonstone/ContextualPopupDecorator` so that when the popup is closed, spotlight focus returns to the control that had focus prior to the popup opening
- `moonstone/Input` to not get focus when disabled

## [1.0.0-beta.2] - 2017-01-30

### Added

- `moonstone/Panels.Panel` property `showChildren` to support deferring rendering the panel body until animation completes
- `moonstone/MarqueeDecorator` property `invalidateProps` that specifies which props cause the marquee distance to be invalidated
- developer-mode warnings to several components to warn when values are out-of-range
- `moonstone/Divider` property `spacing` which adjusts the amount of empty space above and below the `Divider`. `'normal'`, `'small'`, `'medium'`, `'large'`, and `'none'` are available.
- `moonstone/Picker` when `joined` the ability to be incremented and decremented by arrow keys
- `onSpotlightDisappear` event property support for spottable moonstone components
- `moonstone/VideoPlayer` property `titleHideDelay`

### Changed

- `moonstone/Panels.Panels` and variations to defer rendering the children of contained `Panel` instances until animation completes
- `moonstone/ProgressBar` properties `progress` and `backgroundProgress` to accept a number between 0 and 1
- `moonstone/Slider` and `moonstone/IncrementSlider` property `backgroundPercent` to `backgroundProgress` which now accepts a number between 0 and 1
- `moonstone/Slider` to not ignore `value` prop when it is the same as the previous value
- `moonstone/Picker` component's buttons to reverse their operation such that 'up' selects the previous item and 'down' the next
- `moonstone/Picker` and derivatives may now use numeric width, which represents the amount of characters to use for sizing. `width={4}` represents four characters, `2` for two characters, etc. `width` still accepts the size-name strings.
- `moonstone/Divider` to now behave as a simple horizontal line when no text content is provided
- `moonstone/Scrollable` to not display scrollbar controls by default
- `moonstone/DatePicker` and `moonstone/TimePicker` to emit `onChange` event whenever the value is changed, not just when the component is closed

### Removed

- `moonstone/ProgressBar` properties `min` and `max`

### Fixed

- `moonstone/IncrementSlider` so that the knob is spottable via pointer, and 5-way navigation between the knob and the increment/decrement buttons is functional
- `moonstone/Slider` and `moonstone/IncrementSlider` to not fire `onChange` for value changes from props

## [1.0.0-beta.1] - 2016-12-30

### Added

- `moonstone/VideoPlayer` and `moonstone/TooltipDecorator` components and samples
- `moonstone/Panels.Panels` property `onBack` to support `ui/Cancelable`
- `moonstone/VirtualFlexList` Work-In-Progress component to support variably sized rows or columns
- `moonstone/ExpandableItem` properties `autoClose` and `lockBottom`
- `moonstone/ExpandableList` properties `noAutoClose` and `noLockBottom`
- `moonstone/Picker` property `reverse`
- `moonstone/ContextualPopup` property `noAutoDismiss`
- `moonstone/Dialog` property `scrimType`
- `moonstone/Popup` property `spotlightRestrict`

### Changed

- `moonstone/Panels.Routable` to require a `navigate` configuration property indicating the event callback for back or cancel actions
- `moonstone/MarqueeController` focus/blur handling to start and stop synchronized `moonstone/Marquee` components
- `moonstone/ExpandableList` property `autoClose` to `closeOnSelect` to disambiguate it from the added `autoClose` on 5-way up
- `moonstone/ContextualPopupDecorator.ContextualPopupDecorator` component's `onCloseButtonClick` property to `onClose`
- `moonstone/Dialog` component's `onCloseButtonClicked` property to `onClose`
- `moonstone/Spinner` component's `center` and `middle` properties to a single `centered` property
	that applies both horizontal and vertical centering
- `moonstone/Popup.PopupBase` component's `onCloseButtonClicked` property to `onCloseButtonClick`
- `moonstone/Item.ItemOverlay` component's `autoHide` property to remove the `'no'` option. The same
	effect can be achieved by omitting the property or passing `null`.
- `moonstone/VirtualGridList` to be scrolled by page when navigating with a 5-way direction key
- `moonstone/Scroller`, `moonstone/VirtualList`, `moonstone/VirtualGridList`, and `moonstone/Scrollable` to no longer respond to mouse down/move/up events
- all Expandables to include a state arrow UI element
- `moonstone/LabeledItem` to support a `titleIcon` property which positions just after the title text
- `moonstone/Button` to include `moonstone/TooltipDecorator`
- `moonstone/Expandable` to support being managed, radio group-style, by a component wrapped with `RadioControllerDecorator` from `ui/RadioDecorator`
- `moonstone/Picker` to animate `moonstone/Marquee` children when any part of the `moonstone/Picker` is focused
- `moonstone/VirtualList` to mute its container instead of disabling it during scroll events
- `moonstone/VirtualList`, `moonstone/VirtualGridList`, and `moonstone/Scroller` to continue scrolling when holding down the paging controls
- `moonstone/VirtualList` to require a `component` prop and not have a default value
- `moonstone/Picker` to continuously change when a button is held down by adding `ui/Holdable`.

### Fixed

- `moonstone/Popup` and `moonstone/ContextualPopup` 5-way navigation behavior using spotlight.
- Bug where a synchronized marquee whose content fit the available space would prevent restarting of the marquees
- `moonstone/Input` to show an ellipsis on the correct side based on the text directionality of the `value` or `placeholder` content.
- `moonstone/VirtualList` and `moonstone/VirtualGridList` to prevent unwanted scrolling when focused with the pointer
- `moonstone/Picker` to remove fingernail when a the pointer is held down, but the pointer is moved off the `joined` picker.
- `moonstone/LabeledItem` to include marquee on both `title` and `label`, and be synchronized

## [1.0.0-alpha.5] - 2016-12-16

No changes.

## [1.0.0-alpha.4] - 2016-12-2

### Added

- `moonstone/Popup`, `moonstone/ContextualPopupDecorator`, `moonstone/Notification`, `moonstone/Dialog` and `moonstone/ExpandableInput` components
- `ItemOverlay` component to `moonstone/Item` module
- `marqueeCentered` prop to `moonstone/MarqueeDecorator` and `moonstone/MarqueeText`
- `placeholder` prop to `moonstone/Image`
- `moonstone/MarqueeController` component to synchronize multiple `moonstone/Marquee` components
- Non-latin locale support to all existing Moonstone components
- Language-specific font support
- `moonstone/IncrementSlider` now accepts customizable increment and decrement icons, as well as `moonstone/Slider` being more responsive to external styling

### Changed

- `moonstone/Input` component's `iconStart` and `iconEnd` properties to be `iconBefore` and `iconAfter`, respectively, for consistency with `moonstone/Item.ItemOverlay` naming
- `moonstone/Icon` and `moonstone/IconButton` so the `children` property supports both font-based icons and images
- the `checked` property to `selected` for consistency across the whole framework. This allows better interoperability when switching between various components.  Affects the following: `CheckboxItem`, `RadioItem`, `SelectableItem`, `Switch`, `SwitchItem`, and `ToggleItem`. Additionally, these now use `moonstone/Item.ItemOverlay` to position and handle their Icons.
- `moonstone/Slider` and `moonstone/IncrementSlider` to be more performant. No changes were made to
	the public API.
- `moonstone/GridListImageItem` so that a placeholder image displays while loading the image, and the caption and subcaption support marqueeing
- `moonstone/MoonstoneDecorator` to add `FloatingLayerDecorator`
- `moonstone/IncrementSlider` in vertical mode looks and works as expected.

### Removed

- LESS mixins that belong in `@enact/ui`, so that only moonstone-specific mixins are contained in
this module. When authoring components and importing mixins, only the local mixins need to be
imported, as they already import the general mixins.
- the `src` property from `moonstone/Icon` and `moonston/IconButton`. Use the support for URLs in
	the `children` property as noted above.
- the `height` property from `moonstone/IncrementSlider` and `moonstone/Slider`

### Fixed

- Joined picker so that it now has correct animation when using the mouse wheel
- Bug in DatePicker/TimePicker that prevented setting of value earlier than 1969

## [1.0.0-alpha.3] - 2016-11-8

### Added

- `moonstone/BodyText`, `moonstone/DatePicker`, `moonstone/DayPicker`, `moonstone/ExpandableItem`, `moonstone/Image`, and `moonstone/TimePicker` components
- `fullBleed` prop to `moonstone/Panels/Header`. When `true`, the header content is indented and the header lines are removed.
- Application close button to `moonstone/Panels`. Fires `onApplicationClose` when clicked. Can be omitted with the `noCloseButton` prop.
- `marqueeDisabled` prop to `moonstone/Picker`
- `padded` prop to `moonstone/RangePicker`
- `forceDirection` prop to `moonstone/Marquee`. Forces the direction of `moonstone/Marquee`. Useful for when `RTL` content cannot be auto detected.

### Changed

- `data` parameter passed to `component` prop of `VirtualList`.
- `moonstone/Expandable` into a submodule of `moonstone/ExpandableItem`
- `ExpandableList` to properly support selection
- `moonstone/Divider`'s `children` property to be optional
- `moonstone/ToggleItem`'s `inline` version to have a `max-width` of `240px`
- `moonstone/Input` to use `<div>` instead of `<label>` for wrapping components. No change to
	functionality, only markup.

### Removed

- `moonstone/ExpandableCheckboxItemGroup` in favor of `ExpandableList`

## [1.0.0-alpha.2] - 2016-10-21

This version includes a lot of refactoring from the previous release. Developers need to switch to the new enact-dev command-line tool.

### Added

- New components and HOCs: `moonstone/Scroller`, `moonstone/VirtualList`, `moonstone/VirtualGridList`, `moonstone/Scrollable`, `moonstone/MarqueeText`, `moonstone/Spinner`, `moonstone/ExpandableCheckboxItemGroup`, `moonstone/MarqueeDecorator`
- New options for `ui/Toggleable` HOC
- Marquee support to many components
- Image support to `moonstone/Icon` and `moonstone/IconButton`
- `dismissOnEnter` prop for `moonstone/Input`
- Many more unit tests

### Changed

- Some props for UI state were renamed to have `default` prefix where state was managed by the component. (e.g. `defaultOpen`)

### Fixed

- Many components were fixed, polished, updated and documented
- Inline docs updated to be more consistent and comprehensive<|MERGE_RESOLUTION|>--- conflicted
+++ resolved
@@ -2,7 +2,6 @@
 
 The following is a curated list of changes in the Enact moonstone module, newest changes on the top.
 
-<<<<<<< HEAD
 ## [unreleased]
 
 ### Deprecated
@@ -24,7 +23,7 @@
 ### Changed
 
 - `moonstone/Button`, `moonstone/Checkbox`, `moonstone/FormCheckbox`, `moonstone/IconButton`, `moonstone/IncrementSlider`, `moonstone/Item`, `moonstone/Picker`, and `moonstone/RangePicker`, `moonstone/Switch` and `moonstone/VideoPlayer` to use `ui/Touchable`
-=======
+
 ## [1.12.2] - 2017-11-15
 
 ### Fixed
@@ -42,7 +41,6 @@
 - `moonstone/Slider` and related components to correctly position knob for `detachedKnob` on mouse down and fire value where mouse was positioned on mouse up
 - `moonstone/DayPicker` to update day names when changing locale
 - `moonstone/ExpandableItem` and all other `Expandable` components to revert 1.12.1 change to pull down from the top
->>>>>>> 4c0bf056
 
 ## [1.12.1] - 2017-11-07
 
