# Change Log

The following is a curated list of changes in the Enact moonstone module, newest changes on the top.

<<<<<<< HEAD
## [unreleased]

### Added

- `moonstone/VirtualList.VirtualGridList` and `moonstone/VirtualList.VirtualList` property `childProps` to support additional props included in the object passed to the `itemsRenderer` callback
=======
## [2.2.9] - 2019-01-11
>>>>>>> 64bc9495

### Fixed

- `moonstone/Scroller` scrolling to boundary behavior for short scrollers
<<<<<<< HEAD
- `moonstone/VirtualList` to focus an item properly by `scrollTo` API immediately after a prior call to the same position
=======
>>>>>>> 64bc9495

## [2.2.8] - 2018-12-06

### Fixed

- `moonstone/ExpandableInput` to focus labeled item on close
- `moonstone/ExpandableItem` to disable its spotlight container when the component is disabled
- `moonstone/Scroller` to correctly handle scrolling focused elements and containers into view

## [2.2.7] - 2018-11-21

### Fixed

- `moonstone/Picker`, `moonstone/ExpandablePicker`, `moonstone/ExpandableList`, `moonstone/IncrementSlider` to support disabling voice control

## [2.2.6] - 2018-11-15

### Fixed

- `moonstone/VideoPlayer` to blur slider when hiding media controls
- `moonstone/VideoPlayer` to disable pointer mode when hiding media controls via 5-way
- `moonstone/VirtualList` and `moonstone/Scroller` to not to animate with 5-way navigation by default

## [2.2.5] - 2018-11-05

### Fixed

- `moonstone/ExpandableItem` to not steal focus after closing

## [2.2.4] - 2018-10-29

### Fixed

- `moonstone/MoonstoneDecorator` to apply both Latin and non-Latin rules to the root element so all children inherit the correct default font rules.
- `moonstone/Marquee`, `moonstone/MediaOverlay` to display locale-based font
- `moonstone/DayPicker` separator character used between selected days in the label in fa-IR locale
- `moonstone/Scroller`, `moonstone/VirtualList.VirtualGridList`, and `moonstone/VirtualList.VirtualList` scrolling by voice commands in RTL locales

## [2.2.3] - 2018-10-22

### Fixed

- `moonstone/Scroller` to respect the disabled spotlight container status when handling pointer events
- `moonstone/Scroller` to scroll to the boundary when focusing the first or last element with a minimal margin in 5-way mode
- `moonstone/VideoPlayer` to position the slider knob correctly when beyond the left or right edge of the slider

## [2.2.2] - 2018-10-15

### Fixed

- `moonstone/Scroller` stuttering when page up/down key is pressed

## [2.2.1] - 2018-10-09

### Fixed

- `moonstone/Scroller`, `moonstone/VirtualList.VirtualGridList`, and `moonstone/VirtualList.VirtualList` to notify user when scrolling is not possible via voice command
- `moonstone/TimePicker` to not read out meridiem label when changing the value

## [2.2.0] - 2018-10-02

### Added

- `moonstone/GridListImageItem` voice control feature support

### Fixed

- `moonstone/DayPicker` to prevent closing when selecting days via voice control
- `moonstone/VideoPlayer` to unfocus media controls when hidden
- `moonstone/Scroller` to set correct scroll position when an expandable child is closed
- `moonstone/Scroller` to prevent focusing children while scrolling

## [2.1.4] - 2018-09-17

### Fixed

- `moonstone/Button` and `moonstone/IconButton` to style image-based icons correctly when focused and disabled
- `moonstone/FormCheckboxItem` styling when focused and disabled
- `moonstone/Panels` to always blur breadcrumbs when transitioning to a new panel
- `moonstone/Scroller` to correctly set scroll position when nested item is focused
- `moonstone/Scroller` to not adjust `scrollTop` when nested item is focused
- `moonstone/VideoPlayer` to show correct playback rate feedback on play or pause
- `moonstone/VirtualList.VirtualGridList` and `moonstone/VirtualList.VirtualList` to handle 5way navigation properly when `focusableScrollbar` is true

## [2.1.3] - 2018-09-10

### Fixed

- `moonstone/Scroller`, `moonstone/VirtualList.VirtualGridList`, and `moonstone/VirtualList.VirtualList` to show overscroll effects properly on repeating wheel input
- `moonstone/TooltipDecorator` to handle runtime error when setting `tooltipText` to an empty string
- `moonstone/VideoPlayer` timing to read out `infoComponents` accessibility value when `moreButton` or `moreButtonColor` is pressed

## [2.1.2] - 2018-09-04

### Fixed

- `moonstone/ExpandableItem` to prevent default browser scroll behavior when 5-way key is pressed on the first item or the last item
- `moonstone/Scroller` scrolling behavior for focused items in 5-way mode
- `moonstone/Scroller` to scroll container elements into view
- `moonstone/TooltipDecorator` to update position when `tooltipText` is changed
- `moonstone/VideoPlayer` to prevent default browser scroll behavior when navigating via 5-way
- `moonstone/VirtuaList` to allow `onKeyDown` events to bubble
- `moonstone/VirtualList.VirtualGridList` and `moonstone/VirtualList.VirtualList` scrolling via page up or down keys

## [2.1.1] - 2018-08-27

### Changed

- `moonstone/Scroller`, `moonstone/VirtualList.VirtualGridList`, and `moonstone/VirtualList.VirtualList` to show overscroll effects only by wheel input

### Fixed

- `moonstone/VideoPlayer` so that activity is detected and the `autoCloseTimeout` timer is reset when using 5-way to navigate from the media slider

## [2.1.0] - 2018-08-20

### Added

- `moonstone/VideoPlayer` property `noMediaSliderFeedback`
- `moonstone/VideoPlayer.MediaControls` property `playPauseButtonDisabled`

### Changed

- `moonstone/Picker` key down hold threshold to 800ms before firing the `onChange` event

### Fixed

- `moonstone/GridListImageItem` to properly vertically align when the content varies in size
- `moonstone/Scroller`, `moonstone/VirtualList.VirtualGridList`, and `moonstone/VirtualList.VirtualList` to not scroll by dragging
- `moonstone/Slider` to not emit `onChange` event when `value` has not changed
- `moonstone/VideoPlayer` to focus on available media buttons if the default spotlight component is disabled
- `moonstone/VideoPlayer` to keep media controls visible when interacting with popups
- `moonstone/VideoPlayer` to read out `infoComponents` accessibility value when `moreButtonColor` is pressed
- `moonstone/VideoPlayer` to round the time displayed down to the nearest second
- `moonstone/VirtualList` to restore last focused item correctly

## [2.0.2] - 2018-08-13

### Fixed

- `moonstone/DatePicker` to correctly change year when `minYear` and `maxYear` aren't provided
- `moonstone/EditableIntegerPicker` management of spotlight pointer mode
- `moonstone/LabeledIcon` and `moonstone/LabeledIconButton` to have proper spacing and label-alignment with all label positions
- `moonstone/Popup` to prevent duplicate 5-way navigation when `spotlightRestrict="self-first"`
- `moonstone/Scroller` not to scroll to wrong position via 5way navigation in RTL languages
- `moonstone/Scroller` not to scroll when focusing in pointer mode
- `moonstone/Slider` to forward `onActivate` event
- `moonstone/VideoPlayer` to reset key down hold when media becomes unavailable

## [2.0.1] - 2018-08-01

### Fixed

- `moonstone/Dialog` read order of dialog contents
- `moonstone/Scroller` to go to next page properly via page up/down keys

## [2.0.0] - 2018-07-30

### Added

- `moonstone/LabeledIcon` and `moonstone/LabeledIconButton` components for a lightweight `Icon` or `IconButton` with a label
- `moonstone/VideoPlayer` property `noAutoShowMediaControls`

### Fixed

- `moonstone/Scroller` to prevent scrolling via page up/down keys if there is no spottable component in that direction
- `moonstone/Dialog` to hide `titleBelow` when `title` is not set
- `moonstone/Image` to suppress drag and drop support by default
- `moonstone/VideoPlayer` audio guidance behavior of More button
- `moonstone/VirtualList.VirtualGridList` and `moonstone/VirtualList.VirtualList` to handle focus properly via page up/down keys when switching to 5-way mode
- `moonstone/Popup` to spot the content after it's mounted
- `moonstone/Scroller`, `moonstone/VirtualList.VirtualGridList`, and `moonstone/VirtualList.VirtualList` to scroll properly via voice control in RTL locales

## [2.0.0-rc.3] - 2018-07-23

### Changed

- `moonstone/Scroller.Scroller`, `moonstone/VirtualList.VirtualGridList`, and `moonstone/VirtualList.VirtualList` overscroll effect color more recognizable on the focused element

### Fixed

- `moonstone/ContextualPopup` to refocus its activator on close when the popup lacks spottable children
- `moonstone/Scroller`, `moonstone/VirtualList.VirtualGridList`, and `moonstone/VirtualList.VirtualList` to scroll properly when holding down paging control buttons
- `moonstone/ExpandableItem` spotlight behavior when leaving the component via 5-way
- `moonstone/RadioItem` circle thickness to be 2px, matching the design
- `moonstone/Slider` to correctly prevent 5-way actions when activated
- `moonstone/ExpandableItem` and other expandable components to spotlight correctly when switching from pointer mode to 5-way with `closeOnSelect`

## [2.0.0-rc.2] - 2018-07-16

### Fixed

- `moonstone/Input` to not focus by *tab* key
- `moonstone/Picker` to properly set focus when navigating between buttons
- `moonstone/Popup` to set correct open state while transitioning
- `moonstone/ProgressBar.ProgressBarTooltip` unknown props warning
- `moonstone/Scrollable` to disable spotlight container during flick events only when contents can scroll
- `moonstone/Scroller`, `moonstone/VirtualList.VirtualGridList`, and `moonstone/VirtualList.VirtualList` to scroll properly when `animate` is false via `scrollTo`
- `moonstone/Scroller`, `moonstone/VirtualList.VirtualGridList`, and `moonstone/VirtualList.VirtualList` page controls to stop propagating an event when the event is handled
- `moonstone/Scroller`, `moonstone/VirtualList.VirtualGridList`, and `moonstone/VirtualList.VirtualList` to hide overscroll effect when focus is moved from a disabled paging control button to the opposite button
- `moonstone/Scroller`, `moonstone/VirtualList.VirtualGridList`, and `moonstone/VirtualList.VirtualList` to show overscroll effect when reaching the edge for the first time by wheel
- `moonstone/VideoPlayer` to display feedback tooltip when pointer leaves slider while playing
- `moonstone/VirtualList` and `moonstone/VirtualGridList` to restore focus on items focused by pointer

## [2.0.0-rc.1] - 2018-07-09

### Added

- `moonstone/VirtualList.VirtualList` and `moonstone/VirtualList.VirtualGridList` support `data-webos-voice-focused` and `data-webos-voice-group-label`

### Removed

- `moonstone/Button` built-in support for tooltips

### Changed

- `moonstone/Spinner` to blur Spotlight when the spinner is active

### Fixed

- `moonstone/Scroller.Scroller`, `moonstone/VirtualList.VirtualGridList`, and `moonstone/VirtualList.VirtualList` to handle direction, page up, and page down keys properly on page controls them when `focusableScrollbar` is false
- `moonstone/Scroller.Scroller`, `moonstone/VirtualList.VirtualGridList`, and `moonstone/VirtualList.VirtualList` to handle a page up or down key in pointer mode
- `moonstone/VideoPlayer.MediaControls` to correctly handle more button color when the prop is not specified
- `VirtualList.VirtualList` to handle focus properly when switching to 5-way mode

## [2.0.0-beta.9] - 2018-07-02

### Added

- `moonstone/ContextualPopupDecorator` instance method `positionContextualPopup()`
- `moonstone/MoonstoneDecorator` config property `disableFullscreen` to prevent the decorator from filling the entire screen
- `moonstone/Scroller` prop `onUpdate`

### Fixed

- `moonstone/Scrollable` to update scroll properly on pointer click
- `moonstone/TooltipDecorator` to prevent unnecessary re-renders when losing focus
- `moonstone/TooltipDecorator` to not dismiss the tooltip on pointer click

## [2.0.0-beta.8] - 2018-06-25

### Added

- `moonstone/Scroller.Scroller`, `moonstone/VirtualList.VirtualGridList`, and `moonstone/VirtualList.VirtualList` support for scrolling via voice control on webOS
- `moonstone/Scroller.Scroller`, `moonstone/VirtualList.VirtualGridList`, and `moonstone/VirtualList.VirtualList` overscroll effect when the edges are reached

### Changed

- `moonstone/Divider` property `marqueeOn` default value to `render`
- `moonstone/Scroller.Scroller`, `moonstone/VirtualList.VirtualGridList`, and `moonstone/VirtualList.VirtualList` scrollbar button to move a previous or next page when pressing a page up or down key instead of releasing it

### Fixed

- `moonstone/VideoPlayer` to prevent updating state when the source is changed to the preload source, but the current preload source is the same
- `moonstone/MediaOverlay` to marquee correctly
- `moonstone/MediaOverlay` to match UX guidelines

## [2.0.0-beta.7] - 2018-06-11

### Removed

- `moonstone/Dialog` properties `preserveCase` and `showDivider`, replaced by `casing` and `noDivider` respectively
- `moonstone/Divider` property `preserveCase`, replaced by `casing`
- `moonstone/ExpandableInput` property `onInputChange`, replaced by `onChange`
- `moonstone/MoonstoneDecorator.TextSizeDecorator`, replaced by `moonstone/MoonstoneDecorator.AccessibilityDecorator`
- `moonstone/Panels.Header` property `preserveCase`, replaced by `casing`
- `moonstone/Panels.Panel` property `noAutoFocus`, replaced by `autoFocus`
- `moonstone/TooltipDecorator` property `tooltipPreserveCase`, replaced by `tooltipCasing`

### Changed

- `moonstone/VideoPlayer` to allow spotlight focus to move left and right from `MediaControls`
- `moonstone/VideoPlayer` to disable bottom controls when loading until it's playable

### Fixed

- `moonstone/EditableIntegerPicker` to disable itself when on a range consisting of a single static value
- `moonstone/Picker` to disable itself when containing fewer than two items
- `moonstone/Popup` to spot its content correctly when `open` by default
- `moonstone/RangePicker` to disable itself when on a range consisting of a single static value
- `moonstone/TooltipDecorator` to hide when `onDismiss` has been invoked
- `moonstone/VideoPlayer` to show media controls when pressing down in pointer mode
- `moonstone/VideoPlayer` to provide a more natural 5-way focus behavior
- `moonstone/VideoPlayer.MediaControls` to handle left and right key to jump when `moonstone/VideoPlayer` is focused

## [2.0.0-beta.6] - 2018-06-04

### Removed

- `moonstone/IncrementSlider` prop `children` which was no longer supported for setting the tooltip (since 2.0.0-beta.1)

### Fixed

- `moonstone/ContextualPopupDecorator` to allow focusing components under a popup without any focusable components
- `moonstone/Scroller` ordering of logic for Scroller focus to check focus possibilities first then go to fallback at the top of the container
- `moonstone/Scroller` to check focus possibilities first then go to fallback at the top of the container of focused item
- `moonstone/Scroller` to scroll by page when focus was at the edge of the viewport
- `moonstone/ToggleButton` padding and orientation for RTL
- `moonstone/VideoPlayer` to not hide title and info section when showing more components
- `moonstone/VideoPlayer` to select a position in slider to seek in 5-way mode
- `moonstone/VideoPlayer` to show thumbnail only when focused on slider

## [2.0.0-beta.5] - 2018-05-29

### Removed

- `moonstone/Popup`, `moonstone/Dialog` and `moonstone/Notification` property `spotlightRestrict` option `'none'`
- `moonstone/VideoPlayer` prop `preloadSource`, to be replaced by `moonstone/VideoPlayer.Video` prop `preloadSource`
- `moonstone/Button` and `moonstone/IconButton` allowed value `'opaque'` from prop `backgroundOpacity` which was the default and therefore has the same effect as omitting the prop

### Added

- `moonstone/VideoPlayer` props `selection` and `onSeekOutsideRange` to support selecting a range and notification of interactions outside of that range
- `moonstone/VideoPlayer.Video` component to support preloading video sources

### Changed

- `moonstone/VideoPlayer.videoComponent` prop to default to `ui/Media.Media` instead of `'video'`. As a result, to use a custom video element, one must pass an instance of `ui/Media` with its `mediaComponent` prop set to the desired element.

### Fixed

- `moonstone/ContextualPopupDecorator` to properly stop propagating keydown event if fired from the popup container
- `moonstone/Slider` to read when knob gains focus or for a change in value
- `moonstone/Scroller` to not cut off Expandables when scrollbar appears
- `moonstone/VideoPlayer` to correctly read out when play button is pressed
- `moonstone/Divider` to always use a fixed height, regardless of locale

## [2.0.0-beta.4] - 2018-05-21

### Added

- `moonstone/Button` and `moonstone/IconButton` class name `small` to the list of allowed `css` overrides
- `moonstone/VideoPlayer.MediaControls` property `onClose` to handle back key
- `moonstone/ProgressBar` prop `highlighted` for when the UX needs to call special attention to a progress bar

### Changed

- `moonstone/VideoPlayer` to disable media slider when source is unavailable

### Fixed

- `moonstone/ContextualPopupDecorator` to not set focus to activator when closing if focus was set elsewhere
- `moonstone/IconButton` to allow external customization of vertical alignment of its `Icon` by setting `line-height`
- `moonstone/Marquee.MarqueeController` to not cancel valid animations
- `moonstone/VideoPlayer` feedback and feedback icon to hide properly on play/pause/fast forward/rewind
- `moonstone/VideoPlayer` to correctly focus to default media controls component
- `moonstone/VideoPlayer` to close opened popup components when media controls hide
- `moonstone/VideoPlayer` to show controls on mount and when playing next preload video

## [2.0.0-beta.3] - 2018-05-14

### Added

- `moonstone/SelectableItem.SelectableItemDecorator`

### Changed

- `moonstone/ToggleItem` to forward native events on `onFocus` and `onBlur`
- `moonstone/Input` and `moonstone/ExpandableInput` to support forwarding valid `<input>` props to the contained `<input>` node
- `moonstone/ToggleButton` to fire `onToggle` when toggled

### Fixed

- `moonstone/VirtualList.VirtualList` and `moonstone/VirtualList.VirtualGridList` to scroll properly with all enabled items via a page up or down key
- `moonstone/VirtualList.VirtualList`, `moonstone/VirtualList.VirtualGridList`, and `moonstone/Scroller.Scroller` to ignore any user key events in pointer mode
- `moonstone/VirtualList.VirtualList`, `moonstone/VirtualList.VirtualGridList`, and `moonstone/Scroller.Scroller` to pass `data-spotlight-container-disabled` prop to their outer DOM element
- `moonstone/Image` so it automatically swaps the `src` to the appropriate resolution dynamically as the screen resizes
- `moonstone/Popup` to support all `spotlightRestrict` options
- `moonstone` component `disabled` colors to match the most recent design guidelines (from 30% to 60% opacity)
- `moonstone/ExpandableInput` spotlight behavior when leaving the component via 5-way

## [2.0.0-beta.2] - 2018-05-07

### Fixed

- `moonstone/IconButton` to allow theme-style customization, like it claimed was possible
- `moonstone/ExpandableItem` and related expandables to deal with disabled items and the `autoClose`, `lockBottom` and `noLockBottom` props
- `moonstone/Slider` not to fire `onChange` event when 5-ways out of boundary
- `moonstone/ToggleButton` layout for RTL locales
- `moonstone/Item`, `moonstone/SlotItem`, `moonstone/ToggleItem` to not apply duplicate `className` values
- `moonstone/VirtualList.VirtualList`, `moonstone/VirtualList.VirtualGridList`, and `moonstone/Scroller.Scroller` scrollbar button's aria-label in RTL
- `moonstone/VirtualList.VirtualList` and `moonstone/VirtualList.VirtualGridList` to scroll properly with all disabled items
- `moonstone/VirtualList.VirtualList` and `moonstone/VirtualList.VirtualGridList` to not scroll on focus when jumping

## [2.0.0-beta.1] - 2018-04-29

### Removed

- `moonstone/IncrementSlider` and `moonstone/Slider` props `tooltipAsPercent`, `tooltipSide`, and `tooltipForceSide`, to be replaced by `moonstone/IncrementSlider.IncrementSliderTooltip` and `moonstone/Slider.SliderTooltip` props `percent`, and `side`
- `moonstone/IncrementSlider` props `detachedKnob`, `onDecrement`, `onIncrement`, and `scrubbing`
- `moonstone/ProgressBar` props `tooltipSide` and `tooltipForceSide`, to be replaced by `moonstone/ProgressBar.ProgressBarTooltip` prop `side`
- `moonstone/Slider` props `detachedKnob`, `onDecrement`, `onIncrement`, `scrubbing`, and `onKnobMove`
- `moonstone/VideoPlayer` property `tooltipHideDelay`
- `moonstone/VideoPlayer` props `backwardIcon`, `forwardIcon`, `initialJumpDelay`, `jumpBackwardIcon`, `jumpButtonsDisabled`, `jumpDelay`, `jumpForwadIcon`, `leftComponents`, `moreButtonCloseLabel`, `moreButtonColor`, `moreButtonDisabled`, `moreButtonLabel`, `no5WayJump`, `noJumpButtons`, `noRateButtons`, `pauseIcon`, `playIcon`, `rateButtonsDisabled`, and `rightComponents`, replaced by corresponding props on `moonstone/VideoPlayer.MediaControls`
- `moonstone/VideoPlayer` props `onBackwardButtonClick`, `onForwardButtonClick`, `onJumpBackwardButtonClick`, `onJumpForwardButtonClick`, and `onPlayButtonClick`, replaced by `onRewind`, `onFastForward`, `onJumpBackward`, `onJumpForward`, `onPause`, and `onPlay`, respectively

### Added

- `moonstone/DatePicker` props `dayAriaLabel`, `dayLabel`, `monthAriaLabel`, `monthLabel`, `yearAriaLabel` and `yearLabel` to configure the label set on date pickers
- `moonstone/DayPicker` and `moonstone/DaySelector` props `dayNameLength`, `everyDayText`, `everyWeekdayText`, and `everyWeekendText`
- `moonstone/ExpandablePicker` props `checkButtonAriaLabel`, `decrementAriaLabel`, `incrementAriaLabel`, and `pickerAriaLabel` to configure the label set on each button and picker
- `moonstone/MediaOverlay` component
- `moonstone/Picker` props `aria-label`, `decrementAriaLabel`, and `incrementAriaLabel` to configure the label set on each button
- `moonstone/Popup` property `closeButtonAriaLabel` to configure the label set on popup close button
- `moonstone/ProgressBar.ProgressBarTooltip` props `percent` to format the value as a percent and `visible` to control display of the tooltip
- `moonstone/TimePicker` props `hourAriaLabel`, `hourLabel`, `meridiemAriaLabel`, `meridiemLabel`, `minuteAriaLabel`, and `minuteLabel` to configure the label set on time pickers
- `moonstone/VideoPlayer.MediaControls` component to support additional customization of the playback controls
- `moonstone/VideoPlayer` props `mediaControlsComponent`, `onRewind`, `onFastForward`, `onJumpBackward`, `onJumpForward`, `onPause`, `onPlay`, and `preloadSource`
- `moonstone/VirtualList.VirtualList` and `moonstone/VirtualList.VirtualGridList` `role="list"`
- `moonstone/VirtualList.VirtualList` and `moonstone/VirtualList.VirtualGridList` prop `wrap` to support wrap-around spotlight navigation
- `moonstone/VirtualList`, `moonstone/VirtualGridList` and `moonstone/Scroller` props `scrollRightAriaLabel`, `scrollLeftAriaLabel`, `scrollDownAriaLabel`, and `scrollUpAriaLabel` to configure the aria-label set on scroll buttons in the scrollbars

### Changed

- `moonstone/IncrementSlider` and `moonstone/Slider` prop `tooltip` to support either a boolean for the default tooltip or an element or component for a custom tooltip
- `moonstone/Input` to prevent pointer actions on other component when the input has focus
- `moonstone/ProgressBar.ProgressBarTooltip` prop `side` to support either locale-aware or locale-independent positioning
- `moonstone/ProgressBar.ProgressBarTooltip` prop `tooltip` to support custom tooltip components
- `moonstone/Scroller`, `moonstone/Picker`, and `moonstone/IncrementSlider` to retain focus on `moonstone/IconButton` when it becomes disabled

### Fixed

- `moonstone/ExpandableItem` and related expandable components to expand smoothly when used in a scroller
- `moonstone/GridListImageItem` to show proper `placeholder` and `selectionOverlay`
- `moonstone/MoonstoneDecorator` to optimize localized font loading performance
- `moonstone/Scroller` and `moonstone/VirtualList` navigation via 5-way from paging controls
- `moonstone/VideoPlayer` to render bottom controls at idle after mounting
- `moonstone/VirtualList.VirtualList` and `moonstone/VirtualList.VirtualGridList` to give initial focus
- `moonstone/VirtualList.VirtualList` and `moonstone/VirtualList.VirtualGridList` to have the default value for `dataSize`, `pageScroll`, and `spacing` props

## [2.0.0-alpha.8] - 2018-04-17

### Added

- `moonstone/Panels` property `closeButtonAriaLabel` to configure the label set on application close button

### Changed

- `moonstone/VirtualList.VirtualList` and `moonstone/VirtualList.VirtualGridList` to set its ARIA `role` to `"list"`
- `moonstone/VideoPlayer` property `title` to accept node type

### Fixed

- `moonstone/TimePicker` to show `meridiem` correctly in all locales
- `moonstone/Scrollable` scroll buttons to read out out audio guidance when button pressed down
- `moonstone/ExpandableItem` to show label properly when open and disabled
- `moonstone/Notification` to position properly in RTL locales
- `moonstone/VideoPlayer` to show controls when pressing 5-way select

## [2.0.0-alpha.7] - 2018-04-03

### Removed

- `moonstone/VirtualList.VirtualList` and `moonstone/VirtualList.VirtualGridList` prop `data` to eliminate the misunderstanding caused by the ambiguity of `data`

### Added

- `moonstone/VideoPlayer` property `noSpinner` to allow apps to show/hide spinner while loading video

### Changed

- `moonstone/VideoPlayer` to disable play/pause button when media controls are disabled
- `moonstone/VideoPlayer` property `moreButtonColor` to allow setting underline colors for more button
- `moonstone/VirtualList.VirtualList` and `moonstone/VirtualList.VirtualGridList` prop `isItemDisabled`, which accepts a function that checks if the item at the supplied index is disabled
- `moonstone/Panels.Header` support for `headerInput` so the Header can be used as an Input. See documentation for usage examples.
- `moonstone/ProgressBar` property `tooltipSide` to configure tooltip position relative to the progress bar
- `moonstone/ProgressBar` colors (affecting `moonstone/Slider` as well) for light and dark theme to match the latest designs and make them more visible when drawn over arbitrary background colors

### Fixed

- `moonstone/VideoPlayer` to correctly adjust spaces when the number of components changes in `leftComponents` and `rightComponents`
- `moonstone/VideoPlayer` to read out audio guidance every time `source` changes
- `moonstone/VideoPlayer` to display custom thumbnail node
- `moonstone/VideoPlayer` to hide more icon when right components are removed
- `moonstone/Picker` to correctly update pressed state when dragging off buttons
- `moonstone/Notification` to display when it's opened
- `moonstone/VirtualList` and `moonstone/VirtualGridList` to show Spotlight properly while navigating with page up and down keys
- `moonstone/Input` to allow navigating via left or right to other components when the input is active and the selection is at start or end of the text, respectively
- `moonstone/Panels.ActivityPanels` to correctly lay out the existing panel after adding additional panels

## [2.0.0-alpha.6] - 2018-03-22

### Removed

- `moonstone/Slider` exports `SliderFactory` and `SliderBaseFactory`
- `moonstone/IncrementSlider` exports `IncrementSliderFactory` and `IncrementSliderBaseFactory`
- `moonstone/ProgressBar`, `moonstone/Slider`, `moonstone/Slider.SliderTooltip`, `moonstone/IncrementSlider` components' `vertical` property and replaced it with `orientation`

### Added

- `moonstone/VideoPlayer` property `component` to handle custom video element
- `moonstone/IncrementSlider` properties `incrementAriaLabel` and `decrementAriaLabel` to configure the label set on each button
- `moonstone/Input` support for `small` prop
- `moonstone/ProgressBar` support for `tooltip` and `tooltipForceSide`
- `moonstone/ProgressBar`, `moonstone/Slider`, `moonstone/Slider.SliderTooltip`, `moonstone/IncrementSlider` property `orientation` to accept orientation strings like "vertical" and "horizontal" (replaced old `vertical` prop)

### Changed

- `moonstone/Input` input `height`, `vertical-align`, and `margins`. Please verify your layouts to ensure everything lines up correctly; this change may require removal of old sizing and positioning CSS which is no longer necessary.
- `moonstone/FormCheckbox` to have a small border around the circle, according to new GUI designs
- `moonstone/RadioItem` dot size and added an inner-dot to selected-focused state, according to new GUI designs
- `moonstone/ContextualPopup` prop `popupContainerId` to `popupSpotlightId`
- `moonstone/Popup` prop `containerId` to `spotlightId`
- `moonstone/VideoPlayer` prop `containerId` to `spotlightId`
- `moonstone/VirtualList.VirtualList` and `moonstone/VirtualList.VirtualGridList` prop `component` to be replaced by `itemRenderer`

### Fixed

- `moonstone/ExpandableItem` to be more performant when animating
- `moonstone/GridListImageItem` to hide overlay checkmark icon on focus when unselected
- `moonstone/GridListImageItem` to use `ui/GridListImageItem`
- `moonstone/VirtualList`, `moonstone/VirtualGridList` and `moonstone/Scroller` components to use their base UI components
- `moonstone/VirtualList` to show the selected state on hovered paging controls properly
- `moonstone/Slider` to highlight knob when selected
- `moonstone/Slider` to handle updates to its `value` prop correctly
- `moonstone/ToggleItem` to accept HTML DOM node tag names as strings for its `component` property
- `moonstone/Popup` to properly pause and resume spotlight when animating

## [2.0.0-alpha.5] - 2018-03-07

### Removed

- `moonstone/Marquee.MarqueeText`, replaced by `moonstone/Marquee.Marquee`
- `moonstone/VirtualGridList.GridListImageItem`, replaced by `moonstone/GridListImageItem`

### Changed

- `moonstone/Marquee.Marquee` to be `moonstone/Marquee.MarqueeBase`
- `moonstone/ContextualPopupDecorator` to not restore last-focused child
- `moonstone/ExpandableList` to restore focus to the first selected item after opening

### Fixed

- `moonstone/Slider` to correctly show localized percentage value in tooltip when `tooltipAsPercent` is true
- `moonstone/VirtualGridList` to show or hide its scrollbars properly
- `moonstone/Button` text to be properly centered
- `moonstone/Input` to not clip some glyphs at the start of the value

## [2.0.0-alpha.4] - 2018-02-13

### Added

- `moonstone/SlotItem` replacing `moonstone/Item.ItemOverlay`

### Removed

- `moonstone/VirtualFlexList` to be replaced by `ui/VirtualFlexList`
- `moonstone/Button` and `moonstone/IconButton` prop `noAnimation`
- `moonstone/Item.OverlayDecorator`, `moonstone/Item.Overlay`, and `moonstone/Item.ItemOverlay` to be replaced by `moonstone/SlotItem`

### Changed

- `moonstone/Marquee` to do less-costly calculations during measurement and optimized the applied styles
- `moonstone/ExpandableList` to require a unique key for each object type data

### Fixed

- `moonstone/VirtualList` to render properly with fiber reconciler
- `moonstone/VirtualList` focus option in scrollTo api
- `moonstone/ExpandableSpotlightDecorator` to not spot the title upon collapse when in `pointerMode`
- `moonstone/Spinner` to not unpause Spotlight unless it was the one to pause it
- `moonstone/Marquee` to stop when becoming disabled
- `moonstone/Input`, `moonstone/MarqueeDecorator`, and `moonstone/Slider` to prevent unnecessary focus-based updates

## [2.0.0-alpha.3] - 2018-01-18

### Removed

- `moonstone/Scroller` and `moonstone/VirtualList` option `indexToFocus` in `scrollTo` method which is deprecated from 1.2.0
- `moonstone/Scroller` props `horizontal` and `vertical` which are deprecated from 1.3.0 and replaced with `direction` prop
- `moonstone/Button` exports `ButtonFactory` and `ButtonBaseFactory`
- `moonstone/IconButton` exports `IconButtonFactory` and `IconButtonBaseFactory`

### Fixed

- `moonstone/MoonstoneDecorator` root node to fill the entire space available, which simplifies positioning and sizing for child elements (previously always measured 0 in height)
- `moonstone/VirtualList` to prevent infinite function call when a size of contents is slightly longer than a client size without a scrollbar
- `moonstone/VirtualList` to sync scroll position when clientSize changed

## [2.0.0-alpha.2] - 2017-08-29

No significant changes.

## [2.0.0-alpha.1] - 2017-08-27

### Changed

- `moonstone/Button`, `moonstone/Checkbox`, `moonstone/FormCheckbox`, `moonstone/IconButton`, `moonstone/IncrementSlider`, `moonstone/Item`, `moonstone/Picker`, and `moonstone/RangePicker`, `moonstone/Switch` and `moonstone/VideoPlayer` to use `ui/Touchable`

## [1.15.0] - 2018-02-28

### Deprecated

- `moonstone/Marquee.Marquee`, to be moved to `moonstone/Marquee.MarqueeBase` in 2.0.0
- `moonstone/Marquee.MarqueeText`, to be moved to `moonstone/Marquee.Marquee` in 2.0.0

### Fixed

- `moonstone/GridListImageItem` to display correctly

## [1.14.0] - 2018-02-23

### Deprecated

- `moonstone/VirtualFlexList`, to be replaced by `ui/VirtualFlexList` in 2.0.0
- `moonstone/VirtualGridList.GridListImageItem`, to be replaced by `moonstone/GridListImageItem` in 2.0.0
- `moonstone/Button` and `moonstone/IconButton` prop `noAnimation`, to be removed in 2.0.0
- `moonstone/Button.ButtonFactory`, `moonstone/Button.ButtonBaseFactory`, `moonstone/IconButton.IconButtonFactory`, `moonstone/IconButton.IconButtonBaseFactory`, `moonstone/IncrementSlider.IncrementSliderFactory`, `moonstone/IncrementSlider.IncrementSliderBaseFactory`, `moonstone/Slider.SliderFactory`, and `moonstone/Slider.SliderBaseFactory`, to be removed in 2.0.0
- `moonstone/Item.ItemOverlay`, to be replaced by `ui/SlotItem` in 2.0.0
- `moonstone/Item.Overlay` and `moonstone/Item.OverlayDecorator`, to be removed in 2.0.0

### Added

- `moonstone/DaySelector` component
- `moonstone/EditableIntegerPicker` component
- `moonstone/GridListImageItem` component

## [1.13.4] - 2018-07-30

### Fixed

- `moonstone/DatePicker` to calculate min and max year in the current calender

## [1.13.3] - 2018-01-16

### Fixed

- `moonstone/TimePicker` to not read out meridiem label when meridiem picker gets a focus
- `moonstone/Scroller` to correctly update scrollbars when the scroller's contents change

## [1.13.2] - 2017-12-14

### Fixed

- `moonstone/Panels` to maintain spotlight focus when `noAnimation` is set
- `moonstone/Panels` to not accept back key presses during transition
- `moonstone/Panels` to revert 1.13.0 fix that blurred Spotlight when transitioning panels
- `moonstone/Scroller` and other scrolling components to not show scroll thumb when only child item is updated
- `moonstone/Scroller` and other scrolling components to not hide scroll thumb immediately after scroll position reaches the top or the bottom
- `moonstone/Scroller` and other scrolling components to show scroll thumb properly when scroll position reaches the top or the bottom by paging controls

## [1.13.1] - 2017-12-06

### Fixed

- `moonstone/Slider` to not unnecessarily fire `onChange` if the initial value has not changed

## [1.13.0] - 2017-11-28

### Added

- `moonstone/VideoPlayer` props `disabled`, `loading`, `miniFeedbackHideDelay`, and `thumbnailComponent` as well as new APIs: `areControlsVisible`, `getVideoNode`, `showFeedback`, and `toggleControls`

### Fixed

- `moonstone/VirtualList` to render items from a correct index on edge cases at the top of a list
- `moonstone/VirtualList` to handle focus properly via page up at the first page and via page down at the last page
- `moonstone/Expandable` and derivatives to use the new `ease-out-quart` animation timing function to better match the aesthetic of Enyo's Expandables
- `moonstone/TooltipDecorator` to correctly display tooltip direction when locale changes
- `moonstone/Marquee` to restart animation on every resize update
- `moonstone/LabeledItem` to start marquee when hovering while disabled
- `moonstone/Marquee` to correctly start when hovering on disabled spottable components
- `moonstone/Marquee.MarqueeController` to not abort marquee when moving among components
- `moonstone/Picker` marquee issues with disabled buttons or Picker
- `moonstone/Panels` to prevent loss of spotlight issue when moving between panels
- `moonstone/VideoPlayer` to bring it in line with real-world use-cases
- `moonstone/Slider` by removing unnecessary repaints to the screen
- `moonstone/Slider` to fire `onChange` events when the knob is pressed near the boundaries
- `moonstone/VideoPlayer` to correctly position knob when interacting with media slider
- `moonstone/VideoPlayer` to not read out the focused button when the media controls hide
- `moonstone/MarqueeDecorator` to stop when unhovering a disabled component using `marqueeOn` `'focus'`
- `moonstone/Slider` to not forward `onChange` when `disabled` on `mouseUp/click`
- `moonstone/VideoPlayer` to defer rendering playback controls until needed

## [1.12.2] - 2017-11-15

### Fixed

- `moonstone/VirtualList` to scroll and focus properly by pageUp and pageDown when disabled items are in it
- `moonstone/Button` to correctly specify minimum width when in large text mode
- `moonstone/Scroller` and other scrolling components to restore last focused index when panel is changed
- `moonstone/VideoPlayer` to display time correctly in RTL locale
- `moonstone/VirtualList` to scroll correctly using page down key with disabled items
- `moonstone/Scroller` and other scrolling components to not cause a script error when scrollbar is not rendered
- `moonstone/Picker` incrementer and decrementer to not change size when focused
- `moonstone/Header` to use a slightly smaller font size for `title` in non-latin locales and a line-height for `titleBelow` and `subTitleBelow` that better meets the needs of tall-glyph languages like Tamil and Thai, as well as latin locales
- `moonstone/Scroller` and `moonstone/VirtualList` to keep spotlight when pressing a 5-way control while scrolling
- `moonstone/Panels` to prevent user interaction with panel contents during transition
- `moonstone/Slider` and related components to correctly position knob for `detachedKnob` on mouse down and fire value where mouse was positioned on mouse up
- `moonstone/DayPicker` to update day names when changing locale
- `moonstone/ExpandableItem` and all other `Expandable` components to revert 1.12.1 change to pull down from the top

## [1.12.1] - 2017-11-07

### Fixed

- `moonstone/ExpandableItem` and all other `Expandable` components to now pull down from the top instead of being revealed from the bottom, matching Enyo's design
- `moonstone/VirtualListNative` to scroll properly with page up/down keys if there is a disabled item
- `moonstone/RangePicker` to display negative values correctly in RTL
- `moonstone/Scroller` and other scrolling components to not blur scroll buttons when wheeling
- `moonstone/Scrollbar` to hide scroll thumb immediately without delay after scroll position reaches min or max
- `moonstone/Divider` to pass `marqueeOn` prop
- `moonstone/Slider` to fire `onChange` on mouse up and key up
- `moonstone/VideoPlayer` to show knob when pressed
- `moonstone/Header` to layout `titleBelow` and `subTitleBelow` correctly
- `moonstone/Header` to use correct font-weight for `subTitleBelow`
- `moonstone/VirtualList` to restore focus correctly for lists only slightly larger than the viewport

## [1.12.0] - 2017-10-27

### Fixed

- `moonstone/Scroller` and other scrolling components to prevent focusing outside the viewport when pressing a 5-way key during wheeling
- `moonstone/Scroller` to called scrollToBoundary once when focus is moved using holding child item
- `moonstone/VideoPlayer` to apply skin correctly
- `moonstone/Popup` from `last-focused` to `default-element` in `SpotlightContainerDecorator` config
- `moonstone/Panels` to retain focus when back key is pressed on breadcrumb
- `moonstone/Input` to correctly hide VKB when dismissing

## [1.11.0] - 2017-10-24

### Added

- `moonstone/VideoPlayer` properties `seekDisabled` and `onSeekFailed` to disable seek function

### Changed

- `moonstone/ExpandableList` to become `disabled` if there are no children

### Fixed

- `moonstone/Picker` to read out customized accessibility value when picker prop has `joined` and `aria-valuetext`
- `moonstone/Scroller` to apply scroll position on vertical or horizontal Scroller when child gets a focus
- `moonstone/Scroller` and other scrolling components to scroll without animation when panel is changed
- `moonstone/ContextualPopup` padding to not overlap close button
- `moonstone/Scroller` and other scrolling components to change focus via page up/down only when the scrollbar is visible
- `moonstone/Picker` to only increment one value on hold
- `moonstone/ItemOverlay` to remeasure when focused

## [1.10.1] - 2017-10-16

### Fixed

- `moonstone/Scroller` and other scrolling components to scroll via page up/down when focus is inside a Spotlight container
- `moonstone/VirtualList` and `moonstone/VirtualGridList` to scroll by 5-way keys right after wheeling
- `moonstone/VirtualList` not to move focus when a current item and the last item are located at the same line and pressing a page down key
- `moonstone/Slider` knob to follow while dragging for detached knob
- `moonstone/Header` to layout header row correctly in `standard` type
- `moonstone/Input` to not dismiss on-screen keyboard when dragging cursor out of input box
- `moonstone/Header` RTL `line-height` issue
- `moonstone/Panels` to render children on idle
- `moonstone/Scroller` and other scrolling components to limit muted spotlight container scrims to their bounds
- `moonstone/Input` to always forward `onKeyUp` event

## [1.10.0] - 2017-10-09

### Added

- `moonstone/VideoPlayer` support for designating components with `.spottable-default` as the default focus target when pressing 5-way down from the slider
- `moonstone/Slider` property `activateOnFocus` which when enabled, allows 5-way directional key interaction with the `Slider` value without pressing [Enter] first
- `moonstone/VideoPlayer` property `noMiniFeedback` to support controlling the visibility of mini feedback
- `ui/Layout`, which provides a technique for laying-out components on the screen using `Cells`, in rows or columns

### Changed

- `moonstone/Popup` to focus on mount if it’s initially opened and non-animating and to always pass an object to `onHide` and `onShow`
- `moonstone/VideoPlayer` to emit `onScrub` event and provide audio guidance when setting focus to slider

### Fixed

- `moonstone/ExpandableItem` and derivatives to restore focus to the Item if the contents were last focused when closed
- `moonstone/Slider` toggling activated state when holding enter/select key
- `moonstone/TimePicker` picker icons shifting slightly when focusing an adjacent picker
- `moonstone/Icon` so it handles color the same way generic text does, by inheriting from the parent's color. This applies to all instances of `Icon`, `IconButton`, and `Icon` inside `Button`.
- `moonstone/fonts` Museo Sans font to correct "Ti" kerning
- `moonstone/VideoPlayer` to correctly position knob on mouse click
- `moonstone/Panels.Header` to show an ellipsis for long titles with RTL text
- `moonstone/Marquee` to restart when invalidated by a prop change and managed by a `moonstone/Marquee.MarqueeController`
- `spotlight.Spotlight` method `focus()` to verify that the target element matches its container's selector rules prior to setting focus
- `moonstone/Picker` to only change picker values `onWheel` when spotted
- `moonstone/VideoPlayer` to hide descendant floating components (tooltips, contextual popups) when the media controls hide

## [1.9.3] - 2017-10-03

### Added

- `moonstone/Button` property value to `backgroundOpacity` called "lightTranslucent" to better serve colorful image backgrounds behind Buttons. This also affects `moonstone/IconButton` and `moonstone/Panels/ApplicationCloseButton`.
- `moonstone/Panels` property `closeButtonBackgroundOpacity` to support `moonstone/Panels/ApplicationCloseButton`'s `backgroundOpacity` prop

### Changed

- `Moonstone Icons` font file to include the latest designs for several icons
- `moonstone/Panels/ApplicationCloseButton` to expose its `backgroundOpacity` prop

### Fixed

- `moonstone/VirtualList` to apply "position: absolute" inline style to items
- `moonstone/Picker` to increment and decrement normally at the edges of joined picker
- `moonstone/Icon` not to read out image characters
- `moonstone/Scroller` and other scrolling components to not accumulate paging scroll by pressing page up/down in scrollbar
- `moonstone/Icon` to correctly display focused state when using external image
- `moonstone/Button` and `moonstone/IconButton` to be properly visually muted when in a muted container

## [1.9.2] - 2017-09-26

### Fixed

- `moonstone/ExpandableList` preventing updates when its children had changed

## [1.9.1] - 2017-09-25

### Fixed

- `moonstone/ExpandableList` run-time error when using an array of objects as children
- `moonstone/VideoPlayer` blocking pointer events when the controls were hidden

## [1.9.0] - 2017-09-22

### Added

- `moonstone/styles/mixins.less` mixins: `.moon-spotlight-margin()` and `.moon-spotlight-padding()`
- `moonstone/Button` property `noAnimation` to support non-animating pressed visual

### Changed

- `moonstone/TimePicker` to use "AM/PM" instead of "meridiem" for label under meridiem picker
- `moonstone/IconButton` default style to not animate on press. NOTE: This behavior will change back to its previous setting in release 2.0.0.
- `moonstone/Popup` to warn when using `scrimType` `'none'` and `spotlightRestrict` `'self-only'`
- `moonstone/Scroller` to block spotlight during scroll
- `moonstone/ExpandableItem` and derivatives to always pause spotlight before animation

### Fixed

- `moonstone/VirtualGridList` to not move focus to wrong column when scrolled from the bottom by holding the "up" key
- `moonstone/VirtualList` to focus an item properly when moving to a next or previous page
- `moonstone/Scroller` and other scrolling components to move focus toward first or last child when page up or down key is pressed if the number of children is small
- `moonstone/VirtualList` to scroll to preserved index when it exists within dataSize for preserving focus
- `moonstone/Picker` buttons to not change size
- `moonstone/Panel` to move key navigation to application close button on holding the "up" key.
- `moonstone/Picker` to show numbers when changing values rapidly
- `moonstone/Popup` layout in large text mode to show close button correctly
- `moonstone/Picker` from moving scroller when pressing 5-way keys in `joined` Picker
- `moonstone/Input` so it displays all locales the same way, without cutting off the edges of characters
- `moonstone/TooltipDecorator` to hide tooltip when 5-way keys are pressed for disabled components
- `moonstone/Picker` to not tremble in width when changing values while using a numeric width prop value
- `moonstone/Picker` to not overlap values when changing values in `vertical`
- `moonstone/ContextualPopup` pointer mode focus behavior for `spotlightRestrict='self-only'`
- `moonstone/VideoPlayer` to prevent interacting with more components in pointer mode when hidden
- `moonstone/Scroller` to not repaint its entire contents whenever partial content is updated
- `moonstone/Slider` knob positioning after its container is resized
- `moonstone/VideoPlayer` to maintain focus when media controls are hidden
- `moonstone/Scroller` to scroll expandable components into view when opening when pointer has moved elsewhere

## [1.8.0] - 2017-09-07

### Deprecated

- `moonstone/Dialog` property `showDivider`, will be replaced by `noDivider` property in 2.0.0

### Added

- `moonstone/Popup` callback property `onShow` which fires after popup appears for both animating and non-animating popups

### Changed

- `moonstone/Popup` callback property `onHide` to run on both animating and non-animating popups
- `moonstone/VideoPlayer` state `playbackRate` to media events
- `moonstone/VideoPlayer` support for `spotlightDisabled`
- `moonstone/VideoPlayer` thumbnail positioning and style
- `moonstone/VirtualList` to render when dataSize increased or decreased
- `moonstone/Dialog` style
- `moonstone/Popup`, `moonstone/Dialog`, and `moonstone/Notification` to support `node` type for children
- `moonstone/Scroller` to forward `onKeyDown` events

### Fixed

- `moonstone/Scroller` and other scrolling components to enable focus when wheel scroll is stopped
- `moonstone/VirtualList` to show scroll thumb when a preserved item is focused in a Panel
- `moonstone/Scroller` to navigate properly with 5-way when expandable child is opened
- `moonstone/VirtualList` to stop scrolling when focus is moved on an item from paging controls or outside
- `moonstone/VirtualList` to move out with 5-way navigation when the first or the last item is disabled
- `moonstone/IconButton` Tooltip position when disabled
- `moonstone/VideoPlayer` Tooltip time after unhovering
- `moonstone/VirtualList` to not show invisible items
- `moonstone/IconButton` Tooltip position when disabled
- `moonstone/VideoPlayer` to display feedback tooltip correctly when navigating in 5-way
- `moonstone/MarqueeDecorator` to work with synchronized `marqueeOn` `'render'` and hovering as well as `marqueOn` `'hover'` when moving rapidly among synchronized marquees
- `moonstone/Input` aria-label for translation
- `moonstone/Marquee` to recalculate inside `moonstone/Scroller` and `moonstone/SelectableItem` by bypassing `shouldComponentUpdate`
- `moonstone/Picker` to marquee when incrementing and decrementing values with the prop `noAnimation`

## [1.7.0] - 2017-08-23

### Deprecated

- `moonstone/TextSizeDecorator` and it will be replaced by `moonstone/AccessibilityDecorator`
- `moonstone/MarqueeDecorator` property `marqueeCentered` and `moonstone/Marquee` property `centered` will be replaced by `alignment` property in 2.0.0

### Added

- `moonstone/TooltipDecorator` config property to direct tooltip into a property instead of adding to `children`
- `moonstone/VideoPlayer` prop `thumbnailUnavailable` to fade thumbnail
- `moonstone/AccessibilityDecorator` with `highContrast` and `textSize`
- `moonstone/VideoPlayer` high contrast scrim
- `moonstone/MarqueeDecorator`and `moonstone/Marquee` property `alignment` to allow setting  alignment of marquee content

### Changed

- `moonstone/Scrollbar` to disable paging control down button properly at the bottom when a scroller size is a non-integer value
- `moonstone/VirtualList`, `moonstone/VirtualGridList`, and `moonstone/Scroller` to scroll on `keydown` event instead of `keyup` event of page up and page down keys
- `moonstone/VirtualGridList` to scroll by item via 5 way key
- `moonstone/VideoPlayer` to read target time when jump by left/right key
- `moonstone/IconButton` to not use `MarqueeDecorator` and `Uppercase`

### Fixed

- `moonstone/VirtualList` and `moonstone/VirtualGridList` to focus the correct item when page up and page down keys are pressed
- `moonstone/VirtualList` to not lose focus when moving out from the first item via 5way when it has disabled items
- `moonstone/Slider` to align tooltip with detached knob
- `moonstone/FormCheckbox` to display correct colors in light skin
- `moonstone/Picker` and `moonstone/RangePicker` to forward `onKeyDown` events when not `joined`
- `moonstone/SelectableItem` to display correct icon width and alignment
- `moonstone/LabeledItem` to always match alignment with the locale
- `moonstone/Scroller` to properly 5-way navigate from scroll buttons
- `moonstone/ExpandableList` to display correct font weight and size for list items
- `moonstone/Divider` to not italicize in non-italic locales
- `moonstone/VideoPlayer` slider knob to follow progress after being selected when seeking
- `moonstone/LabeledItem` to correctly position its icon. This affects all of the `Expandables`, `moonstone/DatePicker` and `moonstone/TimePicker`.
- `moonstone/Panels.Header` and `moonstone/Item` to prevent them from allowing their contents to overflow unexpectedly
- `moonstone/Marquee` to recalculate when vertical scrollbar appears
- `moonstone/SelectableItem` to recalculate marquee when toggled

### Removed

- `moonstone/Input` large-text mode

## [1.6.1] - 2017-08-07

### Changed

- `moonstone/Icon` and `moonstone/IconButton` to no longer fit image source to the icon's boundary

## [1.6.0] - 2017-08-04

### Added

- `moonstone/VideoPlayer` ability to seek when holding down the right and left keys. Sensitivity can be adjusted using throttling options `jumpDelay` and `initialJumpDelay`.
- `moonstone/VideoPlayer` property `no5WayJump` to disable jumping done by 5-way
- `moonstone/VideoPlayer` support for the "More" button to use tooltips
- `moonstone/VideoPlayer` properties `moreButtonLabel` and `moreButtonCloseLabel` to allow customization of the "More" button's tooltip and Aria labels
- `moonstone/VideoPlayer` property `moreButtonDisabled` to disable the "More" button
- `moonstone/Picker` and `moonstone/RangePicker` prop `aria-valuetext` to support reading custom text instead of value
- `moonstone/VideoPlayer` methods `showControls` and `hideControls` to allow external interaction with the player
- `moonstone/Scroller` support for Page Up/Page Down keys in pointer mode when no item has focus

### Changed

- `moonstone/VideoPlayer` to handle play, pause, stop, fast forward and rewind on remote controller
- `moonstone/Marquee` to also start when hovered if `marqueeOnRender` is set

### Fixed

- `moonstone/IconButton` to fit image source within `IconButton`
- `moonstone` icon font sizes for wide icons
- `moonstone/ContextualPopupDecorator` to prefer setting focus to the appropriate popup instead of other underlying controls when using 5-way from the activating control
- `moonstone/Scroller` not scrolled via 5 way when `moonstone/ExpandableList` is opened
- `moonstone/VirtualList` to not let the focus move outside of container even if there are children left when navigating with 5way
- `moonstone/Scroller` and other scrolling components to update disability of paging controls when the scrollbar is set to `visible` and the content becomes shorter
- `moonstone/VideoPlayer` to focus on hover over play/pause button when video is loading
- `moonstone/VideoPlayer` to update and display proper time while moving knob when video is paused
- `moonstone/VideoPlayer` long title overlap issues
- `moonstone/Header` to apply `marqueeOn` prop to `subTitleBelow` and `titleBelow`
- `moonstone/Picker` wheeling in `moonstone/Scroller`
- `moonstone/IncrementSlider` and `moonstone/Picker` to read value changes when selecting buttons

## [1.5.0] - 2017-07-19

### Added

- `moonstone/Slider` and `moonstone/IncrementSlider` prop `aria-valuetext` to support reading custom text instead of value
- `moonstone/TooltipDecorator` property `tooltipProps` to attach props to tooltip component
- `moonstone/Scroller` and `moonstone/VirtualList` ability to scroll via page up and page down keys
- `moonstone/VideoPlayer` tooltip-thumbnail support with the `thumbnailSrc` prop and the `onScrub` callback to fire when the knob moves and a new thumbnail is needed
- `moonstone/VirtualList` ability to navigate via 5way when there are disabled items
- `moonstone/ContextualPopupDecorator` property `popupContainerId` to support configuration of the popup's spotlight container
- `moonstone/ContextualPopupDecorator` property `onOpen` to notify containers when the popup has been opened
- `moonstone/ContextualPopupDecorator` config option `openProp` to support mapping the value of `open` property to the chosen property of wrapped component

### Changed

- `moonstone/ExpandableList` to use 'radio' as the default, and adapt 'single' mode to render as a `moonstone/RadioItem` instead of a `moonstone/CheckboxItem`
- `moonstone/VideoPlayer` to not hide pause icon when it appears
- `moonstone/ContextualPopupDecorator` to set accessibility-related props onto the container node rather than the popup node
- `moonstone/ExpandableItem`, `moonstone/ExpandableList`, `moonstone/ExpandablePicker`, `moonstone/DatePicker`, and `moonstone/TimePicker` to pause spotlight when animating in 5-way mode
- `moonstone/Spinner` to position the text content under the spinner, rather than to the right side
- `moonstone/VideoPlayer` to include hour when announcing the time while scrubbing
- `moonstone/GridListImageItem` to require a `source` prop and not have a default value

### Fixed

- `moonstone/Input` ellipsis to show if placeholder is changed dynamically and is too long
- `moonstone/Marquee` to re-evaluate RTL orientation when its content changes
- `moonstone/VirtualList` to restore focus on short lists
- `moonstone/ExpandableInput` to expand the width of its contained `moonstone/Input`
- `moonstone/Input` support for `dismissOnEnter`
- `moonstone/Input` focus management to prevent stealing focus when programmatically moved elsewhere
- `moonstone/Input` 5-way spot behavior
- `moonstone` international fonts to always be used, even when unsupported font-weights or font-styles are requested
- `moonstone/Panels.Panel` support for selecting components with `.spottable-default` as the default focus target
- `moonstone/Panels` layout in RTL locales
- `moonstone` spottable components to support `onSpotlightDown`, `onSpotlightLeft`, `onSpotlightRight`, and `onSpotlightUp` event property
- `moonstone/VirtualList` losing spotlight when the list is empty
- `moonstone/FormCheckbox` in focused state to have the correct "check" color
- `moonstone/Scroller` and other scrolling components' bug in `navigableFilter` when passed a container id

## [1.4.1] - 2017-07-05

### Changed

- `moonstone/Popup` to only call `onKeyDown` when there is a focused item in the `Popup`
- `moonstone/Scroller`, `moonstone/Picker`, and `moonstone/IncrementSlider` to automatically move focus when the currently focused `moonstone/IconButton` becomes disabled

### Fixed

- `moonstone/ContextualPopupDecorator` close button to account for large text size
- `moonstone/ContextualPopupDecorator` to not spot controls other than its activator when navigating out via 5-way
- `moonstone/Header` to set the value of `marqueeOn` for all types of headers

## [1.4.0] - 2017-06-29

### Deprecated

- `moonstone/Input` prop `noDecorator` is being replaced by `autoFocus` in 2.0.0

### Added

- `moonstone/Scrollbar` property `corner` to add the corner between vertical and horizontal scrollbars
- `moonstone/ScrollThumb` for a thumb of `moonstone/Scrollbar`
- `moonstone/styles/text.less` mixin `.locale-japanese-line-break()` to apply the correct  Japanese language line-break rules for the following multi-line components: `moonstone/BodyText`, `moonstone/Dialog`, `moonstone/Notification`, `moonstone/Popup`, and `moonstone/Tooltip`
- `moonstone/ContextualPopupDecorator` property `popupProps` to attach props to popup component
- `moonstone/VideoPlayer` property `pauseAtEnd` to control forward/backward seeking
- `moonstone/Panels/Header` prop `marqueeOn` to control marquee of header

### Changed

- `moonstone/Panels/Header` to expose its `marqueeOn` prop
- `moonstone/VideoPlayer` to automatically adjust the width of the allocated space for the side components so the media controls have more space to appear on smaller screens
- `moonstone/VideoPlayer` properties `autoCloseTimeout` and `titleHideDelay` default value to `5000`
- `moonstone/VirtualList` to support restoring focus to the last focused item
- `moonstone/Scroller` and other scrolling components to call `onScrollStop` before unmounting if a scroll is in progress
- `moonstone/Scroller` to reveal non-spottable content when navigating out of a scroller

### Fixed

- `moonstone/Dialog` to properly focus via pointer on child components
- `moonstone/VirtualList`, `moonstone/VirtualGridList`, and `moonstone/Scroller` not to be slower when scrolled to the first or the last position by wheeling
- `moonstone` component hold delay time
- `moonstone/VideoPlayer` to show its controls when pressing down the first time
- `moonstone/Panel` autoFocus logic to only focus on initial render
- `moonstone/Input` text colors
- `moonstone/ExpandableInput` to focus its decorator when leaving by 5-way left/right

## [1.3.1] - 2017-06-14

### Fixed

- `moonstone/Picker` support for large text
- `moonstone/Scroller` support for focusing paging controls with the pointer
- `moonstone` CSS rules for unskinned spottable components

## [1.3.0] - 2017-06-12

### Deprecated

- `moonstone/Scroller` props `horizontal` and `vertical`. Deprecated props are replaced with `direction` prop. `horizontal` and `vertical` will be removed in 2.0.0.
- `moonstone/Panel` prop `noAutoFocus` in favor of `autoFocus="none"`

### Added

- `moonstone/Image` support for `children` prop inside images
- `moonstone/Scroller` prop `direction` which replaces `horizontal` and `vertical` props
- `moonstone/VideoPlayer` property `tooltipHideDelay` to hide tooltip with a given amount of time
- `moonstone/VideoPlayer` property `pauseAtEnd` to pause when it reaches either the start or the end of the video
- `moonstone/VideoPlayer` methods `fastForward`, `getMediaState`, `jump`, `pause`, `play`, `rewind`, and `seek` to allow external interaction with the player. See docs for example usage.

### Changed

- `moonstone/Skinnable` to support context and allow it to be added to any component to be individually skinned. This includes a further optimization in skinning which consolidates all color assignments into a single block, so non-color rules aren't unnecessarily duplicated.
- `moonstone/Skinnable` light and dark skin names ("moonstone-light" and "moonstone") to "light" and "dark", respectively
- `moonstone/VideoPlayer` to set play/pause icon to display "play" when rewinding or fast forwarding
- `moonstone/VideoPlayer` to rewind or fast forward when previous command is slow-forward or slow-rewind respectively
- `moonstone/VideoPlayer` to fast forward when previous command is slow-forward and it reaches the last of its play rate
- `moonstone/VideoPlayer` to not play video on reload when `noAutoPlay` is `true`
- `moonstone/VideoPlayer` property `feedbackHideDelay`'s default value to `3000`
- `moonstone/Notification` to break line in characters in ja and zh locale
- `moonstone/Notification` to align texts left in LTR locale and right in RTL locale
- `moonstone/VideoPlayer` to simulate rewind functionality on non-webOS platforms only

### Fixed

- `moonstone/ExpandableItem` to correct the `titleIcon` when using `open` and `disabled`
- `moonstone/GridListImageItem` to center its selection icon on the image instead of the item
- `moonstone/Input` to have correct `Tooltip` position in `RTL`
- `moonstone/SwitchItem` to not unintentionally overflow `Scroller` containers, causing them to jump to the side when focusing
- `moonstone/VideoPlayer` to fast forward properly when video is at paused state
- `moonstone/VideoPlayer` to correctly change sources
- `moonstone/VideoPlayer` to show or hide feedback tooltip properly
- `moonstone/DateTimeDecorator` to work properly with `RadioControllerDecorator`
- `moonstone/Picker` in joined, large text mode so the arrows are properly aligned and sized
- `moonstone/Icon` to reflect the same proportion in relation to its size in large-text mode

## [1.2.0] - 2017-05-17

### Deprecated

- `moonstone/Scroller` and other scrolling components option `indexToFocus` in `scrollTo` method to be removed in 2.0.0

### Added

- `moonstone/Slider` and `moonstone/IncrementSlider` prop `noFill` to support a style without the fill
- `moonstone/Marquee` property `rtl` to set directionality to right-to-left
- `moonstone/VirtualList.GridListImageItem` property `selectionOverlay` to add custom component for selection overlay
- `moonstone/MoonstoneDecorator` property `skin` to let an app choose its skin: "moonstone" and "moonstone-light" are now available
- `moonstone/FormCheckboxItem`
- `moonstone/FormCheckbox`, a standalone checkbox, to support `moonstone/FormCheckboxItem`
- `moonstone/Input` props `invalid` and `invalidMessage` to display a tooltip when input value is invalid
- `moonstone/Scroller` and other scrolling components option `focus` in `scrollTo()` method
- `moonstone/Scroller` and other scrolling components property `spottableScrollbar`
- `moonstone/Icon.IconList` icons: `arrowshrinkleft` and `arrowshrinkright`

### Changed

- `moonstone/Picker` arrow icon for `joined` picker: small when not spotted, hidden when it reaches the end of the picker
- `moonstone/Checkbox` and `moonstone/CheckboxItem` to reflect the latest design
- `moonstone/MoonstoneDecorator/fontGenerator` was refactored to use the browser's FontFace API to dynamically load locale fonts
- `moonstone/VideoPlayer` space allotment on both sides of the playback controls to support 4 buttons; consequently the "more" controls area has shrunk by the same amount
- `moonstone/VideoPlayer` to not disable media button (play/pause)
- `moonstone/Scroller` and other scrolling components so that paging controls are not spottable by default with 5-way
- `moonstone/VideoPlayer`'s more/less button to use updated arrow icon

### Fixed

- `moonstone/MarqueeDecorator` to properly stop marquee on items with `'marqueeOnHover'`
- `moonstone/ExpandableList` to work properly with object-based children
- `moonstone/styles/fonts.less` to restore the Moonstone Icon font to request the local system font by default. Remember to update your webOS build to get the latest version of the font so you don't see empty boxes for your icons.
- `moonstone/Picker` and `moonstone/RangePicker` to now use the correct size from Enyo (60px v.s. 84px) for icon buttons
- `moonstone/Scroller` and other scrolling components to apply ri.scale properly
- `moonstone/Panel` to not cover a `Panels`'s `ApplicationCloseButton` when not using a `Header`
- `moonstone/IncrementSlider` to show tooltip when buttons focused

## [1.1.0] - 2017-04-21

### Deprecated

- `moonstone/ExpandableInput` property `onInputChange`

### Added

- `moonstone/Panels.Panel` prop and `moonstone/MoonstoneDecorator` config option: `noAutoFocus` to support prevention of setting automatic focus after render
- `moonstone/VideoPlayer` props: `backwardIcon`, `forwardIcon`, `jumpBackwardIcon`, `jumpForwardIcon`, `pauseIcon`, and `playIcon` to support icon customization of the player
- `moonstone/VideoPlayer` props `jumpButtonsDisabled` and `rateButtonsDisabled` for disabling the pairs of buttons when it's inappropriate for the playing media
- `moonstone/VideoPlayer` property `playbackRateHash` to support custom playback rates
- `moonstone/VideoPlayer` callback prop `onControlsAvailable` which fires when the players controls show or hide
- `moonstone/Image` support for `onLoad` and `onError` events
- `moonstone/VirtualList.GridListImageItem` prop `placeholder`
- `moonstone/Divider` property `preserveCase` to display text without capitalizing it

### Changed

- `moonstone/Slider` colors and sizing to match the latest designs
- `moonstone/ProgressBar` to position correctly with other components nearby
- `moonstone/Panels` breadcrumb to no longer have a horizontal line above it
- `moonstone/Transition` to measure itself when the CPU is idle
- style for disabled opacity from 0.4 to 0.3
- `moonstone/Button` colors for transparent and translucent background opacity when disabled
- `moonstone/ExpandableInput` property `onInputChange` to fire along with `onChange`. `onInputChange` is deprecated and will be removed in a future update.
- `Moonstone.ttf` font to include new icons
- `moonstone/Icon` to reference additional icons

### Fixed

- `moonstone/Popup` and `moonstone/ContextualPopupDecorator` 5-way navigation behavior
- `moonstone/Input` to not spot its own input decorator on 5-way out
- `moonstone/VideoPlayer` to no longer render its `children` in multiple places
- `moonstone/Button` text color when used on a neutral (light) background in some cases
- `moonstone/Popup` background opacity
- `moonstone/Marquee` to recalculate properly when its contents change
- `moonstone/TimePicker` to display time in correct order
- `moonstone/Scroller` to prefer spotlight navigation to its internal components

## [1.0.0] - 2017-03-31

> NOTE: We have also modified most form components to be usable in a controlled (app manages component
> state) or uncontrolled (Enact manages component state) manner. To put a component into a
> controlled state, pass in `value` (or other appropriate state property such as `selected` or
> `open`) at component creation and then respond to events and update the value as needed. To put a
> component into an uncontrolled state, do not set `value` (or equivalent), at creation. From this
> point on, Enact will manage the state and events will be sent when the state is updated. To
> specify an initial value, use the `defaultValue` (or, `defaultSelected, `defaultOpen, etc.)
> property.  See the documentation for individual components for more information.

### Added

- `moonstone/Button` property `icon` to support a built-in icon next to the text content. The Icon supports everything that `moonstone/Icon` supports, as well as a custom icon.
- `moonstone/MoonstoneDecorator` property `textSize` to resize several components to requested CMR sizes. Simply add `textSize="large"` to your `App` and the new sizes will automatically take effect.

### Changed

- `moonstone/Slider` to use the property `tooltip` instead of `noTooltip`, so the built-in tooltip is not enabled by default
- `moonstone/IncrementSlider` to include tooltip documentation
- `moonstone/ExpandableList` to accept an array of objects as children which are spread onto the generated components
- `moonstone/CheckboxItem` style to match the latest designs, with support for the `moonstone/Checkbox` to be on either the left or the right side by using the `iconPosition` property
- `moonstone/VideoPlayer` to supply every event callback-method with an object representing the VideoPlayer's current state, including: `currentTime`, `duration`, `paused`, `proportionLoaded`, and `proportionPlayed`

### Fixed

- `moonstone/Panels.Panel` behavior for remembering focus on unmount and setting focus after render
- `moonstone/VirtualList.VirtualGridList` showing empty items when items are continuously added dynamically
- `moonstone/Picker` to marquee on focus once again

## [1.0.0-beta.4] - 2017-03-10

### Added

- `moonstone/VirtualList` `indexToFocus` option to `scrollTo` method to focus on item with specified index
- `moonstone/IconButton` and `moonstone/Button` `color` property to add a remote control key color to the button
- `moonstone/Scrollbar` property `disabled` to disable both paging controls when it is true
- `moonstone/VirtualList` parameter `moreInfo` to pass `firstVisibleIndex` and `lastVisibleIndex` when scroll events are firing
- Accessibility support to UI components
- `moonstone/VideoPlayer` property `onUMSMediaInfo` to support the custom webOS “umsmediainfo” event
- `moonstone/Region` component which encourages wrapping components for improved accessibility rather than only preceding the components with a `moonstone/Divider`
- `moonstone/Slider` tooltip. It's enabled by default and comes with options like `noTooltip`, `tooltipAsPercent`, and `tooltipSide`. See the component docs for more details.
- `moonstone/Panels.Panel` property `hideChildren` to defer rendering children
- `moonstone/Spinner` properties `blockClickOn` and `scrim` to block click events behind spinner
- `moonstone/VirtualList` property `clientSize` to specify item dimensions instead of measuring them

### Changed

- `moonstone/VirtualGridImageItem` styles to reduce redundant style code app side
- `moonstone/VirtualList` and `moonstone/VirtualGridList` to add essential CSS for list items automatically
- `moonstone/VirtualList` and `moonstone/VirtualGridList` to not add `data-index` to their item DOM elements directly, but to pass `data-index` as the parameter of their `component` prop like the `key` parameter of their `component` prop
- `moonstone/ExpandableItem` and derivatives to defer focusing the contents until animation completes
- `moonstone/LabeledItem`, `moonstone/ExpandableItem`, `moonstone/ExpandableList` to each support the `node` type in their `label` property. Best used with `ui/Slottable`.

### Fixed

- `moonstone/VirtualList.GridListImageItem` to have proper padding size according to the existence of caption/subcaption
- `moonstone/Scroller` and other scrolling components to display scrollbars with proper size
- `moonstone/VirtualGridList` to not be truncated

### Removed

- `moonstone/Scroller` and other scrolling components property `hideScrollbars` and replaced it with `horizontalScrollbar` and `verticalScrollbar`

## [1.0.0-beta.3] - 2017-02-21

### Added

- `moonstone/VideoPlayer` support for 5-way show/hide of media playback controls
- `moonstone/VideoPlayer` property `feedbackHideDelay`
- `moonstone/Slider` property `onKnobMove` to fire when the knob position changes, independently from the `moonstone/Slider` value
- `moonstone/Slider` properties `active`, `disabled`, `knobStep`, `onActivate`, `onDecrement`, and `onIncrement` as part of enabling 5-way support to `moonstone/Slider`, `moonstone/IncrementSlider` and the media slider for `moonstone/VideoPlayer`
- `moonstone/Slider` now supports `children` which are added to the `Slider`'s knob, and follow it as it moves
- `moonstone/ExpandableInput` properties `iconAfter` and `iconBefore` to display icons after and before the input, respectively
- `moonstone/Dialog` property `preserveCase`, which affects `title` text

### Changed

- `moonstone/IncrementSlider` to change when the buttons are held down
- `moonstone/Marquee` to allow disabled marquees to animate
- `moonstone/Dialog` to marquee `title` and `titleBelow`
- `moonstone/Marquee.MarqueeController` config option `startOnFocus` to `marqueeOnFocus`. `startOnFocus` is deprecated and will be removed in a future update.
- `moonstone/Button`, `moonstone/IconButton`, `moonstone/Item` to not forward `onClick` when `disabled`

### Fixed

- `moonstone/Marquee.MarqueeController` to start marquee on newly registered components when controller has focus and to restart synced marquees after completion
- `moonstone/Scroller` to recalculate when an expandable child opens
- `spotlightDisabled` property support for spottable moonstone components
- `moonstone/Popup` and `moonstone/ContextualPopupDecorator` so that when the popup is closed, spotlight focus returns to the control that had focus prior to the popup opening
- `moonstone/Input` to not get focus when disabled

## [1.0.0-beta.2] - 2017-01-30

### Added

- `moonstone/Panels.Panel` property `showChildren` to support deferring rendering the panel body until animation completes
- `moonstone/MarqueeDecorator` property `invalidateProps` that specifies which props cause the marquee distance to be invalidated
- developer-mode warnings to several components to warn when values are out-of-range
- `moonstone/Divider` property `spacing` which adjusts the amount of empty space above and below the `Divider`. `'normal'`, `'small'`, `'medium'`, `'large'`, and `'none'` are available.
- `moonstone/Picker` when `joined` the ability to be incremented and decremented by arrow keys
- `onSpotlightDisappear` event property support for spottable moonstone components
- `moonstone/VideoPlayer` property `titleHideDelay`

### Changed

- `moonstone/Panels.Panels` and variations to defer rendering the children of contained `Panel` instances until animation completes
- `moonstone/ProgressBar` properties `progress` and `backgroundProgress` to accept a number between 0 and 1
- `moonstone/Slider` and `moonstone/IncrementSlider` property `backgroundPercent` to `backgroundProgress` which now accepts a number between 0 and 1
- `moonstone/Slider` to not ignore `value` prop when it is the same as the previous value
- `moonstone/Picker` component's buttons to reverse their operation such that 'up' selects the previous item and 'down' the next
- `moonstone/Picker` and derivatives may now use numeric width, which represents the amount of characters to use for sizing. `width={4}` represents four characters, `2` for two characters, etc. `width` still accepts the size-name strings.
- `moonstone/Divider` to now behave as a simple horizontal line when no text content is provided
- `moonstone/Scroller` and other scrolling components to not display scrollbar controls by default
- `moonstone/DatePicker` and `moonstone/TimePicker` to emit `onChange` event whenever the value is changed, not just when the component is closed

### Removed

- `moonstone/ProgressBar` properties `min` and `max`

### Fixed

- `moonstone/IncrementSlider` so that the knob is spottable via pointer, and 5-way navigation between the knob and the increment/decrement buttons is functional
- `moonstone/Slider` and `moonstone/IncrementSlider` to not fire `onChange` for value changes from props

## [1.0.0-beta.1] - 2016-12-30

### Added

- `moonstone/VideoPlayer` and `moonstone/TooltipDecorator` components and samples
- `moonstone/Panels.Panels` property `onBack` to support `ui/Cancelable`
- `moonstone/VirtualFlexList` Work-In-Progress component to support variably sized rows or columns
- `moonstone/ExpandableItem` properties `autoClose` and `lockBottom`
- `moonstone/ExpandableList` properties `noAutoClose` and `noLockBottom`
- `moonstone/Picker` property `reverse`
- `moonstone/ContextualPopup` property `noAutoDismiss`
- `moonstone/Dialog` property `scrimType`
- `moonstone/Popup` property `spotlightRestrict`

### Changed

- `moonstone/Panels.Routable` to require a `navigate` configuration property indicating the event callback for back or cancel actions
- `moonstone/MarqueeController` focus/blur handling to start and stop synchronized `moonstone/Marquee` components
- `moonstone/ExpandableList` property `autoClose` to `closeOnSelect` to disambiguate it from the added `autoClose` on 5-way up
- `moonstone/ContextualPopupDecorator.ContextualPopupDecorator` component's `onCloseButtonClick` property to `onClose`
- `moonstone/Dialog` component's `onCloseButtonClicked` property to `onClose`
- `moonstone/Spinner` component's `center` and `middle` properties to a single `centered` property
	that applies both horizontal and vertical centering
- `moonstone/Popup.PopupBase` component's `onCloseButtonClicked` property to `onCloseButtonClick`
- `moonstone/Item.ItemOverlay` component's `autoHide` property to remove the `'no'` option. The same
	effect can be achieved by omitting the property or passing `null`.
- `moonstone/VirtualGridList` to be scrolled by page when navigating with a 5-way direction key
- `moonstone/Scroller`, `moonstone/VirtualList`, `moonstone/VirtualGridList` to no longer respond to mouse down/move/up events
- all Expandables to include a state arrow UI element
- `moonstone/LabeledItem` to support a `titleIcon` property which positions just after the title text
- `moonstone/Button` to include `moonstone/TooltipDecorator`
- `moonstone/Expandable` to support being managed, radio group-style, by a component wrapped with `RadioControllerDecorator` from `ui/RadioDecorator`
- `moonstone/Picker` to animate `moonstone/Marquee` children when any part of the `moonstone/Picker` is focused
- `moonstone/VirtualList` to mute its container instead of disabling it during scroll events
- `moonstone/VirtualList`, `moonstone/VirtualGridList`, and `moonstone/Scroller` to continue scrolling when holding down the paging controls
- `moonstone/VirtualList` to require a `component` prop and not have a default value
- `moonstone/Picker` to continuously change when a button is held down by adding `ui/Holdable`.

### Fixed

- `moonstone/Popup` and `moonstone/ContextualPopup` 5-way navigation behavior using spotlight.
- Bug where a synchronized marquee whose content fit the available space would prevent restarting of the marquees
- `moonstone/Input` to show an ellipsis on the correct side based on the text directionality of the `value` or `placeholder` content.
- `moonstone/VirtualList` and `moonstone/VirtualGridList` to prevent unwanted scrolling when focused with the pointer
- `moonstone/Picker` to remove fingernail when a the pointer is held down, but the pointer is moved off the `joined` picker.
- `moonstone/LabeledItem` to include marquee on both `title` and `label`, and be synchronized

## [1.0.0-alpha.5] - 2016-12-16

No changes.

## [1.0.0-alpha.4] - 2016-12-2

### Added

- `moonstone/Popup`, `moonstone/ContextualPopupDecorator`, `moonstone/Notification`, `moonstone/Dialog` and `moonstone/ExpandableInput` components
- `ItemOverlay` component to `moonstone/Item` module
- `marqueeCentered` prop to `moonstone/MarqueeDecorator` and `moonstone/MarqueeText`
- `placeholder` prop to `moonstone/Image`
- `moonstone/MarqueeController` component to synchronize multiple `moonstone/Marquee` components
- Non-latin locale support to all existing Moonstone components
- Language-specific font support
- `moonstone/IncrementSlider` now accepts customizable increment and decrement icons, as well as `moonstone/Slider` being more responsive to external styling

### Changed

- `moonstone/Input` component's `iconStart` and `iconEnd` properties to be `iconBefore` and `iconAfter`, respectively, for consistency with `moonstone/Item.ItemOverlay` naming
- `moonstone/Icon` and `moonstone/IconButton` so the `children` property supports both font-based icons and images
- the `checked` property to `selected` for consistency across the whole framework. This allows better interoperability when switching between various components.  Affects the following: `CheckboxItem`, `RadioItem`, `SelectableItem`, `Switch`, `SwitchItem`, and `ToggleItem`. Additionally, these now use `moonstone/Item.ItemOverlay` to position and handle their Icons.
- `moonstone/Slider` and `moonstone/IncrementSlider` to be more performant. No changes were made to
	the public API.
- `moonstone/GridListImageItem` so that a placeholder image displays while loading the image, and the caption and subcaption support marqueeing
- `moonstone/MoonstoneDecorator` to add `FloatingLayerDecorator`
- `moonstone/IncrementSlider` in vertical mode looks and works as expected.

### Removed

- LESS mixins that belong in `@enact/ui`, so that only moonstone-specific mixins are contained in
this module. When authoring components and importing mixins, only the local mixins need to be
imported, as they already import the general mixins.
- the `src` property from `moonstone/Icon` and `moonston/IconButton`. Use the support for URLs in
	the `children` property as noted above.
- the `height` property from `moonstone/IncrementSlider` and `moonstone/Slider`

### Fixed

- Joined picker so that it now has correct animation when using the mouse wheel
- Bug in DatePicker/TimePicker that prevented setting of value earlier than 1969

## [1.0.0-alpha.3] - 2016-11-8

### Added

- `moonstone/BodyText`, `moonstone/DatePicker`, `moonstone/DayPicker`, `moonstone/ExpandableItem`, `moonstone/Image`, and `moonstone/TimePicker` components
- `fullBleed` prop to `moonstone/Panels/Header`. When `true`, the header content is indented and the header lines are removed.
- Application close button to `moonstone/Panels`. Fires `onApplicationClose` when clicked. Can be omitted with the `noCloseButton` prop.
- `marqueeDisabled` prop to `moonstone/Picker`
- `padded` prop to `moonstone/RangePicker`
- `forceDirection` prop to `moonstone/Marquee`. Forces the direction of `moonstone/Marquee`. Useful for when `RTL` content cannot be auto detected.

### Changed

- `data` parameter passed to `component` prop of `VirtualList`.
- `moonstone/Expandable` into a submodule of `moonstone/ExpandableItem`
- `ExpandableList` to properly support selection
- `moonstone/Divider`'s `children` property to be optional
- `moonstone/ToggleItem`'s `inline` version to have a `max-width` of `240px`
- `moonstone/Input` to use `<div>` instead of `<label>` for wrapping components. No change to
	functionality, only markup.

### Removed

- `moonstone/ExpandableCheckboxItemGroup` in favor of `ExpandableList`

## [1.0.0-alpha.2] - 2016-10-21

This version includes a lot of refactoring from the previous release. Developers need to switch to the new enact-dev command-line tool.

### Added

- New components and HOCs: `moonstone/Scroller`, `moonstone/VirtualList`, `moonstone/VirtualGridList`, `moonstone/MarqueeText`, `moonstone/Spinner`, `moonstone/ExpandableCheckboxItemGroup`, `moonstone/MarqueeDecorator`
- New options for `ui/Toggleable` HOC
- Marquee support to many components
- Image support to `moonstone/Icon` and `moonstone/IconButton`
- `dismissOnEnter` prop for `moonstone/Input`
- Many more unit tests

### Changed

- Some props for UI state were renamed to have `default` prefix where state was managed by the component. (e.g. `defaultOpen`)

### Fixed

- Many components were fixed, polished, updated and documented
- Inline docs updated to be more consistent and comprehensive<|MERGE_RESOLUTION|>--- conflicted
+++ resolved
@@ -2,23 +2,18 @@
 
 The following is a curated list of changes in the Enact moonstone module, newest changes on the top.
 
-<<<<<<< HEAD
 ## [unreleased]
 
 ### Added
 
 - `moonstone/VirtualList.VirtualGridList` and `moonstone/VirtualList.VirtualList` property `childProps` to support additional props included in the object passed to the `itemsRenderer` callback
-=======
+
 ## [2.2.9] - 2019-01-11
->>>>>>> 64bc9495
 
 ### Fixed
 
 - `moonstone/Scroller` scrolling to boundary behavior for short scrollers
-<<<<<<< HEAD
 - `moonstone/VirtualList` to focus an item properly by `scrollTo` API immediately after a prior call to the same position
-=======
->>>>>>> 64bc9495
 
 ## [2.2.8] - 2018-12-06
 
