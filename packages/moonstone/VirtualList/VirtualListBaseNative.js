--- conflicted
+++ resolved
@@ -449,11 +449,7 @@
 			(preservedIndex < moreInfo.firstVisibleIndex || preservedIndex > moreInfo.lastVisibleIndex)) {
 			// If we need to restore last focus and the index is beyond the screen,
 			// we call `scrollTo` to create DOM for it.
-<<<<<<< HEAD
-			this.props.cbScrollTo({index: this.preservedIndex, animate: false});
-=======
 			this.props.cbScrollTo({index: preservedIndex, animate: false});
->>>>>>> 6552cbc8
 		} else {
 			newFirstIndex = this.calculateFirstIndex(props, wasFirstIndexMax, dataSizeDiff);
 		}
