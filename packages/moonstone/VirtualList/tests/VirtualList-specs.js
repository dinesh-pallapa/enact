import {mount} from 'enzyme';
import React from 'react';

import Item from '../../Item';
import VirtualList from '../VirtualList';

describe('VirtualList', () => {
	let
		clientSize,
		dataSize,
		getScrollTo,
		handlerOnScroll,
		handlerOnScrollStart,
		handlerOnScrollStop,
		items,
		myScrollTo,
		onScrollCount,
		onScrollStartCount,
		onScrollStopCount,
		renderItem,
		resultScrollLeft,
		resultScrollTop;

	beforeEach(() => {
		clientSize = {clientWidth: 1280, clientHeight: 720};
		dataSize = 100;
		items = [];
		onScrollCount = 0;
		onScrollStartCount = 0;
		onScrollStopCount = 0;
		resultScrollLeft = 0;
		resultScrollTop = 0;

		getScrollTo = (scrollTo) => {
			myScrollTo = scrollTo;
		};
		handlerOnScroll = () => {
			onScrollCount++;
		};
		handlerOnScrollStart = () => {
			onScrollStartCount++;
		};
		handlerOnScrollStop = (done, testCase) => (e) => {
			onScrollStopCount++;
			resultScrollLeft = e.scrollLeft;
			resultScrollTop = e.scrollTop;

			testCase();
			done();
		};
		renderItem = ({index, ...rest}) => { // eslint-disable-line enact/display-name, enact/prop-types
			return (
				<Item {...rest}>
					{items[index].name}
				</Item>
			);
		};

		for (let i = 0; i < dataSize; i++) {
			items.push({name: 'Account ' + i});
		}
	});

	afterEach(() => {
		clientSize = null;
		dataSize = null;
		getScrollTo = null;
		handlerOnScroll = null;
		handlerOnScrollStart = null;
		handlerOnScrollStop = null;
		items = null;
		myScrollTo = null;
		onScrollCount = null;
		onScrollStartCount = null;
		onScrollStopCount = null;
		renderItem = null;
		resultScrollLeft = null;
		resultScrollTop = null;
	});

	test('should render a list of \'items\'', () => {
		const subject = mount(
			<VirtualList
				clientSize={clientSize}
				dataSize={dataSize}
				itemRenderer={renderItem}
				itemSize={30}
			/>
		);

		const expected = 'Account 0';
		const actual = subject.find('[data-index]').at(0).text();

		expect(actual).toBe(expected);
	});

	test('should render (clientHeight / itemHeight + overhang) items', () => {
		const subject = mount(
			<VirtualList
				clientSize={clientSize}
				dataSize={dataSize}
				itemRenderer={renderItem}
				itemSize={30}
			/>
		);

		const expected = 27; // 720 / 30 + 3
		const actual = subject.find('Item[data-index]').length;

		expect(actual).toBe(expected);
	});

	test('should render only one scrollbar', () => {
		const subject = mount(
			<VirtualList
				clientSize={clientSize}
				dataSize={dataSize}
				direction="horizontal"
				itemRenderer={renderItem}
				itemSize={30}
			/>
		);

		const expected = 1;
		const actual = subject.find('Scrollbar').length;

		expect(actual).toBe(expected);
	});

	describe('ScrollTo', () => {
<<<<<<< HEAD
		test(
			'should scroll to the specific item of a given index with scrollTo',
			() => {
				mount(
					<VirtualList
						cbScrollTo={getScrollTo}
						clientSize={clientSize}
						dataSize={dataSize}
						itemRenderer={renderItem}
						itemSize={30}
						onScrollStop={handlerOnScrollStop}
					/>
				);

				myScrollTo({index: 10, animate: false});

				const expected = 300;
				const actual = resultScrollTop;

				expect(actual).toBe(expected);
			}
		);

		test('should scroll to the given \'x\' position with scrollTo', () => {
=======
		it('should scroll to the specific item of a given index with scrollTo', (done) => {
			const onScrollStop = handlerOnScrollStop(done, () => {
				const expected = 300;
				const actual = resultScrollTop;

				expect(actual).to.equal(expected);
			});

			mount(
				<VirtualList
					cbScrollTo={getScrollTo}
					clientSize={clientSize}
					dataSize={dataSize}
					itemRenderer={renderItem}
					itemSize={30}
					onScrollStop={onScrollStop}
				/>
			);

			myScrollTo({index: 10, animate: false});
		});

		it('should scroll to the given \'x\' position with scrollTo', (done) => {
			const onScrollStop = handlerOnScrollStop(done, () => {
				const expected = 100;
				const actual = resultScrollLeft;

				expect(actual).to.equal(expected);
			});

>>>>>>> 85d4e2ef
			mount(
				<VirtualList
					cbScrollTo={getScrollTo}
					clientSize={clientSize}
					dataSize={dataSize}
					direction="horizontal"
					itemRenderer={renderItem}
					itemSize={30}
					onScrollStop={onScrollStop}
				/>
			);

			myScrollTo({position: {x: 100}, animate: false});
		});

		it('should scroll to the given \'y\' position with scrollTo', (done) => {
			const onScrollStop = handlerOnScrollStop(done, () => {
				const expected = 100;
				const actual = resultScrollTop;

<<<<<<< HEAD
			expect(actual).toBe(expected);
		});

		test('should scroll to the given \'y\' position with scrollTo', () => {
=======
				expect(actual).to.equal(expected);
			});

>>>>>>> 85d4e2ef
			mount(
				<VirtualList
					cbScrollTo={getScrollTo}
					clientSize={clientSize}
					dataSize={dataSize}
					itemRenderer={renderItem}
					itemSize={30}
					onScrollStop={onScrollStop}
				/>
			);

			myScrollTo({position: {y: 100}, animate: false});
<<<<<<< HEAD

			const expected = 100;
			const actual = resultScrollTop;

			expect(actual).toBe(expected);
=======
>>>>>>> 85d4e2ef
		});

		describe('scroll events', () => {
			test('should call onScrollStart once', () => {
				mount(
					<VirtualList
						cbScrollTo={getScrollTo}
						clientSize={clientSize}
						dataSize={dataSize}
						itemRenderer={renderItem}
						itemSize={30}
						onScrollStart={handlerOnScrollStart}
					/>
				);

				myScrollTo({position: {y: 100}, animate: false});

				const expected = 1;
				const actual = onScrollStartCount;

				expect(actual).toBe(expected);
			});

			test('should call onScroll once', () => {
				mount(
					<VirtualList
						cbScrollTo={getScrollTo}
						clientSize={clientSize}
						dataSize={dataSize}
						itemRenderer={renderItem}
						itemSize={30}
						onScroll={handlerOnScroll}
					/>
				);

				myScrollTo({position: {y: 100}, animate: false});

				const expected = 1;
				const actual = onScrollCount;

				expect(actual).toBe(expected);
			});

<<<<<<< HEAD
			test('should call onScrollStop once', () => {
=======
			it('should call onScrollStop once', (done) => {
				const onScrollStop = handlerOnScrollStop(done, () => {
					const expected = 1;
					const actual = onScrollStopCount;

					expect(actual).to.equal(expected);
				});

>>>>>>> 85d4e2ef
				mount(
					<VirtualList
						cbScrollTo={getScrollTo}
						clientSize={clientSize}
						dataSize={dataSize}
						itemRenderer={renderItem}
						itemSize={30}
						onScrollStop={onScrollStop}
					/>
				);

				myScrollTo({position: {y: 100}, animate: false});
<<<<<<< HEAD

				const expected = 1;
				const actual = onScrollStopCount;

				expect(actual).toBe(expected);
=======
>>>>>>> 85d4e2ef
			});
		});
	});

	describe('Adding an item', () => {
		test(
			'should render an added item named \'Password 0\' as the first item',
			(done) => {
				const itemArray = [{name: 'A'}, {name: 'B'}, {name: 'C'}];
				const renderItemArray = ({index, ...rest}) => { // eslint-disable-line enact/display-name, enact/prop-types, react/jsx-no-bind
					return (
						<div {...rest} id={'item' + index}>
							{itemArray[index].name}
						</div>
					);
				};

				const subject = mount(
					<VirtualList
						clientSize={clientSize}
						dataSize={itemArray.length}
						itemRenderer={renderItemArray} // eslint-disable-line react/jsx-no-bind
						itemSize={30}
					/>
				);

				itemArray.unshift({name: 'Password 0'});
				subject.setProps({dataSize: itemArray.length});

				setTimeout(() => {
					const expected = itemArray[0].name;
					const actual = subject.find('[data-index]').at(0).text();

					expect(actual).toBe(expected);
					done();
				}, 0);
			}
		);
	});

	describe('Scrollbar accessibility', () => {
		test(
			'should set "aria-label" to previous scroll button in the horizontal scrollbar',
			() => {
				const label = 'custom button aria label';
				const subject = mount(
					<VirtualList
						clientSize={clientSize}
						dataSize={dataSize}
						direction="horizontal"
						scrollLeftAriaLabel={label}
						itemRenderer={renderItem}
						itemSize={30}
					/>
				);

				const expected = label;
				const actual = subject.find('ScrollButton').at(0).prop('aria-label');

				expect(actual).toBe(expected);
			}
		);

		test(
			'should set "aria-label" to next scroll button in the horizontal scrollbar',
			() => {
				const label = 'custom button aria label';
				const subject = mount(
					<VirtualList
						clientSize={clientSize}
						dataSize={dataSize}
						direction="horizontal"
						scrollRightAriaLabel={label}
						itemRenderer={renderItem}
						itemSize={30}
					/>
				);

				const expected = label;
				const actual = subject.find('ScrollButton').at(1).prop('aria-label');

				expect(actual).toBe(expected);
			}
		);

		test(
			'should set "aria-label" to previous scroll button in the vertical scrollbar',
			() => {
				const label = 'custom button aria label';
				const subject = mount(
					<VirtualList
						clientSize={clientSize}
						dataSize={dataSize}
						direction="vertical"
						itemRenderer={renderItem}
						itemSize={30}
						scrollUpAriaLabel={label}
					/>
				);

				const expected = label;
				const actual = subject.find('ScrollButton').at(0).prop('aria-label');

				expect(actual).toBe(expected);
			}
		);

		test(
			'should set "aria-label" to next scroll button in the vertical scrollbar',
			() => {
				const label = 'custom button aria label';
				const subject = mount(
					<VirtualList
						clientSize={clientSize}
						dataSize={dataSize}
						direction="vertical"
						itemRenderer={renderItem}
						itemSize={30}
						scrollDownAriaLabel={label}
					/>
				);

				const expected = label;
				const actual = subject.find('ScrollButton').at(1).prop('aria-label');

				expect(actual).toBe(expected);
			}
		);
	});
});<|MERGE_RESOLUTION|>--- conflicted
+++ resolved
@@ -128,10 +128,16 @@
 	});
 
 	describe('ScrollTo', () => {
-<<<<<<< HEAD
 		test(
 			'should scroll to the specific item of a given index with scrollTo',
-			() => {
+			(done) => {
+				const onScrollStop = handlerOnScrollStop(done, () => {
+					const expected = 300;
+					const actual = resultScrollTop;
+
+					expect(actual).toBe(expected);
+				});
+
 				mount(
 					<VirtualList
 						cbScrollTo={getScrollTo}
@@ -139,52 +145,22 @@
 						dataSize={dataSize}
 						itemRenderer={renderItem}
 						itemSize={30}
-						onScrollStop={handlerOnScrollStop}
+						onScrollStop={onScrollStop}
 					/>
 				);
 
 				myScrollTo({index: 10, animate: false});
-
-				const expected = 300;
-				const actual = resultScrollTop;
-
-				expect(actual).toBe(expected);
-			}
-		);
-
-		test('should scroll to the given \'x\' position with scrollTo', () => {
-=======
-		it('should scroll to the specific item of a given index with scrollTo', (done) => {
-			const onScrollStop = handlerOnScrollStop(done, () => {
-				const expected = 300;
-				const actual = resultScrollTop;
-
-				expect(actual).to.equal(expected);
-			});
-
-			mount(
-				<VirtualList
-					cbScrollTo={getScrollTo}
-					clientSize={clientSize}
-					dataSize={dataSize}
-					itemRenderer={renderItem}
-					itemSize={30}
-					onScrollStop={onScrollStop}
-				/>
-			);
-
-			myScrollTo({index: 10, animate: false});
-		});
-
-		it('should scroll to the given \'x\' position with scrollTo', (done) => {
+			}
+		);
+
+		test('should scroll to the given \'x\' position with scrollTo', (done) => {
 			const onScrollStop = handlerOnScrollStop(done, () => {
 				const expected = 100;
 				const actual = resultScrollLeft;
 
-				expect(actual).to.equal(expected);
-			});
-
->>>>>>> 85d4e2ef
+				expect(actual).toBe(expected);
+			});
+
 			mount(
 				<VirtualList
 					cbScrollTo={getScrollTo}
@@ -200,21 +176,14 @@
 			myScrollTo({position: {x: 100}, animate: false});
 		});
 
-		it('should scroll to the given \'y\' position with scrollTo', (done) => {
+		test('should scroll to the given \'y\' position with scrollTo', (done) => {
 			const onScrollStop = handlerOnScrollStop(done, () => {
 				const expected = 100;
 				const actual = resultScrollTop;
 
-<<<<<<< HEAD
-			expect(actual).toBe(expected);
-		});
-
-		test('should scroll to the given \'y\' position with scrollTo', () => {
-=======
-				expect(actual).to.equal(expected);
-			});
-
->>>>>>> 85d4e2ef
+				expect(actual).toBe(expected);
+			});
+
 			mount(
 				<VirtualList
 					cbScrollTo={getScrollTo}
@@ -227,14 +196,6 @@
 			);
 
 			myScrollTo({position: {y: 100}, animate: false});
-<<<<<<< HEAD
-
-			const expected = 100;
-			const actual = resultScrollTop;
-
-			expect(actual).toBe(expected);
-=======
->>>>>>> 85d4e2ef
 		});
 
 		describe('scroll events', () => {
@@ -278,18 +239,14 @@
 				expect(actual).toBe(expected);
 			});
 
-<<<<<<< HEAD
-			test('should call onScrollStop once', () => {
-=======
-			it('should call onScrollStop once', (done) => {
+			test('should call onScrollStop once', (done) => {
 				const onScrollStop = handlerOnScrollStop(done, () => {
 					const expected = 1;
 					const actual = onScrollStopCount;
 
-					expect(actual).to.equal(expected);
+					expect(actual).toBe(expected);
 				});
 
->>>>>>> 85d4e2ef
 				mount(
 					<VirtualList
 						cbScrollTo={getScrollTo}
@@ -302,14 +259,6 @@
 				);
 
 				myScrollTo({position: {y: 100}, animate: false});
-<<<<<<< HEAD
-
-				const expected = 1;
-				const actual = onScrollStopCount;
-
-				expect(actual).toBe(expected);
-=======
->>>>>>> 85d4e2ef
 			});
 		});
 	});
