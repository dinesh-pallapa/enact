--- conflicted
+++ resolved
@@ -46,11 +46,8 @@
 	}
 
 	.headerComponents {
-<<<<<<< HEAD
-=======
 		.remove-margin-on-edge-children();
 
->>>>>>> 6552cbc8
 		max-width: 100%;
 		flex-wrap: nowrap;
 		display: flex;
