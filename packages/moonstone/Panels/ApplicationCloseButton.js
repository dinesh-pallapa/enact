import kind from '@enact/core/kind';
import React from 'react';
import PropTypes from 'prop-types';

import $L from '../internal/$L';
import IconButton from '../IconButton';

import css from './ApplicationCloseButton.less';

/**
 * An {@link moonstone/ApplicationCloseButton.ApplicationCloseButton} with `closex` icon. It is used in
 * {@link moonstone/Panels.Panels} positioned at the top right corner.
 * `onApplicationClose` callback function should be specified to close your app. The recommended
 * action to take with the event is `window.close()`, but you may also want to also do operations
 * like save user work or close database connections.
 *
 * @class ApplicationCloseButton
 * @memberof moonstone/Panels
 * @private
 */
const ApplicationCloseButton = kind({
	name: 'ApplicationCloseButton',

	propTypes: /** @lends moonstone/Panels.ApplicationCloseButton.prototype */ {
		/**
		 * The background-color opacity of this button; valid values are `'opaque'`, `'translucent'`,
		 * `'lightTranslucent'` and `'transparent'`.
		 *
		 * @type {String}
		 * @default 'transparent'
		 * @public
		 */
		backgroundOpacity: PropTypes.oneOf(['opaque', 'translucent', 'lightTranslucent', 'transparent']),

		/**
		 * A function to run when app close button is clicked
		 *
		 * @type {Function}
		 */
		onApplicationClose: PropTypes.func
	},

	defaultProps: {
		backgroundOpacity: 'transparent'
	},

	styles: {
		css,
		className: 'applicationCloseButton'
	},

	render: ({backgroundOpacity, onApplicationClose, ...rest}) => {
		return (
			<IconButton
				{...rest}
				aria-label={$L('Exit app')}
<<<<<<< HEAD
				small
				backgroundOpacity="transparent"
				onTap={onApplicationClose}
=======
				backgroundOpacity={backgroundOpacity}
				onClick={onApplicationClose}
				small
>>>>>>> ddcee97f
			>
				closex
			</IconButton>
		);
	}
});

export default ApplicationCloseButton;<|MERGE_RESOLUTION|>--- conflicted
+++ resolved
@@ -54,15 +54,9 @@
 			<IconButton
 				{...rest}
 				aria-label={$L('Exit app')}
-<<<<<<< HEAD
+				backgroundOpacity={backgroundOpacity}
+				onTap={onApplicationClose}
 				small
-				backgroundOpacity="transparent"
-				onTap={onApplicationClose}
-=======
-				backgroundOpacity={backgroundOpacity}
-				onClick={onApplicationClose}
-				small
->>>>>>> ddcee97f
 			>
 				closex
 			</IconButton>
