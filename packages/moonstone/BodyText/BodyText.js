/**
 * Moonstone styled text block components and behaviors.
 *
 * @example
 * <BodyText centered>Hello Enact!</BodyText>
 *
 * @module moonstone/BodyText
 * @exports BodyText
 * @exports BodyTextBase
 * @exports BodyTextDecorator
 */

import compose from '@enact/core/internal/fp/compose';
import kind from '@enact/core/kind';
import React from 'react';
import PropTypes from 'prop-types';
<<<<<<< HEAD
=======
import compose from 'ramda/src/compose';
import UiBodyText from '@enact/ui/BodyText';
>>>>>>> c343d629
import Pure from '@enact/ui/internal/Pure';

import {MarqueeDecorator} from '../Marquee';
import Skinnable from '../Skinnable';

import componentCss from './BodyText.module.less';

// Create a Marquee using BodyText as the base
const MarqueeBodyText = MarqueeDecorator(UiBodyText);

/**
 * A simple text block component.
 *
 * This component is most often not used directly but may be composed within another component as it
 * is within [BodyText]{@link moonstone/BodyText.BodyText}.
 *
 * @class BodyTextBase
 * @memberof moonstone/BodyText
 * @extends ui/BodyText.BodyText
 * @ui
 * @public
 */
const BodyTextBase = kind({
	name: 'BodyText',

	propTypes: /** @lends moonstone/BodyText.BodyTextBase.prototype */ {
		/**
		 * Centers the contents.
		 *
		 * Applies the `centered` CSS class which can be customized by
		 * [theming]{@link /docs/developer-guide/theming/}.
		 *
		 * @type {Boolean}
		 * @public
		 */
		centered: PropTypes.bool,

		/**
		 * Customizes the component by mapping the supplied collection of CSS class names to the
		 * corresponding internal Elements and states of this component.
		 *
		 * The following classes are supported:
		 *
		 * * `bodyText` - The root class name
		 *
		 * @type {Object}
		 * @public
		 */
		css: PropTypes.object,

		/**
		 * Toggles multi-line (`false`) vs single-line (`true`) behavior. `noWrap` mode
		 * automatically enables {@link moonstone/Marquee} so long text isn't permanently occluded.
		 *
		 * @type {Boolean}
		 * @default false
		 * @public
		 */
		noWrap: PropTypes.bool,

		/**
		 * Sets the text size to one of the preset sizes.
		 * Available sizes: 'large' (default) and 'small'.
		 *
		 * @type {('small'|'large')}
		 * @default 'large'
		 * @public
		 */
		size: PropTypes.oneOf(['small', 'large'])
	},

	defaultProps: {
		noWrap: false,
		size: 'large'
	},

	styles: {
		css: componentCss,
		publicClassNames: 'bodyText'
	},

	computed: {
		className: ({noWrap, size, styler}) => styler.append(size, {noWrap})
	},

	render: ({centered, css, noWrap, ...rest}) => {
		delete rest.size;

		if (noWrap) {
			return (
				<MarqueeBodyText
					component="div" // Assign a new component to BodyText, since DIV is not allowed inside a P tag (the default for BodyText)
					marqueeOn="render"
					{...rest}
					alignment={centered ? 'center' : null} // Centering Marquee
					centered={centered} // Centering UiBodyText
					css={css}
				/>
			);
		}
		return (
			<UiBodyText
				{...rest}
				centered={centered}
				css={css}
			/>
		);
	}
});

/**
 * Applies Moonstone specific behaviors to [BodyText]{@link moonstone/BodyText.BodyTextBase}.
 *
 * @hoc
 * @memberof moonstone/BodyText
 * @mixes moonstone/Skinnable.Skinnable
 * @public
 */
const BodyTextDecorator = compose(
	Pure,
	Skinnable
);

/**
 * A simple text block component, ready to use in Moonstone applications.
 *
 * `BodyText` may be used to display a block of text and is sized and spaced appropriately for a
 * Moonstone application.
 *
 * Usage:
 * ```
 * <BodyText>
 *  I have a Ham radio. There are many like it, but this one is mine.
 * </BodyText>
 * ```
 *
 * @class BodyText
 * @memberof moonstone/BodyText
 * @extends moonstone/BodyText.BodyTextBase
 * @mixes moonstone/BodyText.BodyTextDecorator
 * @ui
 * @public
 */
const BodyText = BodyTextDecorator(BodyTextBase);

export default BodyText;
export {
	BodyText,
	BodyTextBase,
	BodyTextDecorator
};<|MERGE_RESOLUTION|>--- conflicted
+++ resolved
@@ -14,11 +14,7 @@
 import kind from '@enact/core/kind';
 import React from 'react';
 import PropTypes from 'prop-types';
-<<<<<<< HEAD
-=======
-import compose from 'ramda/src/compose';
 import UiBodyText from '@enact/ui/BodyText';
->>>>>>> c343d629
 import Pure from '@enact/ui/internal/Pure';
 
 import {MarqueeDecorator} from '../Marquee';
