{
  "name": "enact-sampler",
<<<<<<< HEAD
  "version": "2.0.0-alpha.2",
  "dependencies": {
    "@enact/core": {
      "version": "2.0.0-alpha.2",
      "from": "@enact/core@>=2.0.0-alpha.2 <3.0.0",
      "resolved": "https://registry.npmjs.org/@enact/core/-/core-2.0.0-alpha.2.tgz"
    },
    "@enact/i18n": {
      "version": "2.0.0-alpha.2",
      "from": "@enact/i18n@>=2.0.0-alpha.2 <3.0.0",
      "resolved": "https://registry.npmjs.org/@enact/i18n/-/i18n-2.0.0-alpha.2.tgz"
    },
    "@enact/moonstone": {
      "version": "2.0.0-alpha.2",
      "from": "@enact/moonstone@>=2.0.0-alpha.2 <3.0.0",
      "resolved": "https://registry.npmjs.org/@enact/moonstone/-/moonstone-2.0.0-alpha.2.tgz",
      "dependencies": {
        "recompose": {
          "version": "0.23.5",
          "from": "recompose@>=0.23.5 <0.24.0",
          "resolved": "https://registry.npmjs.org/recompose/-/recompose-0.23.5.tgz"
        }
      }
    },
    "@enact/spotlight": {
      "version": "2.0.0-alpha.2",
      "from": "@enact/spotlight@>=2.0.0-alpha.2 <3.0.0",
      "resolved": "https://registry.npmjs.org/@enact/spotlight/-/spotlight-2.0.0-alpha.2.tgz"
    },
    "@enact/ui": {
      "version": "2.0.0-alpha.2",
      "from": "@enact/ui@>=2.0.0-alpha.2 <3.0.0",
      "resolved": "https://registry.npmjs.org/@enact/ui/-/ui-2.0.0-alpha.2.tgz",
      "dependencies": {
        "recompose": {
          "version": "0.23.5",
          "from": "recompose@>=0.23.5 <0.24.0",
          "resolved": "https://registry.npmjs.org/recompose/-/recompose-0.23.5.tgz"
        }
      }
    },
    "@enact/webos": {
      "version": "2.0.0-alpha.2",
      "from": "@enact/webos@>=2.0.0-alpha.2 <3.0.0",
      "resolved": "https://registry.npmjs.org/@enact/webos/-/webos-2.0.0-alpha.2.tgz"
=======
  "version": "1.13.0",
  "dependencies": {
    "@enact/core": {
      "version": "1.13.0",
      "from": "@enact/core@>=1.13.0 <2.0.0",
      "resolved": "https://registry.npmjs.org/@enact/core/-/core-1.13.0.tgz"
    },
    "@enact/i18n": {
      "version": "1.13.0",
      "from": "@enact/i18n@>=1.13.0 <2.0.0",
      "resolved": "https://registry.npmjs.org/@enact/i18n/-/i18n-1.13.0.tgz"
    },
    "@enact/moonstone": {
      "version": "1.13.0",
      "from": "@enact/moonstone@>=1.13.0 <2.0.0",
      "resolved": "https://registry.npmjs.org/@enact/moonstone/-/moonstone-1.13.0.tgz"
    },
    "@enact/spotlight": {
      "version": "1.13.0",
      "from": "@enact/spotlight@>=1.13.0 <2.0.0",
      "resolved": "https://registry.npmjs.org/@enact/spotlight/-/spotlight-1.13.0.tgz"
    },
    "@enact/ui": {
      "version": "1.13.0",
      "from": "@enact/ui@>=1.13.0 <2.0.0",
      "resolved": "https://registry.npmjs.org/@enact/ui/-/ui-1.13.0.tgz"
    },
    "@enact/webos": {
      "version": "1.13.0",
      "from": "@enact/webos@>=1.13.0 <2.0.0",
      "resolved": "https://registry.npmjs.org/@enact/webos/-/webos-1.13.0.tgz"
>>>>>>> cc8eedf7
    },
    "@kadira/react-split-pane": {
      "version": "1.4.7",
      "from": "@kadira/react-split-pane@>=1.4.0 <2.0.0",
      "resolved": "https://registry.npmjs.org/@kadira/react-split-pane/-/react-split-pane-1.4.7.tgz"
    },
    "@kadira/react-storybook-addon-info": {
      "version": "3.3.0",
      "from": "@kadira/react-storybook-addon-info@>=3.3.0 <3.4.0",
      "resolved": "https://registry.npmjs.org/@kadira/react-storybook-addon-info/-/react-storybook-addon-info-3.3.0.tgz"
    },
    "@kadira/storybook": {
      "version": "2.34.0",
      "from": "@kadira/storybook@>=2.34.0 <2.35.0",
      "resolved": "https://registry.npmjs.org/@kadira/storybook/-/storybook-2.34.0.tgz"
    },
    "@kadira/storybook-addon-actions": {
      "version": "1.1.3",
      "from": "@kadira/storybook-addon-actions@>=1.0.2 <2.0.0",
      "resolved": "https://registry.npmjs.org/@kadira/storybook-addon-actions/-/storybook-addon-actions-1.1.3.tgz"
    },
    "@kadira/storybook-addon-knobs": {
      "version": "1.7.1",
      "from": "@kadira/storybook-addon-knobs@>=1.7.1 <1.8.0",
      "resolved": "https://registry.npmjs.org/@kadira/storybook-addon-knobs/-/storybook-addon-knobs-1.7.1.tgz"
    },
    "@kadira/storybook-addon-links": {
      "version": "1.0.1",
      "from": "@kadira/storybook-addon-links@>=1.0.0 <2.0.0",
      "resolved": "https://registry.npmjs.org/@kadira/storybook-addon-links/-/storybook-addon-links-1.0.1.tgz"
    },
    "@kadira/storybook-addon-options": {
      "version": "1.0.2",
      "from": "@kadira/storybook-addon-options@>=1.0.1 <2.0.0",
      "resolved": "https://registry.npmjs.org/@kadira/storybook-addon-options/-/storybook-addon-options-1.0.2.tgz"
    },
    "@kadira/storybook-addons": {
      "version": "1.6.1",
      "from": "@kadira/storybook-addons@>=1.5.0 <2.0.0",
      "resolved": "https://registry.npmjs.org/@kadira/storybook-addons/-/storybook-addons-1.6.1.tgz"
    },
    "@kadira/storybook-channel": {
      "version": "1.1.0",
      "from": "@kadira/storybook-channel@>=1.1.0 <2.0.0",
      "resolved": "https://registry.npmjs.org/@kadira/storybook-channel/-/storybook-channel-1.1.0.tgz"
    },
    "@kadira/storybook-channel-postmsg": {
      "version": "2.0.1",
      "from": "@kadira/storybook-channel-postmsg@>=2.0.1 <3.0.0",
      "resolved": "https://registry.npmjs.org/@kadira/storybook-channel-postmsg/-/storybook-channel-postmsg-2.0.1.tgz"
    },
    "@kadira/storybook-ui": {
      "version": "3.11.0",
      "from": "@kadira/storybook-ui@>=3.10.0 <4.0.0",
      "resolved": "https://registry.npmjs.org/@kadira/storybook-ui/-/storybook-ui-3.11.0.tgz"
    },
    "accepts": {
      "version": "1.3.4",
      "from": "accepts@>=1.3.4 <1.4.0",
      "resolved": "https://registry.npmjs.org/accepts/-/accepts-1.3.4.tgz"
    },
    "acorn": {
      "version": "3.3.0",
      "from": "acorn@^3.0.0",
      "resolved": "https://registry.npmjs.org/acorn/-/acorn-3.3.0.tgz"
    },
    "airbnb-js-shims": {
      "version": "1.4.0",
      "from": "airbnb-js-shims@>=1.0.1 <2.0.0",
      "resolved": "https://registry.npmjs.org/airbnb-js-shims/-/airbnb-js-shims-1.4.0.tgz"
    },
    "ajv": {
      "version": "5.5.0",
      "from": "ajv@>=5.1.0 <6.0.0",
      "resolved": "https://registry.npmjs.org/ajv/-/ajv-5.5.0.tgz"
    },
    "align-text": {
      "version": "0.1.4",
      "from": "align-text@^0.1.3",
      "resolved": "https://registry.npmjs.org/align-text/-/align-text-0.1.4.tgz"
    },
    "amdefine": {
      "version": "1.0.1",
      "from": "amdefine@>=0.0.4",
      "resolved": "https://registry.npmjs.org/amdefine/-/amdefine-1.0.1.tgz"
    },
    "ansi-html": {
      "version": "0.0.7",
      "from": "ansi-html@0.0.7",
      "resolved": "https://registry.npmjs.org/ansi-html/-/ansi-html-0.0.7.tgz"
    },
    "ansi-regex": {
      "version": "2.1.1",
      "from": "ansi-regex@>=2.0.0 <3.0.0",
      "resolved": "https://registry.npmjs.org/ansi-regex/-/ansi-regex-2.1.1.tgz"
    },
    "ansi-styles": {
      "version": "2.2.1",
      "from": "ansi-styles@>=2.2.1 <3.0.0",
      "resolved": "https://registry.npmjs.org/ansi-styles/-/ansi-styles-2.2.1.tgz"
    },
    "anymatch": {
      "version": "1.3.2",
      "from": "anymatch@^1.3.0",
      "resolved": "https://registry.npmjs.org/anymatch/-/anymatch-1.3.2.tgz"
    },
    "argparse": {
      "version": "1.0.9",
      "from": "argparse@>=1.0.7 <2.0.0",
      "resolved": "https://registry.npmjs.org/argparse/-/argparse-1.0.9.tgz"
    },
    "arr-diff": {
      "version": "2.0.0",
      "from": "arr-diff@^2.0.0",
      "resolved": "https://registry.npmjs.org/arr-diff/-/arr-diff-2.0.0.tgz"
    },
    "arr-flatten": {
      "version": "1.1.0",
      "from": "arr-flatten@^1.0.1",
      "resolved": "https://registry.npmjs.org/arr-flatten/-/arr-flatten-1.1.0.tgz"
    },
    "array-flatten": {
      "version": "1.1.1",
      "from": "array-flatten@1.1.1",
      "resolved": "https://registry.npmjs.org/array-flatten/-/array-flatten-1.1.1.tgz"
    },
    "array-includes": {
      "version": "3.0.3",
      "from": "array-includes@>=3.0.3 <4.0.0",
      "resolved": "https://registry.npmjs.org/array-includes/-/array-includes-3.0.3.tgz"
    },
    "array-unique": {
      "version": "0.2.1",
      "from": "array-unique@^0.2.1",
      "resolved": "https://registry.npmjs.org/array-unique/-/array-unique-0.2.1.tgz"
    },
    "array.prototype.flatmap": {
      "version": "1.1.1",
      "from": "array.prototype.flatmap@>=1.1.1 <2.0.0",
      "resolved": "https://registry.npmjs.org/array.prototype.flatmap/-/array.prototype.flatmap-1.1.1.tgz"
    },
    "array.prototype.flatten": {
      "version": "1.1.1",
      "from": "array.prototype.flatten@>=1.1.1 <2.0.0",
      "resolved": "https://registry.npmjs.org/array.prototype.flatten/-/array.prototype.flatten-1.1.1.tgz"
    },
    "asap": {
      "version": "2.0.6",
      "from": "asap@>=2.0.3 <2.1.0",
      "resolved": "https://registry.npmjs.org/asap/-/asap-2.0.6.tgz"
    },
    "asn1": {
      "version": "0.2.3",
      "from": "asn1@>=0.2.3 <0.3.0",
      "resolved": "https://registry.npmjs.org/asn1/-/asn1-0.2.3.tgz"
    },
    "assert": {
      "version": "1.4.1",
      "from": "assert@^1.1.1",
      "resolved": "https://registry.npmjs.org/assert/-/assert-1.4.1.tgz"
    },
    "assert-plus": {
      "version": "1.0.0",
      "from": "assert-plus@>=1.0.0 <2.0.0",
      "resolved": "https://registry.npmjs.org/assert-plus/-/assert-plus-1.0.0.tgz"
    },
    "ast-types": {
      "version": "0.10.1",
      "from": "ast-types@0.10.1",
      "resolved": "https://registry.npmjs.org/ast-types/-/ast-types-0.10.1.tgz"
    },
    "async": {
      "version": "2.6.0",
      "from": "async@>=2.1.4 <3.0.0",
      "resolved": "https://registry.npmjs.org/async/-/async-2.6.0.tgz"
    },
    "async-each": {
      "version": "1.0.1",
      "from": "async-each@^1.0.0",
      "resolved": "https://registry.npmjs.org/async-each/-/async-each-1.0.1.tgz"
    },
    "asynckit": {
      "version": "0.4.0",
      "from": "asynckit@>=0.4.0 <0.5.0",
      "resolved": "https://registry.npmjs.org/asynckit/-/asynckit-0.4.0.tgz"
    },
    "autoprefixer": {
      "version": "6.7.7",
      "from": "autoprefixer@>=6.3.7 <7.0.0",
      "resolved": "https://registry.npmjs.org/autoprefixer/-/autoprefixer-6.7.7.tgz"
    },
    "aws-sign2": {
      "version": "0.7.0",
      "from": "aws-sign2@>=0.7.0 <0.8.0",
      "resolved": "https://registry.npmjs.org/aws-sign2/-/aws-sign2-0.7.0.tgz"
    },
    "aws4": {
      "version": "1.6.0",
      "from": "aws4@>=1.6.0 <2.0.0",
      "resolved": "https://registry.npmjs.org/aws4/-/aws4-1.6.0.tgz"
    },
    "babel-code-frame": {
      "version": "6.26.0",
      "from": "babel-code-frame@>=6.26.0 <7.0.0",
      "resolved": "https://registry.npmjs.org/babel-code-frame/-/babel-code-frame-6.26.0.tgz"
    },
    "babel-core": {
      "version": "6.21.0",
      "from": "babel-core@6.21.0",
      "resolved": "https://registry.npmjs.org/babel-core/-/babel-core-6.21.0.tgz"
    },
    "babel-generator": {
      "version": "6.26.0",
      "from": "babel-generator@^6.21.0",
      "resolved": "https://registry.npmjs.org/babel-generator/-/babel-generator-6.26.0.tgz"
    },
    "babel-helper-builder-binary-assignment-operator-visitor": {
      "version": "6.24.1",
      "from": "babel-helper-builder-binary-assignment-operator-visitor@>=6.24.1 <7.0.0",
      "resolved": "https://registry.npmjs.org/babel-helper-builder-binary-assignment-operator-visitor/-/babel-helper-builder-binary-assignment-operator-visitor-6.24.1.tgz"
    },
    "babel-helper-builder-react-jsx": {
      "version": "6.26.0",
      "from": "babel-helper-builder-react-jsx@>=6.24.1 <7.0.0",
      "resolved": "https://registry.npmjs.org/babel-helper-builder-react-jsx/-/babel-helper-builder-react-jsx-6.26.0.tgz"
    },
    "babel-helper-call-delegate": {
      "version": "6.24.1",
      "from": "babel-helper-call-delegate@>=6.8.0 <7.0.0",
      "resolved": "https://registry.npmjs.org/babel-helper-call-delegate/-/babel-helper-call-delegate-6.24.1.tgz"
    },
    "babel-helper-define-map": {
      "version": "6.26.0",
      "from": "babel-helper-define-map@>=6.24.1 <7.0.0",
      "resolved": "https://registry.npmjs.org/babel-helper-define-map/-/babel-helper-define-map-6.26.0.tgz"
    },
    "babel-helper-explode-assignable-expression": {
      "version": "6.24.1",
      "from": "babel-helper-explode-assignable-expression@>=6.24.1 <7.0.0",
      "resolved": "https://registry.npmjs.org/babel-helper-explode-assignable-expression/-/babel-helper-explode-assignable-expression-6.24.1.tgz"
    },
    "babel-helper-function-name": {
      "version": "6.24.1",
      "from": "babel-helper-function-name@>=6.8.0 <7.0.0",
      "resolved": "https://registry.npmjs.org/babel-helper-function-name/-/babel-helper-function-name-6.24.1.tgz"
    },
    "babel-helper-get-function-arity": {
      "version": "6.24.1",
      "from": "babel-helper-get-function-arity@>=6.24.1 <7.0.0",
      "resolved": "https://registry.npmjs.org/babel-helper-get-function-arity/-/babel-helper-get-function-arity-6.24.1.tgz"
    },
    "babel-helper-hoist-variables": {
      "version": "6.24.1",
      "from": "babel-helper-hoist-variables@>=6.24.1 <7.0.0",
      "resolved": "https://registry.npmjs.org/babel-helper-hoist-variables/-/babel-helper-hoist-variables-6.24.1.tgz"
    },
    "babel-helper-optimise-call-expression": {
      "version": "6.24.1",
      "from": "babel-helper-optimise-call-expression@>=6.24.1 <7.0.0",
      "resolved": "https://registry.npmjs.org/babel-helper-optimise-call-expression/-/babel-helper-optimise-call-expression-6.24.1.tgz"
    },
    "babel-helper-regex": {
      "version": "6.26.0",
      "from": "babel-helper-regex@>=6.24.1 <7.0.0",
      "resolved": "https://registry.npmjs.org/babel-helper-regex/-/babel-helper-regex-6.26.0.tgz"
    },
    "babel-helper-remap-async-to-generator": {
      "version": "6.24.1",
      "from": "babel-helper-remap-async-to-generator@>=6.24.1 <7.0.0",
      "resolved": "https://registry.npmjs.org/babel-helper-remap-async-to-generator/-/babel-helper-remap-async-to-generator-6.24.1.tgz"
    },
    "babel-helper-replace-supers": {
      "version": "6.24.1",
      "from": "babel-helper-replace-supers@>=6.24.1 <7.0.0",
      "resolved": "https://registry.npmjs.org/babel-helper-replace-supers/-/babel-helper-replace-supers-6.24.1.tgz"
    },
    "babel-helpers": {
      "version": "6.24.1",
      "from": "babel-helpers@^6.16.0",
      "resolved": "https://registry.npmjs.org/babel-helpers/-/babel-helpers-6.24.1.tgz"
    },
    "babel-loader": {
      "version": "6.2.10",
      "from": "babel-loader@6.2.10",
      "resolved": "https://registry.npmjs.org/babel-loader/-/babel-loader-6.2.10.tgz"
    },
    "babel-messages": {
      "version": "6.23.0",
      "from": "babel-messages@>=6.23.0 <7.0.0",
      "resolved": "https://registry.npmjs.org/babel-messages/-/babel-messages-6.23.0.tgz"
    },
    "babel-plugin-check-es2015-constants": {
      "version": "6.22.0",
      "from": "babel-plugin-check-es2015-constants@>=6.3.13 <7.0.0",
      "resolved": "https://registry.npmjs.org/babel-plugin-check-es2015-constants/-/babel-plugin-check-es2015-constants-6.22.0.tgz"
    },
    "babel-plugin-react-docgen": {
      "version": "1.8.1",
      "from": "babel-plugin-react-docgen@>=1.4.1 <2.0.0",
      "resolved": "https://registry.npmjs.org/babel-plugin-react-docgen/-/babel-plugin-react-docgen-1.8.1.tgz"
    },
    "babel-plugin-syntax-async-functions": {
      "version": "6.13.0",
      "from": "babel-plugin-syntax-async-functions@>=6.8.0 <7.0.0",
      "resolved": "https://registry.npmjs.org/babel-plugin-syntax-async-functions/-/babel-plugin-syntax-async-functions-6.13.0.tgz"
    },
    "babel-plugin-syntax-class-properties": {
      "version": "6.13.0",
      "from": "babel-plugin-syntax-class-properties@>=6.8.0 <7.0.0",
      "resolved": "https://registry.npmjs.org/babel-plugin-syntax-class-properties/-/babel-plugin-syntax-class-properties-6.13.0.tgz"
    },
    "babel-plugin-syntax-exponentiation-operator": {
      "version": "6.13.0",
      "from": "babel-plugin-syntax-exponentiation-operator@>=6.8.0 <7.0.0",
      "resolved": "https://registry.npmjs.org/babel-plugin-syntax-exponentiation-operator/-/babel-plugin-syntax-exponentiation-operator-6.13.0.tgz"
    },
    "babel-plugin-syntax-flow": {
      "version": "6.18.0",
      "from": "babel-plugin-syntax-flow@>=6.3.13 <7.0.0",
      "resolved": "https://registry.npmjs.org/babel-plugin-syntax-flow/-/babel-plugin-syntax-flow-6.18.0.tgz"
    },
    "babel-plugin-syntax-jsx": {
      "version": "6.18.0",
      "from": "babel-plugin-syntax-jsx@>=6.8.0 <7.0.0",
      "resolved": "https://registry.npmjs.org/babel-plugin-syntax-jsx/-/babel-plugin-syntax-jsx-6.18.0.tgz"
    },
    "babel-plugin-syntax-object-rest-spread": {
      "version": "6.13.0",
      "from": "babel-plugin-syntax-object-rest-spread@>=6.8.0 <7.0.0",
      "resolved": "https://registry.npmjs.org/babel-plugin-syntax-object-rest-spread/-/babel-plugin-syntax-object-rest-spread-6.13.0.tgz"
    },
    "babel-plugin-syntax-trailing-function-commas": {
      "version": "6.22.0",
      "from": "babel-plugin-syntax-trailing-function-commas@>=6.13.0 <7.0.0",
      "resolved": "https://registry.npmjs.org/babel-plugin-syntax-trailing-function-commas/-/babel-plugin-syntax-trailing-function-commas-6.22.0.tgz"
    },
    "babel-plugin-transform-async-to-generator": {
      "version": "6.24.1",
      "from": "babel-plugin-transform-async-to-generator@>=6.8.0 <7.0.0",
      "resolved": "https://registry.npmjs.org/babel-plugin-transform-async-to-generator/-/babel-plugin-transform-async-to-generator-6.24.1.tgz"
    },
    "babel-plugin-transform-class-properties": {
      "version": "6.16.0",
      "from": "babel-plugin-transform-class-properties@6.16.0",
      "resolved": "https://registry.npmjs.org/babel-plugin-transform-class-properties/-/babel-plugin-transform-class-properties-6.16.0.tgz"
    },
    "babel-plugin-transform-es2015-arrow-functions": {
      "version": "6.22.0",
      "from": "babel-plugin-transform-es2015-arrow-functions@>=6.3.13 <7.0.0",
      "resolved": "https://registry.npmjs.org/babel-plugin-transform-es2015-arrow-functions/-/babel-plugin-transform-es2015-arrow-functions-6.22.0.tgz"
    },
    "babel-plugin-transform-es2015-block-scoped-functions": {
      "version": "6.22.0",
      "from": "babel-plugin-transform-es2015-block-scoped-functions@>=6.3.13 <7.0.0",
      "resolved": "https://registry.npmjs.org/babel-plugin-transform-es2015-block-scoped-functions/-/babel-plugin-transform-es2015-block-scoped-functions-6.22.0.tgz"
    },
    "babel-plugin-transform-es2015-block-scoping": {
      "version": "6.26.0",
      "from": "babel-plugin-transform-es2015-block-scoping@>=6.6.0 <7.0.0",
      "resolved": "https://registry.npmjs.org/babel-plugin-transform-es2015-block-scoping/-/babel-plugin-transform-es2015-block-scoping-6.26.0.tgz"
    },
    "babel-plugin-transform-es2015-classes": {
      "version": "6.24.1",
      "from": "babel-plugin-transform-es2015-classes@>=6.6.0 <7.0.0",
      "resolved": "https://registry.npmjs.org/babel-plugin-transform-es2015-classes/-/babel-plugin-transform-es2015-classes-6.24.1.tgz"
    },
    "babel-plugin-transform-es2015-computed-properties": {
      "version": "6.24.1",
      "from": "babel-plugin-transform-es2015-computed-properties@>=6.3.13 <7.0.0",
      "resolved": "https://registry.npmjs.org/babel-plugin-transform-es2015-computed-properties/-/babel-plugin-transform-es2015-computed-properties-6.24.1.tgz"
    },
    "babel-plugin-transform-es2015-destructuring": {
      "version": "6.16.0",
      "from": "babel-plugin-transform-es2015-destructuring@6.16.0",
      "resolved": "https://registry.npmjs.org/babel-plugin-transform-es2015-destructuring/-/babel-plugin-transform-es2015-destructuring-6.16.0.tgz"
    },
    "babel-plugin-transform-es2015-duplicate-keys": {
      "version": "6.24.1",
      "from": "babel-plugin-transform-es2015-duplicate-keys@>=6.6.0 <7.0.0",
      "resolved": "https://registry.npmjs.org/babel-plugin-transform-es2015-duplicate-keys/-/babel-plugin-transform-es2015-duplicate-keys-6.24.1.tgz"
    },
    "babel-plugin-transform-es2015-for-of": {
      "version": "6.23.0",
      "from": "babel-plugin-transform-es2015-for-of@>=6.6.0 <7.0.0",
      "resolved": "https://registry.npmjs.org/babel-plugin-transform-es2015-for-of/-/babel-plugin-transform-es2015-for-of-6.23.0.tgz"
    },
    "babel-plugin-transform-es2015-function-name": {
      "version": "6.24.1",
      "from": "babel-plugin-transform-es2015-function-name@>=6.3.13 <7.0.0",
      "resolved": "https://registry.npmjs.org/babel-plugin-transform-es2015-function-name/-/babel-plugin-transform-es2015-function-name-6.24.1.tgz"
    },
    "babel-plugin-transform-es2015-literals": {
      "version": "6.22.0",
      "from": "babel-plugin-transform-es2015-literals@>=6.3.13 <7.0.0",
      "resolved": "https://registry.npmjs.org/babel-plugin-transform-es2015-literals/-/babel-plugin-transform-es2015-literals-6.22.0.tgz"
    },
    "babel-plugin-transform-es2015-modules-amd": {
      "version": "6.24.1",
      "from": "babel-plugin-transform-es2015-modules-amd@>=6.8.0 <7.0.0",
      "resolved": "https://registry.npmjs.org/babel-plugin-transform-es2015-modules-amd/-/babel-plugin-transform-es2015-modules-amd-6.24.1.tgz"
    },
    "babel-plugin-transform-es2015-modules-commonjs": {
      "version": "6.26.0",
      "from": "babel-plugin-transform-es2015-modules-commonjs@>=6.6.0 <7.0.0",
      "resolved": "https://registry.npmjs.org/babel-plugin-transform-es2015-modules-commonjs/-/babel-plugin-transform-es2015-modules-commonjs-6.26.0.tgz"
    },
    "babel-plugin-transform-es2015-modules-systemjs": {
      "version": "6.24.1",
      "from": "babel-plugin-transform-es2015-modules-systemjs@>=6.12.0 <7.0.0",
      "resolved": "https://registry.npmjs.org/babel-plugin-transform-es2015-modules-systemjs/-/babel-plugin-transform-es2015-modules-systemjs-6.24.1.tgz"
    },
    "babel-plugin-transform-es2015-modules-umd": {
      "version": "6.24.1",
      "from": "babel-plugin-transform-es2015-modules-umd@>=6.12.0 <7.0.0",
      "resolved": "https://registry.npmjs.org/babel-plugin-transform-es2015-modules-umd/-/babel-plugin-transform-es2015-modules-umd-6.24.1.tgz"
    },
    "babel-plugin-transform-es2015-object-super": {
      "version": "6.24.1",
      "from": "babel-plugin-transform-es2015-object-super@>=6.3.13 <7.0.0",
      "resolved": "https://registry.npmjs.org/babel-plugin-transform-es2015-object-super/-/babel-plugin-transform-es2015-object-super-6.24.1.tgz"
    },
    "babel-plugin-transform-es2015-parameters": {
      "version": "6.17.0",
      "from": "babel-plugin-transform-es2015-parameters@6.17.0",
      "resolved": "https://registry.npmjs.org/babel-plugin-transform-es2015-parameters/-/babel-plugin-transform-es2015-parameters-6.17.0.tgz"
    },
    "babel-plugin-transform-es2015-shorthand-properties": {
      "version": "6.24.1",
      "from": "babel-plugin-transform-es2015-shorthand-properties@>=6.3.13 <7.0.0",
      "resolved": "https://registry.npmjs.org/babel-plugin-transform-es2015-shorthand-properties/-/babel-plugin-transform-es2015-shorthand-properties-6.24.1.tgz"
    },
    "babel-plugin-transform-es2015-spread": {
      "version": "6.22.0",
      "from": "babel-plugin-transform-es2015-spread@>=6.3.13 <7.0.0",
      "resolved": "https://registry.npmjs.org/babel-plugin-transform-es2015-spread/-/babel-plugin-transform-es2015-spread-6.22.0.tgz"
    },
    "babel-plugin-transform-es2015-sticky-regex": {
      "version": "6.24.1",
      "from": "babel-plugin-transform-es2015-sticky-regex@>=6.3.13 <7.0.0",
      "resolved": "https://registry.npmjs.org/babel-plugin-transform-es2015-sticky-regex/-/babel-plugin-transform-es2015-sticky-regex-6.24.1.tgz"
    },
    "babel-plugin-transform-es2015-template-literals": {
      "version": "6.22.0",
      "from": "babel-plugin-transform-es2015-template-literals@>=6.6.0 <7.0.0",
      "resolved": "https://registry.npmjs.org/babel-plugin-transform-es2015-template-literals/-/babel-plugin-transform-es2015-template-literals-6.22.0.tgz"
    },
    "babel-plugin-transform-es2015-typeof-symbol": {
      "version": "6.23.0",
      "from": "babel-plugin-transform-es2015-typeof-symbol@>=6.6.0 <7.0.0",
      "resolved": "https://registry.npmjs.org/babel-plugin-transform-es2015-typeof-symbol/-/babel-plugin-transform-es2015-typeof-symbol-6.23.0.tgz"
    },
    "babel-plugin-transform-es2015-unicode-regex": {
      "version": "6.24.1",
      "from": "babel-plugin-transform-es2015-unicode-regex@>=6.3.13 <7.0.0",
      "resolved": "https://registry.npmjs.org/babel-plugin-transform-es2015-unicode-regex/-/babel-plugin-transform-es2015-unicode-regex-6.24.1.tgz"
    },
    "babel-plugin-transform-exponentiation-operator": {
      "version": "6.24.1",
      "from": "babel-plugin-transform-exponentiation-operator@>=6.8.0 <7.0.0",
      "resolved": "https://registry.npmjs.org/babel-plugin-transform-exponentiation-operator/-/babel-plugin-transform-exponentiation-operator-6.24.1.tgz"
    },
    "babel-plugin-transform-flow-strip-types": {
      "version": "6.22.0",
      "from": "babel-plugin-transform-flow-strip-types@>=6.3.13 <7.0.0",
      "resolved": "https://registry.npmjs.org/babel-plugin-transform-flow-strip-types/-/babel-plugin-transform-flow-strip-types-6.22.0.tgz"
    },
    "babel-plugin-transform-object-rest-spread": {
      "version": "6.16.0",
      "from": "babel-plugin-transform-object-rest-spread@6.16.0",
      "resolved": "https://registry.npmjs.org/babel-plugin-transform-object-rest-spread/-/babel-plugin-transform-object-rest-spread-6.16.0.tgz"
    },
    "babel-plugin-transform-react-constant-elements": {
      "version": "6.9.1",
      "from": "babel-plugin-transform-react-constant-elements@6.9.1",
      "resolved": "https://registry.npmjs.org/babel-plugin-transform-react-constant-elements/-/babel-plugin-transform-react-constant-elements-6.9.1.tgz"
    },
    "babel-plugin-transform-react-display-name": {
      "version": "6.25.0",
      "from": "babel-plugin-transform-react-display-name@>=6.3.13 <7.0.0",
      "resolved": "https://registry.npmjs.org/babel-plugin-transform-react-display-name/-/babel-plugin-transform-react-display-name-6.25.0.tgz"
    },
    "babel-plugin-transform-react-jsx": {
      "version": "6.24.1",
      "from": "babel-plugin-transform-react-jsx@>=6.3.13 <7.0.0",
      "resolved": "https://registry.npmjs.org/babel-plugin-transform-react-jsx/-/babel-plugin-transform-react-jsx-6.24.1.tgz"
    },
    "babel-plugin-transform-react-jsx-self": {
      "version": "6.11.0",
      "from": "babel-plugin-transform-react-jsx-self@6.11.0",
      "resolved": "https://registry.npmjs.org/babel-plugin-transform-react-jsx-self/-/babel-plugin-transform-react-jsx-self-6.11.0.tgz"
    },
    "babel-plugin-transform-react-jsx-source": {
      "version": "6.9.0",
      "from": "babel-plugin-transform-react-jsx-source@6.9.0",
      "resolved": "https://registry.npmjs.org/babel-plugin-transform-react-jsx-source/-/babel-plugin-transform-react-jsx-source-6.9.0.tgz"
    },
    "babel-plugin-transform-regenerator": {
      "version": "6.16.1",
      "from": "babel-plugin-transform-regenerator@6.16.1",
      "resolved": "https://registry.npmjs.org/babel-plugin-transform-regenerator/-/babel-plugin-transform-regenerator-6.16.1.tgz"
    },
    "babel-plugin-transform-runtime": {
      "version": "6.15.0",
      "from": "babel-plugin-transform-runtime@6.15.0",
      "resolved": "https://registry.npmjs.org/babel-plugin-transform-runtime/-/babel-plugin-transform-runtime-6.15.0.tgz"
    },
    "babel-plugin-transform-strict-mode": {
      "version": "6.24.1",
      "from": "babel-plugin-transform-strict-mode@>=6.24.1 <7.0.0",
      "resolved": "https://registry.npmjs.org/babel-plugin-transform-strict-mode/-/babel-plugin-transform-strict-mode-6.24.1.tgz"
    },
    "babel-preset-env": {
      "version": "0.0.6",
      "from": "babel-preset-env@0.0.6",
      "resolved": "https://registry.npmjs.org/babel-preset-env/-/babel-preset-env-0.0.6.tgz"
    },
    "babel-preset-es2015": {
      "version": "6.18.0",
      "from": "babel-preset-es2015@6.18.0",
      "resolved": "https://registry.npmjs.org/babel-preset-es2015/-/babel-preset-es2015-6.18.0.tgz",
      "dependencies": {
        "babel-plugin-transform-es2015-destructuring": {
          "version": "6.23.0",
          "from": "babel-plugin-transform-es2015-destructuring@>=6.18.0 <7.0.0",
          "resolved": "https://registry.npmjs.org/babel-plugin-transform-es2015-destructuring/-/babel-plugin-transform-es2015-destructuring-6.23.0.tgz"
        },
        "babel-plugin-transform-es2015-parameters": {
          "version": "6.24.1",
          "from": "babel-plugin-transform-es2015-parameters@>=6.18.0 <7.0.0",
          "resolved": "https://registry.npmjs.org/babel-plugin-transform-es2015-parameters/-/babel-plugin-transform-es2015-parameters-6.24.1.tgz"
        }
      }
    },
    "babel-preset-es2016": {
      "version": "6.24.1",
      "from": "babel-preset-es2016@>=6.16.0 <7.0.0",
      "resolved": "https://registry.npmjs.org/babel-preset-es2016/-/babel-preset-es2016-6.24.1.tgz"
    },
    "babel-preset-es2017": {
      "version": "6.24.1",
      "from": "babel-preset-es2017@>=6.16.0 <7.0.0",
      "resolved": "https://registry.npmjs.org/babel-preset-es2017/-/babel-preset-es2017-6.24.1.tgz"
    },
    "babel-preset-latest": {
      "version": "6.16.0",
      "from": "babel-preset-latest@6.16.0",
      "resolved": "https://registry.npmjs.org/babel-preset-latest/-/babel-preset-latest-6.16.0.tgz"
    },
    "babel-preset-react": {
      "version": "6.16.0",
      "from": "babel-preset-react@6.16.0",
      "resolved": "https://registry.npmjs.org/babel-preset-react/-/babel-preset-react-6.16.0.tgz"
    },
    "babel-preset-react-app": {
      "version": "1.0.0",
      "from": "babel-preset-react-app@>=1.0.0 <2.0.0",
      "resolved": "https://registry.npmjs.org/babel-preset-react-app/-/babel-preset-react-app-1.0.0.tgz",
      "dependencies": {
        "babel-runtime": {
          "version": "6.11.6",
          "from": "babel-runtime@6.11.6",
          "resolved": "https://registry.npmjs.org/babel-runtime/-/babel-runtime-6.11.6.tgz"
        },
        "core-js": {
          "version": "2.5.1",
          "from": "core-js@>=2.4.0 <3.0.0",
          "resolved": "https://registry.npmjs.org/core-js/-/core-js-2.5.1.tgz"
        },
        "regenerator-runtime": {
          "version": "0.9.6",
          "from": "regenerator-runtime@>=0.9.5 <0.10.0",
          "resolved": "https://registry.npmjs.org/regenerator-runtime/-/regenerator-runtime-0.9.6.tgz"
        }
      }
    },
    "babel-register": {
      "version": "6.26.0",
      "from": "babel-register@^6.18.0",
      "resolved": "https://registry.npmjs.org/babel-register/-/babel-register-6.26.0.tgz",
      "dependencies": {
        "babel-core": {
          "version": "6.26.0",
          "from": "babel-core@^6.26.0",
          "resolved": "https://registry.npmjs.org/babel-core/-/babel-core-6.26.0.tgz"
        },
        "core-js": {
          "version": "2.5.1",
          "from": "core-js@>=2.5.0 <3.0.0",
          "resolved": "https://registry.npmjs.org/core-js/-/core-js-2.5.1.tgz"
        }
      }
    },
    "babel-runtime": {
      "version": "6.26.0",
      "from": "babel-runtime@>=6.5.0 <7.0.0",
      "resolved": "https://registry.npmjs.org/babel-runtime/-/babel-runtime-6.26.0.tgz",
      "dependencies": {
        "core-js": {
          "version": "2.5.1",
          "from": "core-js@>=2.4.0 <3.0.0",
          "resolved": "https://registry.npmjs.org/core-js/-/core-js-2.5.1.tgz"
        }
      }
    },
    "babel-template": {
      "version": "6.26.0",
      "from": "babel-template@>=6.26.0 <7.0.0",
      "resolved": "https://registry.npmjs.org/babel-template/-/babel-template-6.26.0.tgz"
    },
    "babel-traverse": {
      "version": "6.26.0",
      "from": "babel-traverse@>=6.26.0 <7.0.0",
      "resolved": "https://registry.npmjs.org/babel-traverse/-/babel-traverse-6.26.0.tgz"
    },
    "babel-types": {
      "version": "6.26.0",
      "from": "babel-types@>=6.26.0 <7.0.0",
      "resolved": "https://registry.npmjs.org/babel-types/-/babel-types-6.26.0.tgz"
    },
    "babylon": {
      "version": "6.18.0",
      "from": "babylon@>=6.18.0 <7.0.0",
      "resolved": "https://registry.npmjs.org/babylon/-/babylon-6.18.0.tgz"
    },
    "balanced-match": {
      "version": "1.0.0",
      "from": "balanced-match@>=1.0.0 <2.0.0",
      "resolved": "https://registry.npmjs.org/balanced-match/-/balanced-match-1.0.0.tgz"
    },
    "base64-js": {
      "version": "1.2.1",
      "from": "base64-js@^1.0.2",
      "resolved": "https://registry.npmjs.org/base64-js/-/base64-js-1.2.1.tgz"
    },
    "bcrypt-pbkdf": {
      "version": "1.0.1",
      "from": "bcrypt-pbkdf@>=1.0.0 <2.0.0",
      "resolved": "https://registry.npmjs.org/bcrypt-pbkdf/-/bcrypt-pbkdf-1.0.1.tgz",
      "optional": true
    },
    "big.js": {
      "version": "3.2.0",
      "from": "big.js@>=3.1.3 <4.0.0",
      "resolved": "https://registry.npmjs.org/big.js/-/big.js-3.2.0.tgz"
    },
    "binary-extensions": {
      "version": "1.11.0",
      "from": "binary-extensions@^1.0.0",
      "resolved": "https://registry.npmjs.org/binary-extensions/-/binary-extensions-1.11.0.tgz"
    },
    "body-parser": {
      "version": "1.18.2",
      "from": "body-parser@1.18.2",
      "resolved": "https://registry.npmjs.org/body-parser/-/body-parser-1.18.2.tgz"
    },
    "boom": {
      "version": "4.3.1",
      "from": "boom@>=4.0.0 <5.0.0",
      "resolved": "https://registry.npmjs.org/boom/-/boom-4.3.1.tgz"
    },
    "brace-expansion": {
      "version": "1.1.8",
      "from": "brace-expansion@>=1.1.7 <2.0.0",
      "resolved": "https://registry.npmjs.org/brace-expansion/-/brace-expansion-1.1.8.tgz"
    },
    "braces": {
      "version": "1.8.5",
      "from": "braces@^1.8.2",
      "resolved": "https://registry.npmjs.org/braces/-/braces-1.8.5.tgz"
    },
    "browserify-aes": {
      "version": "0.4.0",
      "from": "browserify-aes@0.4.0",
      "resolved": "https://registry.npmjs.org/browserify-aes/-/browserify-aes-0.4.0.tgz"
    },
    "browserify-zlib": {
      "version": "0.1.4",
      "from": "browserify-zlib@^0.1.4",
      "resolved": "https://registry.npmjs.org/browserify-zlib/-/browserify-zlib-0.1.4.tgz"
    },
    "browserslist": {
      "version": "1.7.7",
      "from": "browserslist@>=1.7.6 <2.0.0",
      "resolved": "https://registry.npmjs.org/browserslist/-/browserslist-1.7.7.tgz"
    },
    "buffer": {
      "version": "4.9.1",
      "from": "buffer@^4.9.0",
      "resolved": "https://registry.npmjs.org/buffer/-/buffer-4.9.1.tgz"
    },
    "builtin-status-codes": {
      "version": "3.0.0",
      "from": "builtin-status-codes@^3.0.0",
      "resolved": "https://registry.npmjs.org/builtin-status-codes/-/builtin-status-codes-3.0.0.tgz"
    },
    "bytes": {
      "version": "3.0.0",
      "from": "bytes@3.0.0",
      "resolved": "https://registry.npmjs.org/bytes/-/bytes-3.0.0.tgz"
    },
    "camelcase": {
      "version": "1.2.1",
      "from": "camelcase@^1.0.2",
      "resolved": "https://registry.npmjs.org/camelcase/-/camelcase-1.2.1.tgz"
    },
    "caniuse-db": {
      "version": "1.0.30000775",
      "from": "caniuse-db@>=1.0.30000634 <2.0.0",
      "resolved": "https://registry.npmjs.org/caniuse-db/-/caniuse-db-1.0.30000775.tgz"
    },
    "case-sensitive-paths-webpack-plugin": {
      "version": "1.1.4",
      "from": "case-sensitive-paths-webpack-plugin@>=1.1.2 <2.0.0",
      "resolved": "https://registry.npmjs.org/case-sensitive-paths-webpack-plugin/-/case-sensitive-paths-webpack-plugin-1.1.4.tgz"
    },
    "caseless": {
      "version": "0.12.0",
      "from": "caseless@>=0.12.0 <0.13.0",
      "resolved": "https://registry.npmjs.org/caseless/-/caseless-0.12.0.tgz"
    },
    "center-align": {
      "version": "0.1.3",
      "from": "center-align@^0.1.1",
      "resolved": "https://registry.npmjs.org/center-align/-/center-align-0.1.3.tgz"
    },
    "chalk": {
      "version": "1.1.3",
      "from": "chalk@>=1.1.3 <2.0.0",
      "resolved": "https://registry.npmjs.org/chalk/-/chalk-1.1.3.tgz",
      "dependencies": {
        "supports-color": {
          "version": "2.0.0",
          "from": "supports-color@>=2.0.0 <3.0.0",
          "resolved": "https://registry.npmjs.org/supports-color/-/supports-color-2.0.0.tgz"
        }
      }
    },
    "change-emitter": {
      "version": "0.1.6",
      "from": "change-emitter@>=0.1.2 <0.2.0",
      "resolved": "https://registry.npmjs.org/change-emitter/-/change-emitter-0.1.6.tgz"
    },
    "chokidar": {
      "version": "1.7.0",
      "from": "chokidar@^1.0.0",
      "resolved": "https://registry.npmjs.org/chokidar/-/chokidar-1.7.0.tgz"
    },
    "classnames": {
      "version": "2.2.5",
      "from": "classnames@>=2.2.5 <2.3.0",
      "resolved": "https://registry.npmjs.org/classnames/-/classnames-2.2.5.tgz"
    },
    "cliui": {
      "version": "2.1.0",
      "from": "cliui@^2.1.0",
      "resolved": "https://registry.npmjs.org/cliui/-/cliui-2.1.0.tgz",
      "dependencies": {
        "wordwrap": {
          "version": "0.0.2",
          "from": "wordwrap@0.0.2",
          "resolved": "https://registry.npmjs.org/wordwrap/-/wordwrap-0.0.2.tgz"
        }
      }
    },
    "clone": {
      "version": "1.0.3",
      "from": "clone@^1.0.2",
      "resolved": "https://registry.npmjs.org/clone/-/clone-1.0.3.tgz"
    },
    "co": {
      "version": "4.6.0",
      "from": "co@>=4.6.0 <5.0.0",
      "resolved": "https://registry.npmjs.org/co/-/co-4.6.0.tgz"
    },
    "combined-stream": {
      "version": "1.0.5",
      "from": "combined-stream@>=1.0.5 <1.1.0",
      "resolved": "https://registry.npmjs.org/combined-stream/-/combined-stream-1.0.5.tgz"
    },
    "commander": {
      "version": "2.12.2",
      "from": "commander@>=2.9.0 <3.0.0",
      "resolved": "https://registry.npmjs.org/commander/-/commander-2.12.2.tgz"
    },
    "common-tags": {
      "version": "1.5.1",
      "from": "common-tags@>=1.3.1 <2.0.0",
      "resolved": "https://registry.npmjs.org/common-tags/-/common-tags-1.5.1.tgz"
    },
    "commondir": {
      "version": "1.0.1",
      "from": "commondir@>=1.0.1 <2.0.0",
      "resolved": "https://registry.npmjs.org/commondir/-/commondir-1.0.1.tgz"
    },
    "concat-map": {
      "version": "0.0.1",
      "from": "concat-map@0.0.1",
      "resolved": "https://registry.npmjs.org/concat-map/-/concat-map-0.0.1.tgz"
    },
    "configstore": {
      "version": "2.1.0",
      "from": "configstore@>=2.0.0 <3.0.0",
      "resolved": "https://registry.npmjs.org/configstore/-/configstore-2.1.0.tgz"
    },
    "console-browserify": {
      "version": "1.1.0",
      "from": "console-browserify@^1.1.0",
      "resolved": "https://registry.npmjs.org/console-browserify/-/console-browserify-1.1.0.tgz"
    },
    "constants-browserify": {
      "version": "1.0.0",
      "from": "constants-browserify@^1.0.0",
      "resolved": "https://registry.npmjs.org/constants-browserify/-/constants-browserify-1.0.0.tgz"
    },
    "content-disposition": {
      "version": "0.5.2",
      "from": "content-disposition@0.5.2",
      "resolved": "https://registry.npmjs.org/content-disposition/-/content-disposition-0.5.2.tgz"
    },
    "content-type": {
      "version": "1.0.4",
      "from": "content-type@>=1.0.4 <1.1.0",
      "resolved": "https://registry.npmjs.org/content-type/-/content-type-1.0.4.tgz"
    },
    "convert-source-map": {
      "version": "1.5.1",
      "from": "convert-source-map@^1.1.0",
      "resolved": "https://registry.npmjs.org/convert-source-map/-/convert-source-map-1.5.1.tgz"
    },
    "cookie": {
      "version": "0.3.1",
      "from": "cookie@0.3.1",
      "resolved": "https://registry.npmjs.org/cookie/-/cookie-0.3.1.tgz"
    },
    "cookie-signature": {
      "version": "1.0.6",
      "from": "cookie-signature@1.0.6",
      "resolved": "https://registry.npmjs.org/cookie-signature/-/cookie-signature-1.0.6.tgz"
    },
    "core-js": {
      "version": "1.2.7",
      "from": "core-js@>=1.0.0 <2.0.0",
      "resolved": "https://registry.npmjs.org/core-js/-/core-js-1.2.7.tgz"
    },
    "core-util-is": {
      "version": "1.0.2",
      "from": "core-util-is@1.0.2",
      "resolved": "https://registry.npmjs.org/core-util-is/-/core-util-is-1.0.2.tgz"
    },
    "cosmiconfig": {
      "version": "2.2.2",
      "from": "cosmiconfig@>=2.1.0 <3.0.0",
      "resolved": "https://registry.npmjs.org/cosmiconfig/-/cosmiconfig-2.2.2.tgz",
      "dependencies": {
        "minimist": {
          "version": "1.2.0",
          "from": "minimist@>=1.2.0 <2.0.0",
          "resolved": "https://registry.npmjs.org/minimist/-/minimist-1.2.0.tgz"
        }
      }
    },
    "create-react-class": {
      "version": "15.6.2",
      "from": "create-react-class@>=15.6.0 <16.0.0",
      "resolved": "https://registry.npmjs.org/create-react-class/-/create-react-class-15.6.2.tgz"
    },
    "cryptiles": {
      "version": "3.1.2",
      "from": "cryptiles@>=3.0.0 <4.0.0",
      "resolved": "https://registry.npmjs.org/cryptiles/-/cryptiles-3.1.2.tgz",
      "dependencies": {
        "boom": {
          "version": "5.2.0",
          "from": "boom@>=5.0.0 <6.0.0",
          "resolved": "https://registry.npmjs.org/boom/-/boom-5.2.0.tgz"
        }
      }
    },
    "crypto-browserify": {
      "version": "3.3.0",
      "from": "crypto-browserify@3.3.0",
      "resolved": "https://registry.npmjs.org/crypto-browserify/-/crypto-browserify-3.3.0.tgz"
    },
    "dashdash": {
      "version": "1.14.1",
      "from": "dashdash@>=1.12.0 <2.0.0",
      "resolved": "https://registry.npmjs.org/dashdash/-/dashdash-1.14.1.tgz"
    },
    "date-now": {
      "version": "0.1.4",
      "from": "date-now@^0.1.4",
      "resolved": "https://registry.npmjs.org/date-now/-/date-now-0.1.4.tgz"
    },
    "debug": {
      "version": "2.6.9",
      "from": "debug@>=2.6.8 <3.0.0",
      "resolved": "https://registry.npmjs.org/debug/-/debug-2.6.9.tgz"
    },
    "decamelize": {
      "version": "1.2.0",
      "from": "decamelize@^1.1.2",
      "resolved": "https://registry.npmjs.org/decamelize/-/decamelize-1.2.0.tgz"
    },
    "deep-equal": {
      "version": "1.0.1",
      "from": "deep-equal@>=1.0.1 <2.0.0",
      "resolved": "https://registry.npmjs.org/deep-equal/-/deep-equal-1.0.1.tgz"
    },
    "define-properties": {
      "version": "1.1.2",
      "from": "define-properties@>=1.1.2 <2.0.0",
      "resolved": "https://registry.npmjs.org/define-properties/-/define-properties-1.1.2.tgz"
    },
    "delayed-stream": {
      "version": "1.0.0",
      "from": "delayed-stream@>=1.0.0 <1.1.0",
      "resolved": "https://registry.npmjs.org/delayed-stream/-/delayed-stream-1.0.0.tgz"
    },
    "depd": {
      "version": "1.1.1",
      "from": "depd@>=1.1.1 <1.2.0",
      "resolved": "https://registry.npmjs.org/depd/-/depd-1.1.1.tgz"
    },
    "destroy": {
      "version": "1.0.4",
      "from": "destroy@>=1.0.4 <1.1.0",
      "resolved": "https://registry.npmjs.org/destroy/-/destroy-1.0.4.tgz"
    },
    "detect-indent": {
      "version": "4.0.0",
      "from": "detect-indent@^4.0.0",
      "resolved": "https://registry.npmjs.org/detect-indent/-/detect-indent-4.0.0.tgz"
    },
    "doctrine": {
      "version": "2.0.2",
      "from": "doctrine@>=2.0.0 <3.0.0",
      "resolved": "https://registry.npmjs.org/doctrine/-/doctrine-2.0.2.tgz"
    },
    "dom-walk": {
      "version": "0.1.1",
      "from": "dom-walk@>=0.1.0 <0.2.0",
      "resolved": "https://registry.npmjs.org/dom-walk/-/dom-walk-0.1.1.tgz"
    },
    "domain-browser": {
      "version": "1.1.7",
      "from": "domain-browser@^1.1.1",
      "resolved": "https://registry.npmjs.org/domain-browser/-/domain-browser-1.1.7.tgz"
    },
    "dot-prop": {
      "version": "3.0.0",
      "from": "dot-prop@>=3.0.0 <4.0.0",
      "resolved": "https://registry.npmjs.org/dot-prop/-/dot-prop-3.0.0.tgz"
    },
    "eases": {
      "version": "1.0.8",
      "from": "eases@>=1.0.8 <1.1.0",
      "resolved": "https://registry.npmjs.org/eases/-/eases-1.0.8.tgz"
    },
    "ecc-jsbn": {
      "version": "0.1.1",
      "from": "ecc-jsbn@>=0.1.1 <0.2.0",
      "resolved": "https://registry.npmjs.org/ecc-jsbn/-/ecc-jsbn-0.1.1.tgz",
      "optional": true
    },
    "ee-first": {
      "version": "1.1.1",
      "from": "ee-first@1.1.1",
      "resolved": "https://registry.npmjs.org/ee-first/-/ee-first-1.1.1.tgz"
    },
    "electron-to-chromium": {
      "version": "1.3.27",
      "from": "electron-to-chromium@>=1.2.7 <2.0.0",
      "resolved": "https://registry.npmjs.org/electron-to-chromium/-/electron-to-chromium-1.3.27.tgz"
    },
    "element-class": {
      "version": "0.2.2",
      "from": "element-class@>=0.2.0 <0.3.0",
      "resolved": "https://registry.npmjs.org/element-class/-/element-class-0.2.2.tgz"
    },
    "emojis-list": {
      "version": "2.1.0",
      "from": "emojis-list@>=2.0.0 <3.0.0",
      "resolved": "https://registry.npmjs.org/emojis-list/-/emojis-list-2.1.0.tgz"
    },
    "encodeurl": {
      "version": "1.0.1",
      "from": "encodeurl@>=1.0.1 <1.1.0",
      "resolved": "https://registry.npmjs.org/encodeurl/-/encodeurl-1.0.1.tgz"
    },
    "encoding": {
      "version": "0.1.12",
      "from": "encoding@>=0.1.11 <0.2.0",
      "resolved": "https://registry.npmjs.org/encoding/-/encoding-0.1.12.tgz"
    },
    "enhanced-resolve": {
      "version": "0.9.1",
      "from": "enhanced-resolve@~0.9.0",
      "resolved": "https://registry.npmjs.org/enhanced-resolve/-/enhanced-resolve-0.9.1.tgz",
      "dependencies": {
        "memory-fs": {
          "version": "0.2.0",
          "from": "memory-fs@>=0.2.0 <0.3.0",
          "resolved": "https://registry.npmjs.org/memory-fs/-/memory-fs-0.2.0.tgz"
        }
      }
    },
    "errno": {
      "version": "0.1.4",
      "from": "errno@>=0.1.3 <0.2.0",
      "resolved": "https://registry.npmjs.org/errno/-/errno-0.1.4.tgz"
    },
    "error-ex": {
      "version": "1.3.1",
      "from": "error-ex@>=1.2.0 <2.0.0",
      "resolved": "https://registry.npmjs.org/error-ex/-/error-ex-1.3.1.tgz"
    },
    "es-abstract": {
      "version": "1.10.0",
      "from": "es-abstract@>=1.7.0 <2.0.0",
      "resolved": "https://registry.npmjs.org/es-abstract/-/es-abstract-1.10.0.tgz"
    },
    "es-to-primitive": {
      "version": "1.1.1",
      "from": "es-to-primitive@>=1.1.1 <2.0.0",
      "resolved": "https://registry.npmjs.org/es-to-primitive/-/es-to-primitive-1.1.1.tgz"
    },
    "es5-shim": {
      "version": "4.5.9",
      "from": "es5-shim@>=4.5.9 <5.0.0",
      "resolved": "https://registry.npmjs.org/es5-shim/-/es5-shim-4.5.9.tgz"
    },
    "es6-shim": {
      "version": "0.35.3",
      "from": "es6-shim@>=0.35.3 <0.36.0",
      "resolved": "https://registry.npmjs.org/es6-shim/-/es6-shim-0.35.3.tgz"
    },
    "escape-html": {
      "version": "1.0.3",
      "from": "escape-html@>=1.0.3 <1.1.0",
      "resolved": "https://registry.npmjs.org/escape-html/-/escape-html-1.0.3.tgz"
    },
    "escape-string-regexp": {
      "version": "1.0.5",
      "from": "escape-string-regexp@>=1.0.2 <2.0.0",
      "resolved": "https://registry.npmjs.org/escape-string-regexp/-/escape-string-regexp-1.0.5.tgz"
    },
    "esprima": {
      "version": "4.0.0",
      "from": "esprima@>=4.0.0 <4.1.0",
      "resolved": "https://registry.npmjs.org/esprima/-/esprima-4.0.0.tgz"
    },
    "esutils": {
      "version": "2.0.2",
      "from": "esutils@>=2.0.2 <3.0.0",
      "resolved": "https://registry.npmjs.org/esutils/-/esutils-2.0.2.tgz"
    },
    "etag": {
      "version": "1.8.1",
      "from": "etag@>=1.8.1 <1.9.0",
      "resolved": "https://registry.npmjs.org/etag/-/etag-1.8.1.tgz"
    },
    "events": {
      "version": "1.1.1",
      "from": "events@>=1.1.1 <2.0.0",
      "resolved": "https://registry.npmjs.org/events/-/events-1.1.1.tgz"
    },
    "exenv": {
      "version": "1.2.0",
      "from": "exenv@1.2.0",
      "resolved": "https://registry.npmjs.org/exenv/-/exenv-1.2.0.tgz"
    },
    "expand-brackets": {
      "version": "0.1.5",
      "from": "expand-brackets@^0.1.4",
      "resolved": "https://registry.npmjs.org/expand-brackets/-/expand-brackets-0.1.5.tgz"
    },
    "expand-range": {
      "version": "1.8.2",
      "from": "expand-range@^1.8.1",
      "resolved": "https://registry.npmjs.org/expand-range/-/expand-range-1.8.2.tgz"
    },
    "express": {
      "version": "4.16.1",
      "from": "express@>=4.13.3 <5.0.0",
      "resolved": "https://registry.npmjs.org/express/-/express-4.16.1.tgz"
    },
    "extend": {
      "version": "3.0.1",
      "from": "extend@>=3.0.1 <3.1.0",
      "resolved": "https://registry.npmjs.org/extend/-/extend-3.0.1.tgz"
    },
    "extglob": {
      "version": "0.3.2",
      "from": "extglob@^0.3.1",
      "resolved": "https://registry.npmjs.org/extglob/-/extglob-0.3.2.tgz"
    },
    "extsprintf": {
      "version": "1.3.0",
      "from": "extsprintf@1.3.0",
      "resolved": "https://registry.npmjs.org/extsprintf/-/extsprintf-1.3.0.tgz"
    },
    "fast-deep-equal": {
      "version": "1.0.0",
      "from": "fast-deep-equal@>=1.0.0 <2.0.0",
      "resolved": "https://registry.npmjs.org/fast-deep-equal/-/fast-deep-equal-1.0.0.tgz"
    },
    "fast-json-stable-stringify": {
      "version": "2.0.0",
      "from": "fast-json-stable-stringify@>=2.0.0 <3.0.0",
      "resolved": "https://registry.npmjs.org/fast-json-stable-stringify/-/fast-json-stable-stringify-2.0.0.tgz"
    },
    "fbjs": {
      "version": "0.8.16",
      "from": "fbjs@>=0.8.16 <0.9.0",
      "resolved": "https://registry.npmjs.org/fbjs/-/fbjs-0.8.16.tgz"
    },
    "file-loader": {
      "version": "0.9.0",
      "from": "file-loader@>=0.9.0 <0.10.0",
      "resolved": "https://registry.npmjs.org/file-loader/-/file-loader-0.9.0.tgz"
    },
    "filename-regex": {
      "version": "2.0.1",
      "from": "filename-regex@^2.0.0",
      "resolved": "https://registry.npmjs.org/filename-regex/-/filename-regex-2.0.1.tgz"
    },
    "fill-range": {
      "version": "2.2.3",
      "from": "fill-range@^2.1.0",
      "resolved": "https://registry.npmjs.org/fill-range/-/fill-range-2.2.3.tgz"
    },
    "finalhandler": {
      "version": "1.1.0",
      "from": "finalhandler@1.1.0",
      "resolved": "https://registry.npmjs.org/finalhandler/-/finalhandler-1.1.0.tgz"
    },
    "find-cache-dir": {
      "version": "0.1.1",
      "from": "find-cache-dir@>=0.1.1 <0.2.0",
      "resolved": "https://registry.npmjs.org/find-cache-dir/-/find-cache-dir-0.1.1.tgz"
    },
    "find-up": {
      "version": "1.1.2",
      "from": "find-up@>=1.0.0 <2.0.0",
      "resolved": "https://registry.npmjs.org/find-up/-/find-up-1.1.2.tgz"
    },
    "for-each": {
      "version": "0.3.2",
      "from": "for-each@>=0.3.2 <0.4.0",
      "resolved": "https://registry.npmjs.org/for-each/-/for-each-0.3.2.tgz"
    },
    "for-in": {
      "version": "1.0.2",
      "from": "for-in@^1.0.1",
      "resolved": "https://registry.npmjs.org/for-in/-/for-in-1.0.2.tgz"
    },
    "for-own": {
      "version": "0.1.5",
      "from": "for-own@^0.1.4",
      "resolved": "https://registry.npmjs.org/for-own/-/for-own-0.1.5.tgz"
    },
    "foreach": {
      "version": "2.0.5",
      "from": "foreach@>=2.0.5 <3.0.0",
      "resolved": "https://registry.npmjs.org/foreach/-/foreach-2.0.5.tgz"
    },
    "forever-agent": {
      "version": "0.6.1",
      "from": "forever-agent@>=0.6.1 <0.7.0",
      "resolved": "https://registry.npmjs.org/forever-agent/-/forever-agent-0.6.1.tgz"
    },
    "form-data": {
      "version": "2.3.1",
      "from": "form-data@>=2.3.1 <2.4.0",
      "resolved": "https://registry.npmjs.org/form-data/-/form-data-2.3.1.tgz"
    },
    "forwarded": {
      "version": "0.1.2",
      "from": "forwarded@>=0.1.2 <0.2.0",
      "resolved": "https://registry.npmjs.org/forwarded/-/forwarded-0.1.2.tgz"
    },
    "fresh": {
      "version": "0.5.2",
      "from": "fresh@0.5.2",
      "resolved": "https://registry.npmjs.org/fresh/-/fresh-0.5.2.tgz"
    },
    "fs.realpath": {
      "version": "1.0.0",
      "from": "fs.realpath@>=1.0.0 <2.0.0",
      "resolved": "https://registry.npmjs.org/fs.realpath/-/fs.realpath-1.0.0.tgz"
    },
    "fsevents": {
      "version": "1.1.3",
      "from": "fsevents@^1.0.0",
      "resolved": "https://registry.npmjs.org/fsevents/-/fsevents-1.1.3.tgz",
      "optional": true,
      "dependencies": {
        "abbrev": {
          "version": "1.1.0",
          "from": "abbrev@1.1.0",
          "resolved": "https://registry.npmjs.org/abbrev/-/abbrev-1.1.0.tgz",
          "optional": true
        },
        "ajv": {
          "version": "4.11.8",
          "from": "ajv@4.11.8",
          "resolved": "https://registry.npmjs.org/ajv/-/ajv-4.11.8.tgz",
          "optional": true
        },
        "ansi-regex": {
          "version": "2.1.1",
          "from": "ansi-regex@2.1.1",
          "resolved": "https://registry.npmjs.org/ansi-regex/-/ansi-regex-2.1.1.tgz"
        },
        "aproba": {
          "version": "1.1.1",
          "from": "aproba@1.1.1",
          "resolved": "https://registry.npmjs.org/aproba/-/aproba-1.1.1.tgz",
          "optional": true
        },
        "are-we-there-yet": {
          "version": "1.1.4",
          "from": "are-we-there-yet@1.1.4",
          "resolved": "https://registry.npmjs.org/are-we-there-yet/-/are-we-there-yet-1.1.4.tgz",
          "optional": true
        },
        "asn1": {
          "version": "0.2.3",
          "from": "asn1@0.2.3",
          "resolved": "https://registry.npmjs.org/asn1/-/asn1-0.2.3.tgz",
          "optional": true
        },
        "assert-plus": {
          "version": "0.2.0",
          "from": "assert-plus@0.2.0",
          "resolved": "https://registry.npmjs.org/assert-plus/-/assert-plus-0.2.0.tgz",
          "optional": true
        },
        "asynckit": {
          "version": "0.4.0",
          "from": "asynckit@0.4.0",
          "resolved": "https://registry.npmjs.org/asynckit/-/asynckit-0.4.0.tgz",
          "optional": true
        },
        "aws-sign2": {
          "version": "0.6.0",
          "from": "aws-sign2@0.6.0",
          "resolved": "https://registry.npmjs.org/aws-sign2/-/aws-sign2-0.6.0.tgz",
          "optional": true
        },
        "aws4": {
          "version": "1.6.0",
          "from": "aws4@1.6.0",
          "resolved": "https://registry.npmjs.org/aws4/-/aws4-1.6.0.tgz",
          "optional": true
        },
        "balanced-match": {
          "version": "0.4.2",
          "from": "balanced-match@0.4.2",
          "resolved": "https://registry.npmjs.org/balanced-match/-/balanced-match-0.4.2.tgz"
        },
        "bcrypt-pbkdf": {
          "version": "1.0.1",
          "from": "bcrypt-pbkdf@1.0.1",
          "resolved": "https://registry.npmjs.org/bcrypt-pbkdf/-/bcrypt-pbkdf-1.0.1.tgz",
          "optional": true
        },
        "block-stream": {
          "version": "0.0.9",
          "from": "block-stream@0.0.9",
          "resolved": "https://registry.npmjs.org/block-stream/-/block-stream-0.0.9.tgz"
        },
        "boom": {
          "version": "2.10.1",
          "from": "boom@2.10.1",
          "resolved": "https://registry.npmjs.org/boom/-/boom-2.10.1.tgz"
        },
        "brace-expansion": {
          "version": "1.1.7",
          "from": "brace-expansion@1.1.7",
          "resolved": "https://registry.npmjs.org/brace-expansion/-/brace-expansion-1.1.7.tgz"
        },
        "buffer-shims": {
          "version": "1.0.0",
          "from": "buffer-shims@1.0.0",
          "resolved": "https://registry.npmjs.org/buffer-shims/-/buffer-shims-1.0.0.tgz"
        },
        "caseless": {
          "version": "0.12.0",
          "from": "caseless@0.12.0",
          "resolved": "https://registry.npmjs.org/caseless/-/caseless-0.12.0.tgz",
          "optional": true
        },
        "co": {
          "version": "4.6.0",
          "from": "co@4.6.0",
          "resolved": "https://registry.npmjs.org/co/-/co-4.6.0.tgz",
          "optional": true
        },
        "code-point-at": {
          "version": "1.1.0",
          "from": "code-point-at@1.1.0",
          "resolved": "https://registry.npmjs.org/code-point-at/-/code-point-at-1.1.0.tgz"
        },
        "combined-stream": {
          "version": "1.0.5",
          "from": "combined-stream@1.0.5",
          "resolved": "https://registry.npmjs.org/combined-stream/-/combined-stream-1.0.5.tgz"
        },
        "concat-map": {
          "version": "0.0.1",
          "from": "concat-map@0.0.1",
          "resolved": "https://registry.npmjs.org/concat-map/-/concat-map-0.0.1.tgz"
        },
        "console-control-strings": {
          "version": "1.1.0",
          "from": "console-control-strings@1.1.0",
          "resolved": "https://registry.npmjs.org/console-control-strings/-/console-control-strings-1.1.0.tgz"
        },
        "core-util-is": {
          "version": "1.0.2",
          "from": "core-util-is@1.0.2",
          "resolved": "https://registry.npmjs.org/core-util-is/-/core-util-is-1.0.2.tgz"
        },
        "cryptiles": {
          "version": "2.0.5",
          "from": "cryptiles@2.0.5",
          "resolved": "https://registry.npmjs.org/cryptiles/-/cryptiles-2.0.5.tgz"
        },
        "dashdash": {
          "version": "1.14.1",
          "from": "dashdash@1.14.1",
          "resolved": "https://registry.npmjs.org/dashdash/-/dashdash-1.14.1.tgz",
          "optional": true,
          "dependencies": {
            "assert-plus": {
              "version": "1.0.0",
              "from": "assert-plus@1.0.0",
              "resolved": "https://registry.npmjs.org/assert-plus/-/assert-plus-1.0.0.tgz",
              "optional": true
            }
          }
        },
        "debug": {
          "version": "2.6.8",
          "from": "debug@2.6.8",
          "resolved": "https://registry.npmjs.org/debug/-/debug-2.6.8.tgz",
          "optional": true
        },
        "deep-extend": {
          "version": "0.4.2",
          "from": "deep-extend@0.4.2",
          "resolved": "https://registry.npmjs.org/deep-extend/-/deep-extend-0.4.2.tgz",
          "optional": true
        },
        "delayed-stream": {
          "version": "1.0.0",
          "from": "delayed-stream@1.0.0",
          "resolved": "https://registry.npmjs.org/delayed-stream/-/delayed-stream-1.0.0.tgz"
        },
        "delegates": {
          "version": "1.0.0",
          "from": "delegates@1.0.0",
          "resolved": "https://registry.npmjs.org/delegates/-/delegates-1.0.0.tgz",
          "optional": true
        },
        "detect-libc": {
          "version": "1.0.2",
          "from": "detect-libc@^1.0.2",
          "resolved": "https://registry.npmjs.org/detect-libc/-/detect-libc-1.0.2.tgz",
          "optional": true
        },
        "ecc-jsbn": {
          "version": "0.1.1",
          "from": "ecc-jsbn@0.1.1",
          "resolved": "https://registry.npmjs.org/ecc-jsbn/-/ecc-jsbn-0.1.1.tgz",
          "optional": true
        },
        "extend": {
          "version": "3.0.1",
          "from": "extend@3.0.1",
          "resolved": "https://registry.npmjs.org/extend/-/extend-3.0.1.tgz",
          "optional": true
        },
        "extsprintf": {
          "version": "1.0.2",
          "from": "extsprintf@1.0.2",
          "resolved": "https://registry.npmjs.org/extsprintf/-/extsprintf-1.0.2.tgz"
        },
        "forever-agent": {
          "version": "0.6.1",
          "from": "forever-agent@0.6.1",
          "resolved": "https://registry.npmjs.org/forever-agent/-/forever-agent-0.6.1.tgz",
          "optional": true
        },
        "form-data": {
          "version": "2.1.4",
          "from": "form-data@2.1.4",
          "resolved": "https://registry.npmjs.org/form-data/-/form-data-2.1.4.tgz",
          "optional": true
        },
        "fs.realpath": {
          "version": "1.0.0",
          "from": "fs.realpath@1.0.0",
          "resolved": "https://registry.npmjs.org/fs.realpath/-/fs.realpath-1.0.0.tgz"
        },
        "fstream": {
          "version": "1.0.11",
          "from": "fstream@1.0.11",
          "resolved": "https://registry.npmjs.org/fstream/-/fstream-1.0.11.tgz"
        },
        "fstream-ignore": {
          "version": "1.0.5",
          "from": "fstream-ignore@1.0.5",
          "resolved": "https://registry.npmjs.org/fstream-ignore/-/fstream-ignore-1.0.5.tgz",
          "optional": true
        },
        "gauge": {
          "version": "2.7.4",
          "from": "gauge@2.7.4",
          "resolved": "https://registry.npmjs.org/gauge/-/gauge-2.7.4.tgz",
          "optional": true
        },
        "getpass": {
          "version": "0.1.7",
          "from": "getpass@0.1.7",
          "resolved": "https://registry.npmjs.org/getpass/-/getpass-0.1.7.tgz",
          "optional": true,
          "dependencies": {
            "assert-plus": {
              "version": "1.0.0",
              "from": "assert-plus@1.0.0",
              "resolved": "https://registry.npmjs.org/assert-plus/-/assert-plus-1.0.0.tgz",
              "optional": true
            }
          }
        },
        "glob": {
          "version": "7.1.2",
          "from": "glob@7.1.2",
          "resolved": "https://registry.npmjs.org/glob/-/glob-7.1.2.tgz"
        },
        "graceful-fs": {
          "version": "4.1.11",
          "from": "graceful-fs@4.1.11",
          "resolved": "https://registry.npmjs.org/graceful-fs/-/graceful-fs-4.1.11.tgz"
        },
        "har-schema": {
          "version": "1.0.5",
          "from": "har-schema@1.0.5",
          "resolved": "https://registry.npmjs.org/har-schema/-/har-schema-1.0.5.tgz",
          "optional": true
        },
        "har-validator": {
          "version": "4.2.1",
          "from": "har-validator@4.2.1",
          "resolved": "https://registry.npmjs.org/har-validator/-/har-validator-4.2.1.tgz",
          "optional": true
        },
        "has-unicode": {
          "version": "2.0.1",
          "from": "has-unicode@2.0.1",
          "resolved": "https://registry.npmjs.org/has-unicode/-/has-unicode-2.0.1.tgz",
          "optional": true
        },
        "hawk": {
          "version": "3.1.3",
          "from": "hawk@3.1.3",
          "resolved": "https://registry.npmjs.org/hawk/-/hawk-3.1.3.tgz"
        },
        "hoek": {
          "version": "2.16.3",
          "from": "hoek@2.16.3",
          "resolved": "https://registry.npmjs.org/hoek/-/hoek-2.16.3.tgz"
        },
        "http-signature": {
          "version": "1.1.1",
          "from": "http-signature@1.1.1",
          "resolved": "https://registry.npmjs.org/http-signature/-/http-signature-1.1.1.tgz",
          "optional": true
        },
        "inflight": {
          "version": "1.0.6",
          "from": "inflight@1.0.6",
          "resolved": "https://registry.npmjs.org/inflight/-/inflight-1.0.6.tgz"
        },
        "inherits": {
          "version": "2.0.3",
          "from": "inherits@2.0.3",
          "resolved": "https://registry.npmjs.org/inherits/-/inherits-2.0.3.tgz"
        },
        "ini": {
          "version": "1.3.4",
          "from": "ini@1.3.4",
          "resolved": "https://registry.npmjs.org/ini/-/ini-1.3.4.tgz",
          "optional": true
        },
        "is-fullwidth-code-point": {
          "version": "1.0.0",
          "from": "is-fullwidth-code-point@1.0.0",
          "resolved": "https://registry.npmjs.org/is-fullwidth-code-point/-/is-fullwidth-code-point-1.0.0.tgz"
        },
        "is-typedarray": {
          "version": "1.0.0",
          "from": "is-typedarray@1.0.0",
          "resolved": "https://registry.npmjs.org/is-typedarray/-/is-typedarray-1.0.0.tgz",
          "optional": true
        },
        "isarray": {
          "version": "1.0.0",
          "from": "isarray@1.0.0",
          "resolved": "https://registry.npmjs.org/isarray/-/isarray-1.0.0.tgz"
        },
        "isstream": {
          "version": "0.1.2",
          "from": "isstream@0.1.2",
          "resolved": "https://registry.npmjs.org/isstream/-/isstream-0.1.2.tgz",
          "optional": true
        },
        "jodid25519": {
          "version": "1.0.2",
          "from": "jodid25519@1.0.2",
          "resolved": "https://registry.npmjs.org/jodid25519/-/jodid25519-1.0.2.tgz",
          "optional": true
        },
        "jsbn": {
          "version": "0.1.1",
          "from": "jsbn@0.1.1",
          "resolved": "https://registry.npmjs.org/jsbn/-/jsbn-0.1.1.tgz",
          "optional": true
        },
        "json-schema": {
          "version": "0.2.3",
          "from": "json-schema@0.2.3",
          "resolved": "https://registry.npmjs.org/json-schema/-/json-schema-0.2.3.tgz",
          "optional": true
        },
        "json-stable-stringify": {
          "version": "1.0.1",
          "from": "json-stable-stringify@1.0.1",
          "resolved": "https://registry.npmjs.org/json-stable-stringify/-/json-stable-stringify-1.0.1.tgz",
          "optional": true
        },
        "json-stringify-safe": {
          "version": "5.0.1",
          "from": "json-stringify-safe@5.0.1",
          "resolved": "https://registry.npmjs.org/json-stringify-safe/-/json-stringify-safe-5.0.1.tgz",
          "optional": true
        },
        "jsonify": {
          "version": "0.0.0",
          "from": "jsonify@0.0.0",
          "resolved": "https://registry.npmjs.org/jsonify/-/jsonify-0.0.0.tgz",
          "optional": true
        },
        "jsprim": {
          "version": "1.4.0",
          "from": "jsprim@1.4.0",
          "resolved": "https://registry.npmjs.org/jsprim/-/jsprim-1.4.0.tgz",
          "optional": true,
          "dependencies": {
            "assert-plus": {
              "version": "1.0.0",
              "from": "assert-plus@1.0.0",
              "resolved": "https://registry.npmjs.org/assert-plus/-/assert-plus-1.0.0.tgz",
              "optional": true
            }
          }
        },
        "mime-db": {
          "version": "1.27.0",
          "from": "mime-db@1.27.0",
          "resolved": "https://registry.npmjs.org/mime-db/-/mime-db-1.27.0.tgz"
        },
        "mime-types": {
          "version": "2.1.15",
          "from": "mime-types@2.1.15",
          "resolved": "https://registry.npmjs.org/mime-types/-/mime-types-2.1.15.tgz"
        },
        "minimatch": {
          "version": "3.0.4",
          "from": "minimatch@3.0.4",
          "resolved": "https://registry.npmjs.org/minimatch/-/minimatch-3.0.4.tgz"
        },
        "minimist": {
          "version": "0.0.8",
          "from": "minimist@0.0.8",
          "resolved": "https://registry.npmjs.org/minimist/-/minimist-0.0.8.tgz"
        },
        "mkdirp": {
          "version": "0.5.1",
          "from": "mkdirp@0.5.1",
          "resolved": "https://registry.npmjs.org/mkdirp/-/mkdirp-0.5.1.tgz"
        },
        "ms": {
          "version": "2.0.0",
          "from": "ms@2.0.0",
          "resolved": "https://registry.npmjs.org/ms/-/ms-2.0.0.tgz",
          "optional": true
        },
        "node-pre-gyp": {
          "version": "0.6.39",
          "from": "node-pre-gyp@^0.6.39",
          "resolved": "https://registry.npmjs.org/node-pre-gyp/-/node-pre-gyp-0.6.39.tgz",
          "optional": true
        },
        "nopt": {
          "version": "4.0.1",
          "from": "nopt@4.0.1",
          "resolved": "https://registry.npmjs.org/nopt/-/nopt-4.0.1.tgz",
          "optional": true
        },
        "npmlog": {
          "version": "4.1.0",
          "from": "npmlog@4.1.0",
          "resolved": "https://registry.npmjs.org/npmlog/-/npmlog-4.1.0.tgz",
          "optional": true
        },
        "number-is-nan": {
          "version": "1.0.1",
          "from": "number-is-nan@1.0.1",
          "resolved": "https://registry.npmjs.org/number-is-nan/-/number-is-nan-1.0.1.tgz"
        },
        "oauth-sign": {
          "version": "0.8.2",
          "from": "oauth-sign@0.8.2",
          "resolved": "https://registry.npmjs.org/oauth-sign/-/oauth-sign-0.8.2.tgz",
          "optional": true
        },
        "object-assign": {
          "version": "4.1.1",
          "from": "object-assign@4.1.1",
          "resolved": "https://registry.npmjs.org/object-assign/-/object-assign-4.1.1.tgz",
          "optional": true
        },
        "once": {
          "version": "1.4.0",
          "from": "once@1.4.0",
          "resolved": "https://registry.npmjs.org/once/-/once-1.4.0.tgz"
        },
        "os-homedir": {
          "version": "1.0.2",
          "from": "os-homedir@1.0.2",
          "resolved": "https://registry.npmjs.org/os-homedir/-/os-homedir-1.0.2.tgz",
          "optional": true
        },
        "os-tmpdir": {
          "version": "1.0.2",
          "from": "os-tmpdir@1.0.2",
          "resolved": "https://registry.npmjs.org/os-tmpdir/-/os-tmpdir-1.0.2.tgz",
          "optional": true
        },
        "osenv": {
          "version": "0.1.4",
          "from": "osenv@0.1.4",
          "resolved": "https://registry.npmjs.org/osenv/-/osenv-0.1.4.tgz",
          "optional": true
        },
        "path-is-absolute": {
          "version": "1.0.1",
          "from": "path-is-absolute@1.0.1",
          "resolved": "https://registry.npmjs.org/path-is-absolute/-/path-is-absolute-1.0.1.tgz"
        },
        "performance-now": {
          "version": "0.2.0",
          "from": "performance-now@0.2.0",
          "resolved": "https://registry.npmjs.org/performance-now/-/performance-now-0.2.0.tgz",
          "optional": true
        },
        "process-nextick-args": {
          "version": "1.0.7",
          "from": "process-nextick-args@1.0.7",
          "resolved": "https://registry.npmjs.org/process-nextick-args/-/process-nextick-args-1.0.7.tgz"
        },
        "punycode": {
          "version": "1.4.1",
          "from": "punycode@1.4.1",
          "resolved": "https://registry.npmjs.org/punycode/-/punycode-1.4.1.tgz",
          "optional": true
        },
        "qs": {
          "version": "6.4.0",
          "from": "qs@6.4.0",
          "resolved": "https://registry.npmjs.org/qs/-/qs-6.4.0.tgz",
          "optional": true
        },
        "rc": {
          "version": "1.2.1",
          "from": "rc@1.2.1",
          "resolved": "https://registry.npmjs.org/rc/-/rc-1.2.1.tgz",
          "optional": true,
          "dependencies": {
            "minimist": {
              "version": "1.2.0",
              "from": "minimist@1.2.0",
              "resolved": "https://registry.npmjs.org/minimist/-/minimist-1.2.0.tgz",
              "optional": true
            }
          }
        },
        "readable-stream": {
          "version": "2.2.9",
          "from": "readable-stream@2.2.9",
          "resolved": "https://registry.npmjs.org/readable-stream/-/readable-stream-2.2.9.tgz"
        },
        "request": {
          "version": "2.81.0",
          "from": "request@2.81.0",
          "resolved": "https://registry.npmjs.org/request/-/request-2.81.0.tgz",
          "optional": true
        },
        "rimraf": {
          "version": "2.6.1",
          "from": "rimraf@2.6.1",
          "resolved": "https://registry.npmjs.org/rimraf/-/rimraf-2.6.1.tgz"
        },
        "safe-buffer": {
          "version": "5.0.1",
          "from": "safe-buffer@5.0.1",
          "resolved": "https://registry.npmjs.org/safe-buffer/-/safe-buffer-5.0.1.tgz"
        },
        "semver": {
          "version": "5.3.0",
          "from": "semver@5.3.0",
          "resolved": "https://registry.npmjs.org/semver/-/semver-5.3.0.tgz",
          "optional": true
        },
        "set-blocking": {
          "version": "2.0.0",
          "from": "set-blocking@2.0.0",
          "resolved": "https://registry.npmjs.org/set-blocking/-/set-blocking-2.0.0.tgz",
          "optional": true
        },
        "signal-exit": {
          "version": "3.0.2",
          "from": "signal-exit@3.0.2",
          "resolved": "https://registry.npmjs.org/signal-exit/-/signal-exit-3.0.2.tgz",
          "optional": true
        },
        "sntp": {
          "version": "1.0.9",
          "from": "sntp@1.0.9",
          "resolved": "https://registry.npmjs.org/sntp/-/sntp-1.0.9.tgz"
        },
        "sshpk": {
          "version": "1.13.0",
          "from": "sshpk@1.13.0",
          "resolved": "https://registry.npmjs.org/sshpk/-/sshpk-1.13.0.tgz",
          "optional": true,
          "dependencies": {
            "assert-plus": {
              "version": "1.0.0",
              "from": "assert-plus@1.0.0",
              "resolved": "https://registry.npmjs.org/assert-plus/-/assert-plus-1.0.0.tgz",
              "optional": true
            }
          }
        },
        "string_decoder": {
          "version": "1.0.1",
          "from": "string_decoder@1.0.1",
          "resolved": "https://registry.npmjs.org/string_decoder/-/string_decoder-1.0.1.tgz"
        },
        "string-width": {
          "version": "1.0.2",
          "from": "string-width@1.0.2",
          "resolved": "https://registry.npmjs.org/string-width/-/string-width-1.0.2.tgz"
        },
        "stringstream": {
          "version": "0.0.5",
          "from": "stringstream@0.0.5",
          "resolved": "https://registry.npmjs.org/stringstream/-/stringstream-0.0.5.tgz",
          "optional": true
        },
        "strip-ansi": {
          "version": "3.0.1",
          "from": "strip-ansi@3.0.1",
          "resolved": "https://registry.npmjs.org/strip-ansi/-/strip-ansi-3.0.1.tgz"
        },
        "strip-json-comments": {
          "version": "2.0.1",
          "from": "strip-json-comments@2.0.1",
          "resolved": "https://registry.npmjs.org/strip-json-comments/-/strip-json-comments-2.0.1.tgz",
          "optional": true
        },
        "tar": {
          "version": "2.2.1",
          "from": "tar@2.2.1",
          "resolved": "https://registry.npmjs.org/tar/-/tar-2.2.1.tgz"
        },
        "tar-pack": {
          "version": "3.4.0",
          "from": "tar-pack@3.4.0",
          "resolved": "https://registry.npmjs.org/tar-pack/-/tar-pack-3.4.0.tgz",
          "optional": true
        },
        "tough-cookie": {
          "version": "2.3.2",
          "from": "tough-cookie@2.3.2",
          "resolved": "https://registry.npmjs.org/tough-cookie/-/tough-cookie-2.3.2.tgz",
          "optional": true
        },
        "tunnel-agent": {
          "version": "0.6.0",
          "from": "tunnel-agent@0.6.0",
          "resolved": "https://registry.npmjs.org/tunnel-agent/-/tunnel-agent-0.6.0.tgz",
          "optional": true
        },
        "tweetnacl": {
          "version": "0.14.5",
          "from": "tweetnacl@0.14.5",
          "resolved": "https://registry.npmjs.org/tweetnacl/-/tweetnacl-0.14.5.tgz",
          "optional": true
        },
        "uid-number": {
          "version": "0.0.6",
          "from": "uid-number@0.0.6",
          "resolved": "https://registry.npmjs.org/uid-number/-/uid-number-0.0.6.tgz",
          "optional": true
        },
        "util-deprecate": {
          "version": "1.0.2",
          "from": "util-deprecate@1.0.2",
          "resolved": "https://registry.npmjs.org/util-deprecate/-/util-deprecate-1.0.2.tgz"
        },
        "uuid": {
          "version": "3.0.1",
          "from": "uuid@3.0.1",
          "resolved": "https://registry.npmjs.org/uuid/-/uuid-3.0.1.tgz",
          "optional": true
        },
        "verror": {
          "version": "1.3.6",
          "from": "verror@1.3.6",
          "resolved": "https://registry.npmjs.org/verror/-/verror-1.3.6.tgz",
          "optional": true
        },
        "wide-align": {
          "version": "1.1.2",
          "from": "wide-align@1.1.2",
          "resolved": "https://registry.npmjs.org/wide-align/-/wide-align-1.1.2.tgz",
          "optional": true
        },
        "wrappy": {
          "version": "1.0.2",
          "from": "wrappy@1.0.2",
          "resolved": "https://registry.npmjs.org/wrappy/-/wrappy-1.0.2.tgz"
        }
      }
    },
    "function-bind": {
      "version": "1.1.1",
      "from": "function-bind@>=1.1.1 <2.0.0",
      "resolved": "https://registry.npmjs.org/function-bind/-/function-bind-1.1.1.tgz"
    },
    "function.prototype.name": {
      "version": "1.0.3",
      "from": "function.prototype.name@>=1.0.3 <2.0.0",
      "resolved": "https://registry.npmjs.org/function.prototype.name/-/function.prototype.name-1.0.3.tgz"
    },
    "fuse.js": {
      "version": "2.7.4",
      "from": "fuse.js@>=2.2.0 <3.0.0",
      "resolved": "https://registry.npmjs.org/fuse.js/-/fuse.js-2.7.4.tgz"
    },
    "fuzzysearch": {
      "version": "1.0.3",
      "from": "fuzzysearch@>=1.0.3 <2.0.0",
      "resolved": "https://registry.npmjs.org/fuzzysearch/-/fuzzysearch-1.0.3.tgz"
    },
    "getpass": {
      "version": "0.1.7",
      "from": "getpass@>=0.1.1 <0.2.0",
      "resolved": "https://registry.npmjs.org/getpass/-/getpass-0.1.7.tgz"
    },
    "glob": {
      "version": "7.1.2",
      "from": "glob@>=7.0.0 <8.0.0",
      "resolved": "https://registry.npmjs.org/glob/-/glob-7.1.2.tgz"
    },
    "glob-base": {
      "version": "0.3.0",
      "from": "glob-base@^0.3.0",
      "resolved": "https://registry.npmjs.org/glob-base/-/glob-base-0.3.0.tgz"
    },
    "glob-parent": {
      "version": "2.0.0",
      "from": "glob-parent@^2.0.0",
      "resolved": "https://registry.npmjs.org/glob-parent/-/glob-parent-2.0.0.tgz"
    },
    "global": {
      "version": "4.3.2",
      "from": "global@>=4.3.0 <4.4.0",
      "resolved": "https://registry.npmjs.org/global/-/global-4.3.2.tgz"
    },
    "globals": {
      "version": "9.18.0",
      "from": "globals@>=9.18.0 <10.0.0",
      "resolved": "https://registry.npmjs.org/globals/-/globals-9.18.0.tgz"
    },
    "graceful-fs": {
      "version": "4.1.11",
      "from": "graceful-fs@>=4.1.2 <5.0.0",
      "resolved": "https://registry.npmjs.org/graceful-fs/-/graceful-fs-4.1.11.tgz"
    },
    "har-schema": {
      "version": "2.0.0",
      "from": "har-schema@>=2.0.0 <3.0.0",
      "resolved": "https://registry.npmjs.org/har-schema/-/har-schema-2.0.0.tgz"
    },
    "har-validator": {
      "version": "5.0.3",
      "from": "har-validator@>=5.0.3 <5.1.0",
      "resolved": "https://registry.npmjs.org/har-validator/-/har-validator-5.0.3.tgz"
    },
    "has": {
      "version": "1.0.1",
      "from": "has@>=1.0.1 <2.0.0",
      "resolved": "https://registry.npmjs.org/has/-/has-1.0.1.tgz"
    },
    "has-ansi": {
      "version": "2.0.0",
      "from": "has-ansi@>=2.0.0 <3.0.0",
      "resolved": "https://registry.npmjs.org/has-ansi/-/has-ansi-2.0.0.tgz"
    },
    "has-flag": {
      "version": "1.0.0",
      "from": "has-flag@>=1.0.0 <2.0.0",
      "resolved": "https://registry.npmjs.org/has-flag/-/has-flag-1.0.0.tgz"
    },
    "hawk": {
      "version": "6.0.2",
      "from": "hawk@>=6.0.2 <6.1.0",
      "resolved": "https://registry.npmjs.org/hawk/-/hawk-6.0.2.tgz"
    },
    "he": {
      "version": "1.1.1",
      "from": "he@>=1.1.0 <2.0.0",
      "resolved": "https://registry.npmjs.org/he/-/he-1.1.1.tgz"
    },
    "hoek": {
      "version": "4.2.0",
      "from": "hoek@>=4.0.0 <5.0.0",
      "resolved": "https://registry.npmjs.org/hoek/-/hoek-4.2.0.tgz"
    },
    "hoist-non-react-statics": {
      "version": "1.2.0",
      "from": "hoist-non-react-statics@>=1.0.0 <2.0.0",
      "resolved": "https://registry.npmjs.org/hoist-non-react-statics/-/hoist-non-react-statics-1.2.0.tgz"
    },
    "home-or-tmp": {
      "version": "2.0.0",
      "from": "home-or-tmp@^2.0.0",
      "resolved": "https://registry.npmjs.org/home-or-tmp/-/home-or-tmp-2.0.0.tgz"
    },
    "html-entities": {
      "version": "1.2.1",
      "from": "html-entities@>=1.2.0 <2.0.0",
      "resolved": "https://registry.npmjs.org/html-entities/-/html-entities-1.2.1.tgz"
    },
    "http-errors": {
      "version": "1.6.2",
      "from": "http-errors@>=1.6.2 <1.7.0",
      "resolved": "https://registry.npmjs.org/http-errors/-/http-errors-1.6.2.tgz",
      "dependencies": {
        "setprototypeof": {
          "version": "1.0.3",
          "from": "setprototypeof@1.0.3",
          "resolved": "https://registry.npmjs.org/setprototypeof/-/setprototypeof-1.0.3.tgz"
        }
      }
    },
    "http-signature": {
      "version": "1.2.0",
      "from": "http-signature@>=1.2.0 <1.3.0",
      "resolved": "https://registry.npmjs.org/http-signature/-/http-signature-1.2.0.tgz"
    },
    "https-browserify": {
      "version": "0.0.1",
      "from": "https-browserify@0.0.1",
      "resolved": "https://registry.npmjs.org/https-browserify/-/https-browserify-0.0.1.tgz"
    },
    "iconv-lite": {
      "version": "0.4.19",
      "from": "iconv-lite@>=0.4.13 <0.5.0",
      "resolved": "https://registry.npmjs.org/iconv-lite/-/iconv-lite-0.4.19.tgz"
    },
    "ieee754": {
      "version": "1.1.8",
      "from": "ieee754@^1.1.4",
      "resolved": "https://registry.npmjs.org/ieee754/-/ieee754-1.1.8.tgz"
    },
    "immutable": {
      "version": "3.8.2",
      "from": "immutable@>=3.8.1 <4.0.0",
      "resolved": "https://registry.npmjs.org/immutable/-/immutable-3.8.2.tgz"
    },
    "imurmurhash": {
      "version": "0.1.4",
      "from": "imurmurhash@>=0.1.4 <0.2.0",
      "resolved": "https://registry.npmjs.org/imurmurhash/-/imurmurhash-0.1.4.tgz"
    },
    "indexof": {
      "version": "0.0.1",
      "from": "indexof@0.0.1",
      "resolved": "https://registry.npmjs.org/indexof/-/indexof-0.0.1.tgz"
    },
    "inflight": {
      "version": "1.0.6",
      "from": "inflight@>=1.0.4 <2.0.0",
      "resolved": "https://registry.npmjs.org/inflight/-/inflight-1.0.6.tgz"
    },
    "inherits": {
      "version": "2.0.3",
      "from": "inherits@2.0.3",
      "resolved": "https://registry.npmjs.org/inherits/-/inherits-2.0.3.tgz"
    },
    "insert-css": {
      "version": "1.1.0",
      "from": "insert-css@>=1.0.0 <2.0.0",
      "resolved": "https://registry.npmjs.org/insert-css/-/insert-css-1.1.0.tgz"
    },
    "interpret": {
      "version": "1.1.0",
      "from": "interpret@>=1.0.0 <2.0.0",
      "resolved": "https://registry.npmjs.org/interpret/-/interpret-1.1.0.tgz"
    },
    "invariant": {
      "version": "2.2.2",
      "from": "invariant@>=2.2.2 <2.3.0",
      "resolved": "https://registry.npmjs.org/invariant/-/invariant-2.2.2.tgz"
    },
    "ipaddr.js": {
      "version": "1.5.2",
      "from": "ipaddr.js@1.5.2",
      "resolved": "https://registry.npmjs.org/ipaddr.js/-/ipaddr.js-1.5.2.tgz"
    },
    "is-arrayish": {
      "version": "0.2.1",
      "from": "is-arrayish@>=0.2.1 <0.3.0",
      "resolved": "https://registry.npmjs.org/is-arrayish/-/is-arrayish-0.2.1.tgz"
    },
    "is-binary-path": {
      "version": "1.0.1",
      "from": "is-binary-path@^1.0.0",
      "resolved": "https://registry.npmjs.org/is-binary-path/-/is-binary-path-1.0.1.tgz"
    },
    "is-buffer": {
      "version": "1.1.6",
      "from": "is-buffer@^1.1.5",
      "resolved": "https://registry.npmjs.org/is-buffer/-/is-buffer-1.1.6.tgz"
    },
    "is-callable": {
      "version": "1.1.3",
      "from": "is-callable@>=1.1.3 <2.0.0",
      "resolved": "https://registry.npmjs.org/is-callable/-/is-callable-1.1.3.tgz"
    },
    "is-date-object": {
      "version": "1.0.1",
      "from": "is-date-object@>=1.0.1 <2.0.0",
      "resolved": "https://registry.npmjs.org/is-date-object/-/is-date-object-1.0.1.tgz"
    },
    "is-directory": {
      "version": "0.3.1",
      "from": "is-directory@>=0.3.1 <0.4.0",
      "resolved": "https://registry.npmjs.org/is-directory/-/is-directory-0.3.1.tgz"
    },
    "is-dom": {
      "version": "1.0.9",
      "from": "is-dom@>=1.0.5 <2.0.0",
      "resolved": "https://registry.npmjs.org/is-dom/-/is-dom-1.0.9.tgz"
    },
    "is-dotfile": {
      "version": "1.0.3",
      "from": "is-dotfile@^1.0.0",
      "resolved": "https://registry.npmjs.org/is-dotfile/-/is-dotfile-1.0.3.tgz"
    },
    "is-equal-shallow": {
      "version": "0.1.3",
      "from": "is-equal-shallow@^0.1.3",
      "resolved": "https://registry.npmjs.org/is-equal-shallow/-/is-equal-shallow-0.1.3.tgz"
    },
    "is-extendable": {
      "version": "0.1.1",
      "from": "is-extendable@^0.1.1",
      "resolved": "https://registry.npmjs.org/is-extendable/-/is-extendable-0.1.1.tgz"
    },
    "is-extglob": {
      "version": "1.0.0",
      "from": "is-extglob@^1.0.0",
      "resolved": "https://registry.npmjs.org/is-extglob/-/is-extglob-1.0.0.tgz"
    },
    "is-finite": {
      "version": "1.0.2",
      "from": "is-finite@^1.0.0",
      "resolved": "https://registry.npmjs.org/is-finite/-/is-finite-1.0.2.tgz"
    },
    "is-function": {
      "version": "1.0.1",
      "from": "is-function@>=1.0.1 <2.0.0",
      "resolved": "https://registry.npmjs.org/is-function/-/is-function-1.0.1.tgz"
    },
    "is-glob": {
      "version": "2.0.1",
      "from": "is-glob@^2.0.0",
      "resolved": "https://registry.npmjs.org/is-glob/-/is-glob-2.0.1.tgz"
    },
    "is-number": {
      "version": "2.1.0",
      "from": "is-number@^2.1.0",
      "resolved": "https://registry.npmjs.org/is-number/-/is-number-2.1.0.tgz"
    },
    "is-obj": {
      "version": "1.0.1",
      "from": "is-obj@>=1.0.0 <2.0.0",
      "resolved": "https://registry.npmjs.org/is-obj/-/is-obj-1.0.1.tgz"
    },
    "is-posix-bracket": {
      "version": "0.1.1",
      "from": "is-posix-bracket@^0.1.0",
      "resolved": "https://registry.npmjs.org/is-posix-bracket/-/is-posix-bracket-0.1.1.tgz"
    },
    "is-primitive": {
      "version": "2.0.0",
      "from": "is-primitive@^2.0.0",
      "resolved": "https://registry.npmjs.org/is-primitive/-/is-primitive-2.0.0.tgz"
    },
    "is-regex": {
      "version": "1.0.4",
      "from": "is-regex@>=1.0.4 <2.0.0",
      "resolved": "https://registry.npmjs.org/is-regex/-/is-regex-1.0.4.tgz"
    },
    "is-stream": {
      "version": "1.1.0",
      "from": "is-stream@>=1.0.1 <2.0.0",
      "resolved": "https://registry.npmjs.org/is-stream/-/is-stream-1.1.0.tgz"
    },
    "is-symbol": {
      "version": "1.0.1",
      "from": "is-symbol@>=1.0.1 <2.0.0",
      "resolved": "https://registry.npmjs.org/is-symbol/-/is-symbol-1.0.1.tgz"
    },
    "is-typedarray": {
      "version": "1.0.0",
      "from": "is-typedarray@>=1.0.0 <1.1.0",
      "resolved": "https://registry.npmjs.org/is-typedarray/-/is-typedarray-1.0.0.tgz"
    },
    "isarray": {
      "version": "1.0.0",
      "from": "isarray@>=1.0.0 <1.1.0",
      "resolved": "https://registry.npmjs.org/isarray/-/isarray-1.0.0.tgz"
    },
    "isobject": {
      "version": "2.1.0",
      "from": "isobject@^2.0.0",
      "resolved": "https://registry.npmjs.org/isobject/-/isobject-2.1.0.tgz"
    },
    "isomorphic-fetch": {
      "version": "2.2.1",
      "from": "isomorphic-fetch@>=2.1.1 <3.0.0",
      "resolved": "https://registry.npmjs.org/isomorphic-fetch/-/isomorphic-fetch-2.2.1.tgz"
    },
    "isstream": {
      "version": "0.1.2",
      "from": "isstream@>=0.1.2 <0.2.0",
      "resolved": "https://registry.npmjs.org/isstream/-/isstream-0.1.2.tgz"
    },
    "js-base64": {
      "version": "2.4.0",
      "from": "js-base64@>=2.1.9 <3.0.0",
      "resolved": "https://registry.npmjs.org/js-base64/-/js-base64-2.4.0.tgz"
    },
    "js-tokens": {
      "version": "3.0.2",
      "from": "js-tokens@>=3.0.0 <4.0.0",
      "resolved": "https://registry.npmjs.org/js-tokens/-/js-tokens-3.0.2.tgz"
    },
    "js-yaml": {
      "version": "3.7.0",
      "from": "js-yaml@>=3.7.0 <3.8.0",
      "resolved": "https://registry.npmjs.org/js-yaml/-/js-yaml-3.7.0.tgz",
      "dependencies": {
        "esprima": {
          "version": "2.7.3",
          "from": "esprima@>=2.6.0 <3.0.0",
          "resolved": "https://registry.npmjs.org/esprima/-/esprima-2.7.3.tgz"
        }
      }
    },
    "jsbn": {
      "version": "0.1.1",
      "from": "jsbn@>=0.1.0 <0.2.0",
      "resolved": "https://registry.npmjs.org/jsbn/-/jsbn-0.1.1.tgz",
      "optional": true
    },
    "jsesc": {
      "version": "1.3.0",
      "from": "jsesc@^1.3.0",
      "resolved": "https://registry.npmjs.org/jsesc/-/jsesc-1.3.0.tgz"
    },
    "json-loader": {
      "version": "0.5.4",
      "from": "json-loader@0.5.4",
      "resolved": "https://registry.npmjs.org/json-loader/-/json-loader-0.5.4.tgz"
    },
    "json-schema": {
      "version": "0.2.3",
      "from": "json-schema@0.2.3",
      "resolved": "https://registry.npmjs.org/json-schema/-/json-schema-0.2.3.tgz"
    },
    "json-schema-traverse": {
      "version": "0.3.1",
      "from": "json-schema-traverse@>=0.3.0 <0.4.0",
      "resolved": "https://registry.npmjs.org/json-schema-traverse/-/json-schema-traverse-0.3.1.tgz"
    },
    "json-stringify-safe": {
      "version": "5.0.1",
      "from": "json-stringify-safe@>=5.0.1 <6.0.0",
      "resolved": "https://registry.npmjs.org/json-stringify-safe/-/json-stringify-safe-5.0.1.tgz"
    },
    "json5": {
      "version": "0.5.1",
      "from": "json5@>=0.5.0 <0.6.0",
      "resolved": "https://registry.npmjs.org/json5/-/json5-0.5.1.tgz"
    },
    "jsprim": {
      "version": "1.4.1",
      "from": "jsprim@>=1.2.2 <2.0.0",
      "resolved": "https://registry.npmjs.org/jsprim/-/jsprim-1.4.1.tgz"
    },
    "keycode": {
      "version": "2.1.9",
      "from": "keycode@>=2.1.1 <3.0.0",
      "resolved": "https://registry.npmjs.org/keycode/-/keycode-2.1.9.tgz"
    },
    "kind-of": {
      "version": "3.2.2",
      "from": "kind-of@^3.0.2",
      "resolved": "https://registry.npmjs.org/kind-of/-/kind-of-3.2.2.tgz"
    },
    "lazy-cache": {
      "version": "1.0.4",
      "from": "lazy-cache@^1.0.3",
      "resolved": "https://registry.npmjs.org/lazy-cache/-/lazy-cache-1.0.4.tgz"
    },
    "loader-utils": {
      "version": "0.2.17",
      "from": "loader-utils@>=0.2.16 <0.3.0",
      "resolved": "https://registry.npmjs.org/loader-utils/-/loader-utils-0.2.17.tgz"
    },
    "lodash": {
      "version": "4.17.4",
      "from": "lodash@>=4.2.1 <5.0.0",
      "resolved": "https://registry.npmjs.org/lodash/-/lodash-4.17.4.tgz"
    },
    "lodash-es": {
      "version": "4.17.4",
      "from": "lodash-es@>=4.2.1 <5.0.0",
      "resolved": "https://registry.npmjs.org/lodash-es/-/lodash-es-4.17.4.tgz"
    },
    "lodash._getnative": {
      "version": "3.9.1",
      "from": "lodash._getnative@>=3.0.0 <4.0.0",
      "resolved": "https://registry.npmjs.org/lodash._getnative/-/lodash._getnative-3.9.1.tgz"
    },
    "lodash.assign": {
      "version": "4.2.0",
      "from": "lodash.assign@>=4.2.0 <5.0.0",
      "resolved": "https://registry.npmjs.org/lodash.assign/-/lodash.assign-4.2.0.tgz"
    },
    "lodash.isarguments": {
      "version": "3.1.0",
      "from": "lodash.isarguments@>=3.0.0 <4.0.0",
      "resolved": "https://registry.npmjs.org/lodash.isarguments/-/lodash.isarguments-3.1.0.tgz"
    },
    "lodash.isarray": {
      "version": "3.0.4",
      "from": "lodash.isarray@>=3.0.0 <4.0.0",
      "resolved": "https://registry.npmjs.org/lodash.isarray/-/lodash.isarray-3.0.4.tgz"
    },
    "lodash.keys": {
      "version": "3.1.2",
      "from": "lodash.keys@>=3.1.2 <4.0.0",
      "resolved": "https://registry.npmjs.org/lodash.keys/-/lodash.keys-3.1.2.tgz"
    },
    "lodash.pick": {
      "version": "4.4.0",
      "from": "lodash.pick@>=4.2.0 <5.0.0",
      "resolved": "https://registry.npmjs.org/lodash.pick/-/lodash.pick-4.4.0.tgz"
    },
    "lodash.sortby": {
      "version": "4.7.0",
      "from": "lodash.sortby@>=4.7.0 <5.0.0",
      "resolved": "https://registry.npmjs.org/lodash.sortby/-/lodash.sortby-4.7.0.tgz"
    },
    "longest": {
      "version": "1.0.1",
      "from": "longest@^1.0.1",
      "resolved": "https://registry.npmjs.org/longest/-/longest-1.0.1.tgz"
    },
    "loose-envify": {
      "version": "1.3.1",
      "from": "loose-envify@>=1.0.0 <2.0.0",
      "resolved": "https://registry.npmjs.org/loose-envify/-/loose-envify-1.3.1.tgz"
    },
    "mantra-core": {
      "version": "1.7.0",
      "from": "mantra-core@>=1.7.0 <2.0.0",
      "resolved": "https://registry.npmjs.org/mantra-core/-/mantra-core-1.7.0.tgz",
      "dependencies": {
        "react-komposer": {
          "version": "1.13.1",
          "from": "react-komposer@>=1.9.0 <2.0.0",
          "resolved": "https://registry.npmjs.org/react-komposer/-/react-komposer-1.13.1.tgz"
        }
      }
    },
    "markdown-to-react-components": {
      "version": "0.2.4",
      "from": "markdown-to-react-components@>=0.2.1 <0.3.0",
      "resolved": "https://registry.npmjs.org/markdown-to-react-components/-/markdown-to-react-components-0.2.4.tgz"
    },
    "marked": {
      "version": "0.3.6",
      "from": "marked@>=0.3.3 <0.4.0",
      "resolved": "https://registry.npmjs.org/marked/-/marked-0.3.6.tgz"
    },
    "material-colors": {
      "version": "1.2.5",
      "from": "material-colors@>=1.2.1 <2.0.0",
      "resolved": "https://registry.npmjs.org/material-colors/-/material-colors-1.2.5.tgz"
    },
    "media-typer": {
      "version": "0.3.0",
      "from": "media-typer@0.3.0",
      "resolved": "https://registry.npmjs.org/media-typer/-/media-typer-0.3.0.tgz"
    },
    "memory-fs": {
      "version": "0.3.0",
      "from": "memory-fs@~0.3.0",
      "resolved": "https://registry.npmjs.org/memory-fs/-/memory-fs-0.3.0.tgz"
    },
    "merge-descriptors": {
      "version": "1.0.1",
      "from": "merge-descriptors@1.0.1",
      "resolved": "https://registry.npmjs.org/merge-descriptors/-/merge-descriptors-1.0.1.tgz"
    },
    "methods": {
      "version": "1.1.2",
      "from": "methods@>=1.1.2 <1.2.0",
      "resolved": "https://registry.npmjs.org/methods/-/methods-1.1.2.tgz"
    },
    "micromatch": {
      "version": "2.3.11",
      "from": "micromatch@^2.1.5",
      "resolved": "https://registry.npmjs.org/micromatch/-/micromatch-2.3.11.tgz"
    },
    "mime": {
      "version": "1.4.1",
      "from": "mime@1.4.1",
      "resolved": "https://registry.npmjs.org/mime/-/mime-1.4.1.tgz"
    },
    "mime-db": {
      "version": "1.30.0",
      "from": "mime-db@>=1.30.0 <1.31.0",
      "resolved": "https://registry.npmjs.org/mime-db/-/mime-db-1.30.0.tgz"
    },
    "mime-types": {
      "version": "2.1.17",
      "from": "mime-types@>=2.1.16 <2.2.0",
      "resolved": "https://registry.npmjs.org/mime-types/-/mime-types-2.1.17.tgz"
    },
    "min-document": {
      "version": "2.19.0",
      "from": "min-document@>=2.19.0 <3.0.0",
      "resolved": "https://registry.npmjs.org/min-document/-/min-document-2.19.0.tgz"
    },
    "minimatch": {
      "version": "3.0.4",
      "from": "minimatch@>=3.0.4 <4.0.0",
      "resolved": "https://registry.npmjs.org/minimatch/-/minimatch-3.0.4.tgz"
    },
    "minimist": {
      "version": "0.0.8",
      "from": "minimist@0.0.8",
      "resolved": "https://registry.npmjs.org/minimist/-/minimist-0.0.8.tgz"
    },
    "mkdirp": {
      "version": "0.5.1",
      "from": "mkdirp@>=0.5.1 <0.6.0",
      "resolved": "https://registry.npmjs.org/mkdirp/-/mkdirp-0.5.1.tgz"
    },
    "mobx": {
      "version": "2.7.0",
      "from": "mobx@>=2.3.4 <3.0.0",
      "resolved": "https://registry.npmjs.org/mobx/-/mobx-2.7.0.tgz"
    },
    "moment": {
      "version": "2.19.3",
      "from": "moment@>=2.15.0 <3.0.0",
      "resolved": "https://registry.npmjs.org/moment/-/moment-2.19.3.tgz"
    },
    "ms": {
      "version": "2.0.0",
      "from": "ms@2.0.0",
      "resolved": "https://registry.npmjs.org/ms/-/ms-2.0.0.tgz"
    },
    "nan": {
      "version": "2.8.0",
      "from": "nan@^2.3.0",
      "resolved": "https://registry.npmjs.org/nan/-/nan-2.8.0.tgz",
      "optional": true
    },
    "negotiator": {
      "version": "0.6.1",
      "from": "negotiator@0.6.1",
      "resolved": "https://registry.npmjs.org/negotiator/-/negotiator-0.6.1.tgz"
    },
    "node-dir": {
      "version": "0.1.17",
      "from": "node-dir@>=0.1.10 <0.2.0",
      "resolved": "https://registry.npmjs.org/node-dir/-/node-dir-0.1.17.tgz"
    },
    "node-fetch": {
      "version": "1.7.3",
      "from": "node-fetch@>=1.0.1 <2.0.0",
      "resolved": "https://registry.npmjs.org/node-fetch/-/node-fetch-1.7.3.tgz"
    },
    "node-libs-browser": {
      "version": "0.7.0",
      "from": "node-libs-browser@^0.7.0",
      "resolved": "https://registry.npmjs.org/node-libs-browser/-/node-libs-browser-0.7.0.tgz",
      "dependencies": {
        "process": {
          "version": "0.11.10",
          "from": "process@>=0.11.0 <0.12.0",
          "resolved": "https://registry.npmjs.org/process/-/process-0.11.10.tgz"
        },
        "string_decoder": {
          "version": "0.10.31",
          "from": "string_decoder@>=0.10.25 <0.11.0",
          "resolved": "https://registry.npmjs.org/string_decoder/-/string_decoder-0.10.31.tgz"
        }
      }
    },
    "normalize-path": {
      "version": "2.1.1",
      "from": "normalize-path@^2.0.0",
      "resolved": "https://registry.npmjs.org/normalize-path/-/normalize-path-2.1.1.tgz"
    },
    "normalize-range": {
      "version": "0.1.2",
      "from": "normalize-range@>=0.1.2 <0.2.0",
      "resolved": "https://registry.npmjs.org/normalize-range/-/normalize-range-0.1.2.tgz"
    },
    "num2fraction": {
      "version": "1.2.2",
      "from": "num2fraction@>=1.2.2 <2.0.0",
      "resolved": "https://registry.npmjs.org/num2fraction/-/num2fraction-1.2.2.tgz"
    },
    "number-is-nan": {
      "version": "1.0.1",
      "from": "number-is-nan@^1.0.0",
      "resolved": "https://registry.npmjs.org/number-is-nan/-/number-is-nan-1.0.1.tgz"
    },
    "oauth-sign": {
      "version": "0.8.2",
      "from": "oauth-sign@>=0.8.2 <0.9.0",
      "resolved": "https://registry.npmjs.org/oauth-sign/-/oauth-sign-0.8.2.tgz"
    },
    "object-assign": {
      "version": "4.1.1",
      "from": "object-assign@>=4.1.1 <5.0.0",
      "resolved": "https://registry.npmjs.org/object-assign/-/object-assign-4.1.1.tgz"
    },
    "object-keys": {
      "version": "1.0.11",
      "from": "object-keys@>=1.0.8 <2.0.0",
      "resolved": "https://registry.npmjs.org/object-keys/-/object-keys-1.0.11.tgz"
    },
    "object.entries": {
      "version": "1.0.4",
      "from": "object.entries@>=1.0.4 <2.0.0",
      "resolved": "https://registry.npmjs.org/object.entries/-/object.entries-1.0.4.tgz"
    },
    "object.getownpropertydescriptors": {
      "version": "2.0.3",
      "from": "object.getownpropertydescriptors@>=2.0.3 <3.0.0",
      "resolved": "https://registry.npmjs.org/object.getownpropertydescriptors/-/object.getownpropertydescriptors-2.0.3.tgz"
    },
    "object.omit": {
      "version": "2.0.1",
      "from": "object.omit@^2.0.0",
      "resolved": "https://registry.npmjs.org/object.omit/-/object.omit-2.0.1.tgz"
    },
    "object.values": {
      "version": "1.0.4",
      "from": "object.values@>=1.0.4 <2.0.0",
      "resolved": "https://registry.npmjs.org/object.values/-/object.values-1.0.4.tgz"
    },
    "on-finished": {
      "version": "2.3.0",
      "from": "on-finished@>=2.3.0 <2.4.0",
      "resolved": "https://registry.npmjs.org/on-finished/-/on-finished-2.3.0.tgz"
    },
    "once": {
      "version": "1.4.0",
      "from": "once@>=1.3.0 <2.0.0",
      "resolved": "https://registry.npmjs.org/once/-/once-1.4.0.tgz"
    },
    "optimist": {
      "version": "0.6.1",
      "from": "optimist@~0.6.0",
      "resolved": "https://registry.npmjs.org/optimist/-/optimist-0.6.1.tgz"
    },
    "os-browserify": {
      "version": "0.2.1",
      "from": "os-browserify@^0.2.0",
      "resolved": "https://registry.npmjs.org/os-browserify/-/os-browserify-0.2.1.tgz"
    },
    "os-homedir": {
      "version": "1.0.2",
      "from": "os-homedir@>=1.0.0 <2.0.0",
      "resolved": "https://registry.npmjs.org/os-homedir/-/os-homedir-1.0.2.tgz"
    },
    "os-tmpdir": {
      "version": "1.0.2",
      "from": "os-tmpdir@>=1.0.1 <2.0.0",
      "resolved": "https://registry.npmjs.org/os-tmpdir/-/os-tmpdir-1.0.2.tgz"
    },
    "osenv": {
      "version": "0.1.4",
      "from": "osenv@>=0.1.0 <0.2.0",
      "resolved": "https://registry.npmjs.org/osenv/-/osenv-0.1.4.tgz"
    },
    "pako": {
      "version": "0.2.9",
      "from": "pako@~0.2.0",
      "resolved": "https://registry.npmjs.org/pako/-/pako-0.2.9.tgz"
    },
    "parse-glob": {
      "version": "3.0.4",
      "from": "parse-glob@^3.0.4",
      "resolved": "https://registry.npmjs.org/parse-glob/-/parse-glob-3.0.4.tgz"
    },
    "parse-headers": {
      "version": "2.0.1",
      "from": "parse-headers@>=2.0.0 <3.0.0",
      "resolved": "https://registry.npmjs.org/parse-headers/-/parse-headers-2.0.1.tgz"
    },
    "parse-json": {
      "version": "2.2.0",
      "from": "parse-json@>=2.2.0 <3.0.0",
      "resolved": "https://registry.npmjs.org/parse-json/-/parse-json-2.2.0.tgz"
    },
    "parseurl": {
      "version": "1.3.2",
      "from": "parseurl@>=1.3.2 <1.4.0",
      "resolved": "https://registry.npmjs.org/parseurl/-/parseurl-1.3.2.tgz"
    },
    "path-browserify": {
      "version": "0.0.0",
      "from": "path-browserify@0.0.0",
      "resolved": "https://registry.npmjs.org/path-browserify/-/path-browserify-0.0.0.tgz"
    },
    "path-exists": {
      "version": "2.1.0",
      "from": "path-exists@>=2.0.0 <3.0.0",
      "resolved": "https://registry.npmjs.org/path-exists/-/path-exists-2.1.0.tgz"
    },
    "path-is-absolute": {
      "version": "1.0.1",
      "from": "path-is-absolute@>=1.0.1 <2.0.0",
      "resolved": "https://registry.npmjs.org/path-is-absolute/-/path-is-absolute-1.0.1.tgz"
    },
    "path-parse": {
      "version": "1.0.5",
      "from": "path-parse@>=1.0.5 <2.0.0",
      "resolved": "https://registry.npmjs.org/path-parse/-/path-parse-1.0.5.tgz"
    },
    "path-to-regexp": {
      "version": "0.1.7",
      "from": "path-to-regexp@0.1.7",
      "resolved": "https://registry.npmjs.org/path-to-regexp/-/path-to-regexp-0.1.7.tgz"
    },
    "pbkdf2-compat": {
      "version": "2.0.1",
      "from": "pbkdf2-compat@2.0.1",
      "resolved": "https://registry.npmjs.org/pbkdf2-compat/-/pbkdf2-compat-2.0.1.tgz"
    },
    "performance-now": {
      "version": "2.1.0",
      "from": "performance-now@>=2.1.0 <3.0.0",
      "resolved": "https://registry.npmjs.org/performance-now/-/performance-now-2.1.0.tgz"
    },
    "pinkie": {
      "version": "2.0.4",
      "from": "pinkie@>=2.0.0 <3.0.0",
      "resolved": "https://registry.npmjs.org/pinkie/-/pinkie-2.0.4.tgz"
    },
    "pinkie-promise": {
      "version": "2.0.1",
      "from": "pinkie-promise@>=2.0.0 <3.0.0",
      "resolved": "https://registry.npmjs.org/pinkie-promise/-/pinkie-promise-2.0.1.tgz"
    },
    "pkg-dir": {
      "version": "1.0.0",
      "from": "pkg-dir@>=1.0.0 <2.0.0",
      "resolved": "https://registry.npmjs.org/pkg-dir/-/pkg-dir-1.0.0.tgz"
    },
    "podda": {
      "version": "1.2.2",
      "from": "podda@>=1.2.1 <2.0.0",
      "resolved": "https://registry.npmjs.org/podda/-/podda-1.2.2.tgz"
    },
    "postcss": {
      "version": "5.2.17",
      "from": "postcss@>=5.2.16 <6.0.0",
      "resolved": "https://registry.npmjs.org/postcss/-/postcss-5.2.17.tgz"
    },
    "postcss-load-config": {
      "version": "1.2.0",
      "from": "postcss-load-config@>=1.0.0 <2.0.0",
      "resolved": "https://registry.npmjs.org/postcss-load-config/-/postcss-load-config-1.2.0.tgz"
    },
    "postcss-load-options": {
      "version": "1.2.0",
      "from": "postcss-load-options@>=1.2.0 <2.0.0",
      "resolved": "https://registry.npmjs.org/postcss-load-options/-/postcss-load-options-1.2.0.tgz"
    },
    "postcss-load-plugins": {
      "version": "2.3.0",
      "from": "postcss-load-plugins@>=2.3.0 <3.0.0",
      "resolved": "https://registry.npmjs.org/postcss-load-plugins/-/postcss-load-plugins-2.3.0.tgz"
    },
    "postcss-loader": {
      "version": "1.1.0",
      "from": "postcss-loader@1.1.0",
      "resolved": "https://registry.npmjs.org/postcss-loader/-/postcss-loader-1.1.0.tgz"
    },
    "postcss-value-parser": {
      "version": "3.3.0",
      "from": "postcss-value-parser@>=3.2.3 <4.0.0",
      "resolved": "https://registry.npmjs.org/postcss-value-parser/-/postcss-value-parser-3.3.0.tgz"
    },
    "preserve": {
      "version": "0.2.0",
      "from": "preserve@^0.2.0",
      "resolved": "https://registry.npmjs.org/preserve/-/preserve-0.2.0.tgz"
    },
    "private": {
      "version": "0.1.8",
      "from": "private@>=0.1.7 <0.2.0",
      "resolved": "https://registry.npmjs.org/private/-/private-0.1.8.tgz"
    },
    "process": {
      "version": "0.5.2",
      "from": "process@>=0.5.1 <0.6.0",
      "resolved": "https://registry.npmjs.org/process/-/process-0.5.2.tgz"
    },
    "process-nextick-args": {
      "version": "1.0.7",
      "from": "process-nextick-args@>=1.0.6 <1.1.0",
      "resolved": "https://registry.npmjs.org/process-nextick-args/-/process-nextick-args-1.0.7.tgz"
    },
    "promise": {
      "version": "7.3.1",
      "from": "promise@>=7.1.1 <8.0.0",
      "resolved": "https://registry.npmjs.org/promise/-/promise-7.3.1.tgz"
    },
    "promise.prototype.finally": {
      "version": "3.1.0",
      "from": "promise.prototype.finally@>=3.1.0 <4.0.0",
      "resolved": "https://registry.npmjs.org/promise.prototype.finally/-/promise.prototype.finally-3.1.0.tgz"
    },
    "prop-types": {
      "version": "15.6.0",
      "from": "prop-types@>=15.6.0 <15.7.0",
      "resolved": "https://registry.npmjs.org/prop-types/-/prop-types-15.6.0.tgz"
    },
    "proxy-addr": {
      "version": "2.0.2",
      "from": "proxy-addr@>=2.0.2 <2.1.0",
      "resolved": "https://registry.npmjs.org/proxy-addr/-/proxy-addr-2.0.2.tgz"
    },
    "prr": {
      "version": "0.0.0",
      "from": "prr@>=0.0.0 <0.1.0",
      "resolved": "https://registry.npmjs.org/prr/-/prr-0.0.0.tgz"
    },
    "punycode": {
      "version": "1.4.1",
      "from": "punycode@>=1.4.1 <2.0.0",
      "resolved": "https://registry.npmjs.org/punycode/-/punycode-1.4.1.tgz"
    },
    "qs": {
      "version": "6.5.1",
      "from": "qs@>=6.1.0 <7.0.0",
      "resolved": "https://registry.npmjs.org/qs/-/qs-6.5.1.tgz"
    },
    "querystring": {
      "version": "0.2.0",
      "from": "querystring@0.2.0",
      "resolved": "https://registry.npmjs.org/querystring/-/querystring-0.2.0.tgz"
    },
    "querystring-es3": {
      "version": "0.2.1",
      "from": "querystring-es3@^0.2.0",
      "resolved": "https://registry.npmjs.org/querystring-es3/-/querystring-es3-0.2.1.tgz"
    },
    "ramda": {
      "version": "0.24.1",
      "from": "ramda@>=0.24.1 <0.25.0",
      "resolved": "https://registry.npmjs.org/ramda/-/ramda-0.24.1.tgz"
    },
    "randomatic": {
      "version": "1.1.7",
      "from": "randomatic@^1.1.3",
      "resolved": "https://registry.npmjs.org/randomatic/-/randomatic-1.1.7.tgz",
      "dependencies": {
        "is-number": {
          "version": "3.0.0",
          "from": "is-number@>=3.0.0 <4.0.0",
          "resolved": "https://registry.npmjs.org/is-number/-/is-number-3.0.0.tgz",
          "dependencies": {
            "kind-of": {
              "version": "3.2.2",
              "from": "kind-of@^3.0.2",
              "resolved": "https://registry.npmjs.org/kind-of/-/kind-of-3.2.2.tgz"
            }
          }
        },
        "kind-of": {
          "version": "4.0.0",
          "from": "kind-of@>=4.0.0 <5.0.0",
          "resolved": "https://registry.npmjs.org/kind-of/-/kind-of-4.0.0.tgz"
        }
      }
    },
    "range-parser": {
      "version": "1.2.0",
      "from": "range-parser@>=1.2.0 <1.3.0",
      "resolved": "https://registry.npmjs.org/range-parser/-/range-parser-1.2.0.tgz"
    },
    "raw-body": {
      "version": "2.3.2",
      "from": "raw-body@2.3.2",
      "resolved": "https://registry.npmjs.org/raw-body/-/raw-body-2.3.2.tgz"
    },
    "react": {
      "version": "15.6.2",
      "from": "react@>=15.6.1 <15.7.0",
      "resolved": "https://registry.npmjs.org/react/-/react-15.6.2.tgz"
    },
    "react-addons-create-fragment": {
      "version": "15.6.2",
      "from": "react-addons-create-fragment@>=15.3.2 <16.0.0",
      "resolved": "https://registry.npmjs.org/react-addons-create-fragment/-/react-addons-create-fragment-15.6.2.tgz"
    },
    "react-addons-perf": {
      "version": "15.4.2",
      "from": "react-addons-perf@>=15.4.0 <15.5.0",
      "resolved": "https://registry.npmjs.org/react-addons-perf/-/react-addons-perf-15.4.2.tgz"
    },
    "react-color": {
      "version": "2.13.8",
      "from": "react-color@>=2.4.3 <3.0.0",
      "resolved": "https://registry.npmjs.org/react-color/-/react-color-2.13.8.tgz"
    },
    "react-datetime": {
      "version": "2.11.0",
      "from": "react-datetime@>=2.6.0 <3.0.0",
      "resolved": "https://registry.npmjs.org/react-datetime/-/react-datetime-2.11.0.tgz",
      "dependencies": {
        "object-assign": {
          "version": "3.0.0",
          "from": "object-assign@>=3.0.0 <4.0.0",
          "resolved": "https://registry.npmjs.org/object-assign/-/object-assign-3.0.0.tgz"
        }
      }
    },
    "react-docgen": {
      "version": "2.20.0",
      "from": "react-docgen@>=2.15.0 <3.0.0",
      "resolved": "https://registry.npmjs.org/react-docgen/-/react-docgen-2.20.0.tgz",
      "dependencies": {
        "babylon": {
          "version": "5.8.38",
          "from": "babylon@>=5.8.3 <5.9.0",
          "resolved": "https://registry.npmjs.org/babylon/-/babylon-5.8.38.tgz"
        }
      }
    },
    "react-dom": {
      "version": "15.6.2",
      "from": "react-dom@>=15.6.1 <15.7.0",
      "resolved": "https://registry.npmjs.org/react-dom/-/react-dom-15.6.2.tgz"
    },
    "react-dom-factories": {
      "version": "1.0.2",
      "from": "react-dom-factories@>=1.0.0 <2.0.0",
      "resolved": "https://registry.npmjs.org/react-dom-factories/-/react-dom-factories-1.0.2.tgz"
    },
    "react-fuzzy": {
      "version": "0.3.3",
      "from": "react-fuzzy@>=0.3.3 <0.4.0",
      "resolved": "https://registry.npmjs.org/react-fuzzy/-/react-fuzzy-0.3.3.tgz"
    },
    "react-inspector": {
      "version": "1.1.2",
      "from": "react-inspector@>=1.1.0 <2.0.0",
      "resolved": "https://registry.npmjs.org/react-inspector/-/react-inspector-1.1.2.tgz"
    },
    "react-komposer": {
      "version": "2.0.0",
      "from": "react-komposer@>=2.0.0 <3.0.0",
      "resolved": "https://registry.npmjs.org/react-komposer/-/react-komposer-2.0.0.tgz"
    },
    "react-modal": {
      "version": "1.9.7",
      "from": "react-modal@>=1.2.0 <2.0.0",
      "resolved": "https://registry.npmjs.org/react-modal/-/react-modal-1.9.7.tgz"
    },
    "react-onclickoutside": {
      "version": "6.7.0",
      "from": "react-onclickoutside@>=6.5.0 <7.0.0",
      "resolved": "https://registry.npmjs.org/react-onclickoutside/-/react-onclickoutside-6.7.0.tgz"
    },
    "react-simple-di": {
      "version": "1.2.0",
      "from": "react-simple-di@>=1.2.0 <2.0.0",
      "resolved": "https://registry.npmjs.org/react-simple-di/-/react-simple-di-1.2.0.tgz"
    },
    "react-storybook-addon-backgrounds": {
      "version": "0.0.7",
      "from": "react-storybook-addon-backgrounds@>=0.0.4 <0.1.0",
      "resolved": "https://registry.npmjs.org/react-storybook-addon-backgrounds/-/react-storybook-addon-backgrounds-0.0.7.tgz"
    },
    "react-stubber": {
      "version": "1.0.0",
      "from": "react-stubber@>=1.0.0 <2.0.0",
      "resolved": "https://registry.npmjs.org/react-stubber/-/react-stubber-1.0.0.tgz"
    },
    "react-textarea-autosize": {
      "version": "4.3.2",
      "from": "react-textarea-autosize@>=4.0.5 <5.0.0",
      "resolved": "https://registry.npmjs.org/react-textarea-autosize/-/react-textarea-autosize-4.3.2.tgz"
    },
    "reactcss": {
      "version": "1.2.3",
      "from": "reactcss@>=1.2.0 <2.0.0",
      "resolved": "https://registry.npmjs.org/reactcss/-/reactcss-1.2.3.tgz"
    },
    "readable-stream": {
      "version": "2.3.3",
      "from": "readable-stream@>=2.0.1 <3.0.0",
      "resolved": "https://registry.npmjs.org/readable-stream/-/readable-stream-2.3.3.tgz"
    },
    "readdirp": {
      "version": "2.1.0",
      "from": "readdirp@^2.0.0",
      "resolved": "https://registry.npmjs.org/readdirp/-/readdirp-2.1.0.tgz"
    },
    "recast": {
      "version": "0.12.9",
      "from": "recast@>=0.12.6 <0.13.0",
      "resolved": "https://registry.npmjs.org/recast/-/recast-0.12.9.tgz",
      "dependencies": {
        "core-js": {
          "version": "2.5.1",
          "from": "core-js@>=2.4.1 <3.0.0",
          "resolved": "https://registry.npmjs.org/core-js/-/core-js-2.5.1.tgz"
        }
      }
    },
    "rechoir": {
      "version": "0.6.2",
      "from": "rechoir@>=0.6.2 <0.7.0",
      "resolved": "https://registry.npmjs.org/rechoir/-/rechoir-0.6.2.tgz"
    },
    "recompose": {
      "version": "0.25.0",
      "from": "recompose@>=0.25.0 <0.26.0",
      "resolved": "https://registry.npmjs.org/recompose/-/recompose-0.25.0.tgz"
    },
    "redux": {
      "version": "3.7.2",
      "from": "redux@>=3.5.2 <4.0.0",
      "resolved": "https://registry.npmjs.org/redux/-/redux-3.7.2.tgz"
    },
    "regenerate": {
      "version": "1.3.3",
      "from": "regenerate@>=1.2.1 <2.0.0",
      "resolved": "https://registry.npmjs.org/regenerate/-/regenerate-1.3.3.tgz"
    },
    "regenerator-runtime": {
      "version": "0.11.0",
      "from": "regenerator-runtime@>=0.11.0 <0.12.0",
      "resolved": "https://registry.npmjs.org/regenerator-runtime/-/regenerator-runtime-0.11.0.tgz"
    },
    "regex-cache": {
      "version": "0.4.4",
      "from": "regex-cache@^0.4.2",
      "resolved": "https://registry.npmjs.org/regex-cache/-/regex-cache-0.4.4.tgz"
    },
    "regexpu-core": {
      "version": "2.0.0",
      "from": "regexpu-core@>=2.0.0 <3.0.0",
      "resolved": "https://registry.npmjs.org/regexpu-core/-/regexpu-core-2.0.0.tgz"
    },
    "regjsgen": {
      "version": "0.2.0",
      "from": "regjsgen@>=0.2.0 <0.3.0",
      "resolved": "https://registry.npmjs.org/regjsgen/-/regjsgen-0.2.0.tgz"
    },
    "regjsparser": {
      "version": "0.1.5",
      "from": "regjsparser@>=0.1.4 <0.2.0",
      "resolved": "https://registry.npmjs.org/regjsparser/-/regjsparser-0.1.5.tgz",
      "dependencies": {
        "jsesc": {
          "version": "0.5.0",
          "from": "jsesc@>=0.5.0 <0.6.0",
          "resolved": "https://registry.npmjs.org/jsesc/-/jsesc-0.5.0.tgz"
        }
      }
    },
    "remove-trailing-separator": {
      "version": "1.1.0",
      "from": "remove-trailing-separator@^1.0.1",
      "resolved": "https://registry.npmjs.org/remove-trailing-separator/-/remove-trailing-separator-1.1.0.tgz"
    },
    "repeat-element": {
      "version": "1.1.2",
      "from": "repeat-element@^1.1.2",
      "resolved": "https://registry.npmjs.org/repeat-element/-/repeat-element-1.1.2.tgz"
    },
    "repeat-string": {
      "version": "1.6.1",
      "from": "repeat-string@^1.5.2",
      "resolved": "https://registry.npmjs.org/repeat-string/-/repeat-string-1.6.1.tgz"
    },
    "repeating": {
      "version": "2.0.1",
      "from": "repeating@^2.0.0",
      "resolved": "https://registry.npmjs.org/repeating/-/repeating-2.0.1.tgz"
    },
    "request": {
      "version": "2.83.0",
      "from": "request@>=2.74.0 <3.0.0",
      "resolved": "https://registry.npmjs.org/request/-/request-2.83.0.tgz",
      "dependencies": {
        "uuid": {
          "version": "3.1.0",
          "from": "uuid@>=3.1.0 <4.0.0",
          "resolved": "https://registry.npmjs.org/uuid/-/uuid-3.1.0.tgz"
        }
      }
    },
    "require-from-string": {
      "version": "1.2.1",
      "from": "require-from-string@>=1.1.0 <2.0.0",
      "resolved": "https://registry.npmjs.org/require-from-string/-/require-from-string-1.2.1.tgz"
    },
    "resolve": {
      "version": "1.5.0",
      "from": "resolve@>=1.1.6 <2.0.0",
      "resolved": "https://registry.npmjs.org/resolve/-/resolve-1.5.0.tgz"
    },
    "right-align": {
      "version": "0.1.3",
      "from": "right-align@^0.1.1",
      "resolved": "https://registry.npmjs.org/right-align/-/right-align-0.1.3.tgz"
    },
    "ripemd160": {
      "version": "0.2.0",
      "from": "ripemd160@0.2.0",
      "resolved": "https://registry.npmjs.org/ripemd160/-/ripemd160-0.2.0.tgz"
    },
    "safe-buffer": {
      "version": "5.1.1",
      "from": "safe-buffer@5.1.1",
      "resolved": "https://registry.npmjs.org/safe-buffer/-/safe-buffer-5.1.1.tgz"
    },
    "send": {
      "version": "0.16.1",
      "from": "send@0.16.1",
      "resolved": "https://registry.npmjs.org/send/-/send-0.16.1.tgz"
    },
    "serve-favicon": {
      "version": "2.4.5",
      "from": "serve-favicon@>=2.3.0 <3.0.0",
      "resolved": "https://registry.npmjs.org/serve-favicon/-/serve-favicon-2.4.5.tgz"
    },
    "serve-static": {
      "version": "1.13.1",
      "from": "serve-static@1.13.1",
      "resolved": "https://registry.npmjs.org/serve-static/-/serve-static-1.13.1.tgz"
    },
    "set-immediate-shim": {
      "version": "1.0.1",
      "from": "set-immediate-shim@^1.0.1",
      "resolved": "https://registry.npmjs.org/set-immediate-shim/-/set-immediate-shim-1.0.1.tgz"
    },
    "setimmediate": {
      "version": "1.0.5",
      "from": "setimmediate@>=1.0.5 <2.0.0",
      "resolved": "https://registry.npmjs.org/setimmediate/-/setimmediate-1.0.5.tgz"
    },
    "setprototypeof": {
      "version": "1.1.0",
      "from": "setprototypeof@1.1.0",
      "resolved": "https://registry.npmjs.org/setprototypeof/-/setprototypeof-1.1.0.tgz"
    },
    "sha.js": {
      "version": "2.2.6",
      "from": "sha.js@2.2.6",
      "resolved": "https://registry.npmjs.org/sha.js/-/sha.js-2.2.6.tgz"
    },
    "shallowequal": {
      "version": "0.2.2",
      "from": "shallowequal@>=0.2.0 <0.3.0",
      "resolved": "https://registry.npmjs.org/shallowequal/-/shallowequal-0.2.2.tgz"
    },
    "shelljs": {
      "version": "0.7.8",
      "from": "shelljs@>=0.7.4 <0.8.0",
      "resolved": "https://registry.npmjs.org/shelljs/-/shelljs-0.7.8.tgz"
    },
    "slash": {
      "version": "1.0.0",
      "from": "slash@^1.0.0",
      "resolved": "https://registry.npmjs.org/slash/-/slash-1.0.0.tgz"
    },
    "slide": {
      "version": "1.1.6",
      "from": "slide@>=1.1.5 <2.0.0",
      "resolved": "https://registry.npmjs.org/slide/-/slide-1.1.6.tgz"
    },
    "sntp": {
      "version": "2.1.0",
      "from": "sntp@>=2.0.0 <3.0.0",
      "resolved": "https://registry.npmjs.org/sntp/-/sntp-2.1.0.tgz"
    },
    "source-list-map": {
      "version": "0.1.8",
      "from": "source-list-map@^0.1.4",
      "resolved": "https://registry.npmjs.org/source-list-map/-/source-list-map-0.1.8.tgz"
    },
    "source-map": {
      "version": "0.5.7",
      "from": "source-map@>=0.5.6 <0.6.0",
      "resolved": "https://registry.npmjs.org/source-map/-/source-map-0.5.7.tgz"
    },
    "source-map-support": {
      "version": "0.4.18",
      "from": "source-map-support@^0.4.15",
      "resolved": "https://registry.npmjs.org/source-map-support/-/source-map-support-0.4.18.tgz"
    },
    "sprintf-js": {
      "version": "1.0.3",
      "from": "sprintf-js@>=1.0.2 <1.1.0",
      "resolved": "https://registry.npmjs.org/sprintf-js/-/sprintf-js-1.0.3.tgz"
    },
    "sshpk": {
      "version": "1.13.1",
      "from": "sshpk@>=1.7.0 <2.0.0",
      "resolved": "https://registry.npmjs.org/sshpk/-/sshpk-1.13.1.tgz"
    },
    "statuses": {
      "version": "1.3.1",
      "from": "statuses@>=1.3.1 <1.4.0",
      "resolved": "https://registry.npmjs.org/statuses/-/statuses-1.3.1.tgz"
    },
    "stream-browserify": {
      "version": "2.0.1",
      "from": "stream-browserify@^2.0.1",
      "resolved": "https://registry.npmjs.org/stream-browserify/-/stream-browserify-2.0.1.tgz"
    },
    "stream-http": {
      "version": "2.7.2",
      "from": "stream-http@^2.3.1",
      "resolved": "https://registry.npmjs.org/stream-http/-/stream-http-2.7.2.tgz"
    },
    "string_decoder": {
      "version": "1.0.3",
      "from": "string_decoder@>=1.0.3 <1.1.0",
      "resolved": "https://registry.npmjs.org/string_decoder/-/string_decoder-1.0.3.tgz"
    },
    "string.prototype.padend": {
      "version": "3.0.0",
      "from": "string.prototype.padend@>=3.0.0 <4.0.0",
      "resolved": "https://registry.npmjs.org/string.prototype.padend/-/string.prototype.padend-3.0.0.tgz"
    },
    "string.prototype.padstart": {
      "version": "3.0.0",
      "from": "string.prototype.padstart@>=3.0.0 <4.0.0",
      "resolved": "https://registry.npmjs.org/string.prototype.padstart/-/string.prototype.padstart-3.0.0.tgz"
    },
    "stringstream": {
      "version": "0.0.5",
      "from": "stringstream@>=0.0.5 <0.1.0",
      "resolved": "https://registry.npmjs.org/stringstream/-/stringstream-0.0.5.tgz"
    },
    "strip-ansi": {
      "version": "3.0.1",
      "from": "strip-ansi@>=3.0.0 <4.0.0",
      "resolved": "https://registry.npmjs.org/strip-ansi/-/strip-ansi-3.0.1.tgz"
    },
    "style-loader": {
      "version": "0.13.1",
      "from": "style-loader@0.13.1",
      "resolved": "https://registry.npmjs.org/style-loader/-/style-loader-0.13.1.tgz"
    },
    "supports-color": {
      "version": "3.2.3",
      "from": "supports-color@>=3.2.3 <4.0.0",
      "resolved": "https://registry.npmjs.org/supports-color/-/supports-color-3.2.3.tgz"
    },
    "symbol-observable": {
      "version": "1.1.0",
      "from": "symbol-observable@>=1.0.4 <2.0.0",
      "resolved": "https://registry.npmjs.org/symbol-observable/-/symbol-observable-1.1.0.tgz"
    },
    "tapable": {
      "version": "0.1.10",
      "from": "tapable@~0.1.8",
      "resolved": "https://registry.npmjs.org/tapable/-/tapable-0.1.10.tgz"
    },
    "time-stamp": {
      "version": "2.0.0",
      "from": "time-stamp@>=2.0.0 <3.0.0",
      "resolved": "https://registry.npmjs.org/time-stamp/-/time-stamp-2.0.0.tgz"
    },
    "timers-browserify": {
      "version": "2.0.4",
      "from": "timers-browserify@^2.0.2",
      "resolved": "https://registry.npmjs.org/timers-browserify/-/timers-browserify-2.0.4.tgz"
    },
    "tinycolor2": {
      "version": "1.4.1",
      "from": "tinycolor2@>=1.4.1 <2.0.0",
      "resolved": "https://registry.npmjs.org/tinycolor2/-/tinycolor2-1.4.1.tgz"
    },
    "to-arraybuffer": {
      "version": "1.0.1",
      "from": "to-arraybuffer@^1.0.0",
      "resolved": "https://registry.npmjs.org/to-arraybuffer/-/to-arraybuffer-1.0.1.tgz"
    },
    "to-fast-properties": {
      "version": "1.0.3",
      "from": "to-fast-properties@>=1.0.3 <2.0.0",
      "resolved": "https://registry.npmjs.org/to-fast-properties/-/to-fast-properties-1.0.3.tgz"
    },
    "tough-cookie": {
      "version": "2.3.3",
      "from": "tough-cookie@>=2.3.3 <2.4.0",
      "resolved": "https://registry.npmjs.org/tough-cookie/-/tough-cookie-2.3.3.tgz"
    },
    "trim": {
      "version": "0.0.1",
      "from": "trim@0.0.1",
      "resolved": "https://registry.npmjs.org/trim/-/trim-0.0.1.tgz"
    },
    "trim-right": {
      "version": "1.0.1",
      "from": "trim-right@^1.0.1",
      "resolved": "https://registry.npmjs.org/trim-right/-/trim-right-1.0.1.tgz"
    },
    "tty-browserify": {
      "version": "0.0.0",
      "from": "tty-browserify@0.0.0",
      "resolved": "https://registry.npmjs.org/tty-browserify/-/tty-browserify-0.0.0.tgz"
    },
    "tunnel-agent": {
      "version": "0.6.0",
      "from": "tunnel-agent@>=0.6.0 <0.7.0",
      "resolved": "https://registry.npmjs.org/tunnel-agent/-/tunnel-agent-0.6.0.tgz"
    },
    "tweetnacl": {
      "version": "0.14.5",
      "from": "tweetnacl@>=0.14.0 <0.15.0",
      "resolved": "https://registry.npmjs.org/tweetnacl/-/tweetnacl-0.14.5.tgz",
      "optional": true
    },
    "type-is": {
      "version": "1.6.15",
      "from": "type-is@>=1.6.15 <1.7.0",
      "resolved": "https://registry.npmjs.org/type-is/-/type-is-1.6.15.tgz"
    },
    "ua-parser-js": {
      "version": "0.7.17",
      "from": "ua-parser-js@>=0.7.9 <0.8.0",
      "resolved": "https://registry.npmjs.org/ua-parser-js/-/ua-parser-js-0.7.17.tgz"
    },
    "uglify-js": {
      "version": "2.7.5",
      "from": "uglify-js@~2.7.3",
      "resolved": "https://registry.npmjs.org/uglify-js/-/uglify-js-2.7.5.tgz",
      "dependencies": {
        "async": {
          "version": "0.2.10",
          "from": "async@>=0.2.6 <0.3.0",
          "resolved": "https://registry.npmjs.org/async/-/async-0.2.10.tgz"
        }
      }
    },
    "uglify-to-browserify": {
      "version": "1.0.2",
      "from": "uglify-to-browserify@~1.0.0",
      "resolved": "https://registry.npmjs.org/uglify-to-browserify/-/uglify-to-browserify-1.0.2.tgz"
    },
    "unpipe": {
      "version": "1.0.0",
      "from": "unpipe@1.0.0",
      "resolved": "https://registry.npmjs.org/unpipe/-/unpipe-1.0.0.tgz"
    },
    "url": {
      "version": "0.11.0",
      "from": "url@^0.11.0",
      "resolved": "https://registry.npmjs.org/url/-/url-0.11.0.tgz",
      "dependencies": {
        "punycode": {
          "version": "1.3.2",
          "from": "punycode@1.3.2",
          "resolved": "https://registry.npmjs.org/punycode/-/punycode-1.3.2.tgz"
        }
      }
    },
    "url-loader": {
      "version": "0.5.9",
      "from": "url-loader@>=0.5.7 <0.6.0",
      "resolved": "https://registry.npmjs.org/url-loader/-/url-loader-0.5.9.tgz",
      "dependencies": {
        "loader-utils": {
          "version": "1.1.0",
          "from": "loader-utils@>=1.0.2 <2.0.0",
          "resolved": "https://registry.npmjs.org/loader-utils/-/loader-utils-1.1.0.tgz"
        },
        "mime": {
          "version": "1.3.6",
          "from": "mime@>=1.3.0 <1.4.0",
          "resolved": "https://registry.npmjs.org/mime/-/mime-1.3.6.tgz"
        }
      }
    },
    "util": {
      "version": "0.10.3",
      "from": "util@^0.10.3",
      "resolved": "https://registry.npmjs.org/util/-/util-0.10.3.tgz",
      "dependencies": {
        "inherits": {
          "version": "2.0.1",
          "from": "inherits@2.0.1",
          "resolved": "https://registry.npmjs.org/inherits/-/inherits-2.0.1.tgz"
        }
      }
    },
    "util-deprecate": {
      "version": "1.0.2",
      "from": "util-deprecate@>=1.0.1 <1.1.0",
      "resolved": "https://registry.npmjs.org/util-deprecate/-/util-deprecate-1.0.2.tgz"
    },
    "utils-merge": {
      "version": "1.0.1",
      "from": "utils-merge@1.0.1",
      "resolved": "https://registry.npmjs.org/utils-merge/-/utils-merge-1.0.1.tgz"
    },
    "uuid": {
      "version": "2.0.3",
      "from": "uuid@>=2.0.3 <3.0.0",
      "resolved": "https://registry.npmjs.org/uuid/-/uuid-2.0.3.tgz"
    },
    "vary": {
      "version": "1.1.2",
      "from": "vary@>=1.1.2 <1.2.0",
      "resolved": "https://registry.npmjs.org/vary/-/vary-1.1.2.tgz"
    },
    "verror": {
      "version": "1.10.0",
      "from": "verror@1.10.0",
      "resolved": "https://registry.npmjs.org/verror/-/verror-1.10.0.tgz"
    },
    "vm-browserify": {
      "version": "0.0.4",
      "from": "vm-browserify@0.0.4",
      "resolved": "https://registry.npmjs.org/vm-browserify/-/vm-browserify-0.0.4.tgz"
    },
    "warning": {
      "version": "3.0.0",
      "from": "warning@>=3.0.0 <3.1.0",
      "resolved": "https://registry.npmjs.org/warning/-/warning-3.0.0.tgz"
    },
    "watchpack": {
      "version": "0.2.9",
      "from": "watchpack@^0.2.1",
      "resolved": "https://registry.npmjs.org/watchpack/-/watchpack-0.2.9.tgz",
      "dependencies": {
        "async": {
          "version": "0.9.2",
          "from": "async@>=0.9.0 <0.10.0",
          "resolved": "https://registry.npmjs.org/async/-/async-0.9.2.tgz"
        }
      }
    },
    "webpack": {
      "version": "1.14.0",
      "from": "webpack@1.14.0",
      "resolved": "https://registry.npmjs.org/webpack/-/webpack-1.14.0.tgz",
      "dependencies": {
        "async": {
          "version": "1.5.2",
          "from": "async@>=1.3.0 <2.0.0",
          "resolved": "https://registry.npmjs.org/async/-/async-1.5.2.tgz"
        },
        "interpret": {
          "version": "0.6.6",
          "from": "interpret@>=0.6.4 <0.7.0",
          "resolved": "https://registry.npmjs.org/interpret/-/interpret-0.6.6.tgz"
        }
      }
    },
    "webpack-core": {
      "version": "0.6.9",
      "from": "webpack-core@~0.6.9",
      "resolved": "https://registry.npmjs.org/webpack-core/-/webpack-core-0.6.9.tgz",
      "dependencies": {
        "source-map": {
          "version": "0.4.4",
          "from": "source-map@>=0.4.1 <0.5.0",
          "resolved": "https://registry.npmjs.org/source-map/-/source-map-0.4.4.tgz"
        }
      }
    },
    "webpack-dev-middleware": {
      "version": "1.12.2",
      "from": "webpack-dev-middleware@>=1.6.0 <2.0.0",
      "resolved": "https://registry.npmjs.org/webpack-dev-middleware/-/webpack-dev-middleware-1.12.2.tgz",
      "dependencies": {
        "memory-fs": {
          "version": "0.4.1",
          "from": "memory-fs@>=0.4.1 <0.5.0",
          "resolved": "https://registry.npmjs.org/memory-fs/-/memory-fs-0.4.1.tgz"
        },
        "mime": {
          "version": "1.6.0",
          "from": "mime@>=1.5.0 <2.0.0",
          "resolved": "https://registry.npmjs.org/mime/-/mime-1.6.0.tgz"
        }
      }
    },
    "webpack-hot-middleware": {
      "version": "2.21.0",
      "from": "webpack-hot-middleware@>=2.13.2 <3.0.0",
      "resolved": "https://registry.npmjs.org/webpack-hot-middleware/-/webpack-hot-middleware-2.21.0.tgz"
    },
    "whatwg-fetch": {
      "version": "2.0.3",
      "from": "whatwg-fetch@>=0.10.0",
      "resolved": "https://registry.npmjs.org/whatwg-fetch/-/whatwg-fetch-2.0.3.tgz"
    },
    "window-size": {
      "version": "0.1.0",
      "from": "window-size@0.1.0",
      "resolved": "https://registry.npmjs.org/window-size/-/window-size-0.1.0.tgz"
    },
    "wordwrap": {
      "version": "0.0.3",
      "from": "wordwrap@~0.0.2",
      "resolved": "https://registry.npmjs.org/wordwrap/-/wordwrap-0.0.3.tgz"
    },
    "wrappy": {
      "version": "1.0.2",
      "from": "wrappy@>=1.0.0 <2.0.0",
      "resolved": "https://registry.npmjs.org/wrappy/-/wrappy-1.0.2.tgz"
    },
    "write-file-atomic": {
      "version": "1.3.4",
      "from": "write-file-atomic@>=1.1.2 <2.0.0",
      "resolved": "https://registry.npmjs.org/write-file-atomic/-/write-file-atomic-1.3.4.tgz"
    },
    "xdg-basedir": {
      "version": "2.0.0",
      "from": "xdg-basedir@>=2.0.0 <3.0.0",
      "resolved": "https://registry.npmjs.org/xdg-basedir/-/xdg-basedir-2.0.0.tgz"
    },
    "xhr": {
      "version": "2.4.0",
      "from": "xhr@>=2.4.0 <2.5.0",
      "resolved": "https://registry.npmjs.org/xhr/-/xhr-2.4.0.tgz"
    },
    "xtend": {
      "version": "4.0.1",
      "from": "xtend@>=4.0.0 <5.0.0",
      "resolved": "https://registry.npmjs.org/xtend/-/xtend-4.0.1.tgz"
    },
    "yargs": {
      "version": "3.10.0",
      "from": "yargs@~3.10.0",
      "resolved": "https://registry.npmjs.org/yargs/-/yargs-3.10.0.tgz"
    }
  }
}<|MERGE_RESOLUTION|>--- conflicted
+++ resolved
@@ -1,6 +1,5 @@
 {
   "name": "enact-sampler",
-<<<<<<< HEAD
   "version": "2.0.0-alpha.2",
   "dependencies": {
     "@enact/core": {
@@ -46,39 +45,6 @@
       "version": "2.0.0-alpha.2",
       "from": "@enact/webos@>=2.0.0-alpha.2 <3.0.0",
       "resolved": "https://registry.npmjs.org/@enact/webos/-/webos-2.0.0-alpha.2.tgz"
-=======
-  "version": "1.13.0",
-  "dependencies": {
-    "@enact/core": {
-      "version": "1.13.0",
-      "from": "@enact/core@>=1.13.0 <2.0.0",
-      "resolved": "https://registry.npmjs.org/@enact/core/-/core-1.13.0.tgz"
-    },
-    "@enact/i18n": {
-      "version": "1.13.0",
-      "from": "@enact/i18n@>=1.13.0 <2.0.0",
-      "resolved": "https://registry.npmjs.org/@enact/i18n/-/i18n-1.13.0.tgz"
-    },
-    "@enact/moonstone": {
-      "version": "1.13.0",
-      "from": "@enact/moonstone@>=1.13.0 <2.0.0",
-      "resolved": "https://registry.npmjs.org/@enact/moonstone/-/moonstone-1.13.0.tgz"
-    },
-    "@enact/spotlight": {
-      "version": "1.13.0",
-      "from": "@enact/spotlight@>=1.13.0 <2.0.0",
-      "resolved": "https://registry.npmjs.org/@enact/spotlight/-/spotlight-1.13.0.tgz"
-    },
-    "@enact/ui": {
-      "version": "1.13.0",
-      "from": "@enact/ui@>=1.13.0 <2.0.0",
-      "resolved": "https://registry.npmjs.org/@enact/ui/-/ui-1.13.0.tgz"
-    },
-    "@enact/webos": {
-      "version": "1.13.0",
-      "from": "@enact/webos@>=1.13.0 <2.0.0",
-      "resolved": "https://registry.npmjs.org/@enact/webos/-/webos-1.13.0.tgz"
->>>>>>> cc8eedf7
     },
     "@kadira/react-split-pane": {
       "version": "1.4.7",
