--- conflicted
+++ resolved
@@ -1,10 +1,6 @@
 {
   "name": "enact-sampler",
-<<<<<<< HEAD
-  "version": "2.5.3",
-=======
   "version": "3.0.0-alpha.4",
->>>>>>> 9315e356
   "lockfileVersion": 1,
   "requires": true,
   "dependencies": {
@@ -32,15 +28,9 @@
       }
     },
     "@enact/core": {
-<<<<<<< HEAD
-      "version": "2.5.3",
-      "resolved": "https://registry.npmjs.org/@enact/core/-/core-2.5.3.tgz",
-      "integrity": "sha512-tPjgLjoQl6ebhZDYQZSROoGn1TFgtF8xM+e5ahqfGx9qIZLUtOvsUnFuqDI/tbtHXGva9xgC5LNDfh9jKqfpDQ==",
-=======
       "version": "3.0.0-alpha.4",
       "resolved": "https://registry.npmjs.org/@enact/core/-/core-3.0.0-alpha.4.tgz",
       "integrity": "sha512-/greq9ELATxlGsj1AGcmUX8vew8nlyXOKQzxnNYvh4nGnlAEb8ZGZOCSaesjuOx/2f+oNlb94XO3G1dtMb0rsg==",
->>>>>>> 9315e356
       "requires": {
         "classnames": "2.2.6",
         "invariant": "2.2.4",
@@ -62,11 +52,7 @@
         "chalk": "2.4.2",
         "console.mute": "0.3.0",
         "core-js": "2.6.9",
-<<<<<<< HEAD
-        "electron-to-chromium": "1.3.149",
-=======
         "electron-to-chromium": "1.3.144",
->>>>>>> 9315e356
         "find-cache-dir": "1.0.0",
         "glob": "7.1.4",
         "graceful-fs": "4.1.15",
@@ -84,21 +70,12 @@
       }
     },
     "@enact/i18n": {
-<<<<<<< HEAD
-      "version": "2.5.3",
-      "resolved": "https://registry.npmjs.org/@enact/i18n/-/i18n-2.5.3.tgz",
-      "integrity": "sha512-YB6CK+XcsoRDOaXXO+llCv51zrLIt31467yUlQjQ9bsXOaGZikKmFM9tSCBh02BLlElX88IuU2EAGGRshtAHvw==",
-      "requires": {
-        "@enact/core": "2.5.3",
-        "prop-types": "15.6.2",
-=======
       "version": "3.0.0-alpha.4",
       "resolved": "https://registry.npmjs.org/@enact/i18n/-/i18n-3.0.0-alpha.4.tgz",
       "integrity": "sha512-0yK3lFzfGEU7qzD9NP548p9SIdS+K1kfJPg0kQCcUrSoslxhdhn+YxShAqBoErR1/3cyb4vot+DeUs95mBN35w==",
       "requires": {
         "@enact/core": "3.0.0-alpha.4",
         "prop-types": "15.7.2",
->>>>>>> 9315e356
         "ramda": "0.24.1",
         "react": "16.8.6",
         "react-dom": "16.8.6",
@@ -106,16 +83,6 @@
       }
     },
     "@enact/moonstone": {
-<<<<<<< HEAD
-      "version": "2.5.3",
-      "resolved": "https://registry.npmjs.org/@enact/moonstone/-/moonstone-2.5.3.tgz",
-      "integrity": "sha512-3cZYjPlF8UXQw865bHkncbpSiyuwIbfTM/Pg4aNa+1JT2zHpVXRiZfaxrJ4CAg8NX2/w00mJd6misj8SlDSc5w==",
-      "requires": {
-        "@enact/core": "2.5.3",
-        "@enact/i18n": "2.5.3",
-        "@enact/spotlight": "2.5.3",
-        "@enact/ui": "2.5.3",
-=======
       "version": "3.0.0-alpha.4",
       "resolved": "https://registry.npmjs.org/@enact/moonstone/-/moonstone-3.0.0-alpha.4.tgz",
       "integrity": "sha512-N+hpxfJjRB+a5lMWlMwmxeQ2JxYJ7ehA5rgo2Akoq20vpEv8h+YDqgZn4GjM3JzPxyUw1P4IvjS9biD+ANrLUg==",
@@ -124,7 +91,6 @@
         "@enact/i18n": "3.0.0-alpha.4",
         "@enact/spotlight": "3.0.0-alpha.4",
         "@enact/ui": "3.0.0-alpha.4",
->>>>>>> 9315e356
         "classnames": "2.2.6",
         "invariant": "2.2.4",
         "prop-types": "15.7.2",
@@ -136,21 +102,12 @@
       }
     },
     "@enact/spotlight": {
-<<<<<<< HEAD
-      "version": "2.5.3",
-      "resolved": "https://registry.npmjs.org/@enact/spotlight/-/spotlight-2.5.3.tgz",
-      "integrity": "sha512-SIIwAZeyEjy0B6yW2kdLppe8/wD2+/Evnl3M6r89npGAQSJChlM0JE5GTdw//hrCXkb7tWlsEySWgcig2Epz8A==",
-      "requires": {
-        "@enact/core": "2.5.3",
-        "prop-types": "15.6.2",
-=======
       "version": "3.0.0-alpha.4",
       "resolved": "https://registry.npmjs.org/@enact/spotlight/-/spotlight-3.0.0-alpha.4.tgz",
       "integrity": "sha512-RtrO+GEsQ6G9vNcPyxM20Go3ohqv8KMTELqci7aIVDgpUqAVMUlbJC1QT/NTstEFSDp9naCiJ2PNluMqAyOKrQ==",
       "requires": {
         "@enact/core": "3.0.0-alpha.4",
         "prop-types": "15.7.2",
->>>>>>> 9315e356
         "ramda": "0.24.1",
         "react": "16.8.6",
         "react-dom": "16.8.6",
@@ -158,19 +115,11 @@
       }
     },
     "@enact/ui": {
-<<<<<<< HEAD
-      "version": "2.5.3",
-      "resolved": "https://registry.npmjs.org/@enact/ui/-/ui-2.5.3.tgz",
-      "integrity": "sha512-PJbMqAs8LJhPXXD8yKRNnrTOW6NCy6VVLVQn1sIjL9P/RPLkGtMXdypZe7xHVsl2Y1br7HoIq3ONMrZH9xLy7w==",
-      "requires": {
-        "@enact/core": "2.5.3",
-=======
       "version": "3.0.0-alpha.4",
       "resolved": "https://registry.npmjs.org/@enact/ui/-/ui-3.0.0-alpha.4.tgz",
       "integrity": "sha512-RXb9Z8drVEfs9F7YKclUMIBUynlDtAXbninjyf6+niZjvyEbND3hRqxon20I7Y+eZrArctZAc+jmshu6TTzGEQ==",
       "requires": {
         "@enact/core": "3.0.0-alpha.4",
->>>>>>> 9315e356
         "classnames": "2.2.6",
         "direction": "1.0.3",
         "invariant": "2.2.4",
@@ -183,21 +132,12 @@
       }
     },
     "@enact/webos": {
-<<<<<<< HEAD
-      "version": "2.5.3",
-      "resolved": "https://registry.npmjs.org/@enact/webos/-/webos-2.5.3.tgz",
-      "integrity": "sha512-zDzQ9yZcG+qf6Hz+rF0O1MooYx1iAa6dFp1kjvxPMkzD9ZeogAUzG0A8IYWYmf5FFQkISdMAurYgbumHPbjAww==",
-      "requires": {
-        "@enact/core": "2.5.3",
-        "prop-types": "15.6.2",
-=======
       "version": "3.0.0-alpha.4",
       "resolved": "https://registry.npmjs.org/@enact/webos/-/webos-3.0.0-alpha.4.tgz",
       "integrity": "sha512-L3+XOVEOuCpp/j0gCYTYb1R1EMwNAwB1qAaKO+Ee8TBOhqXK5/6062Bb/ibeZG/+w069p8IWxwW3UzSjL4RY4g==",
       "requires": {
         "@enact/core": "3.0.0-alpha.4",
         "prop-types": "15.7.2",
->>>>>>> 9315e356
         "react": "16.8.6",
         "react-dom": "16.8.6"
       }
@@ -258,11 +198,7 @@
         "insert-css": "2.0.0",
         "lodash.debounce": "4.0.8",
         "moment": "2.24.0",
-<<<<<<< HEAD
-        "prop-types": "15.6.2",
-=======
         "prop-types": "15.7.2",
->>>>>>> 9315e356
         "react-color": "2.17.3",
         "react-datetime": "2.16.3",
         "react-textarea-autosize": "5.2.1",
@@ -354,11 +290,7 @@
         "json-loader": "0.5.7",
         "postcss-flexbugs-fixes": "3.3.1",
         "postcss-loader": "2.1.6",
-<<<<<<< HEAD
-        "prop-types": "15.6.2",
-=======
         "prop-types": "15.7.2",
->>>>>>> 9315e356
         "qs": "6.7.0",
         "serve-favicon": "2.5.0",
         "shelljs": "0.8.3",
@@ -427,11 +359,7 @@
         "@storybook/ui": "3.4.12",
         "airbnb-js-shims": "2.2.0",
         "babel-loader": "7.1.5",
-<<<<<<< HEAD
-        "babel-plugin-macros": "2.6.1",
-=======
         "babel-plugin-macros": "2.6.0",
->>>>>>> 9315e356
         "babel-plugin-react-docgen": "1.9.0",
         "babel-plugin-transform-regenerator": "6.26.0",
         "babel-plugin-transform-runtime": "6.23.0",
@@ -540,11 +468,7 @@
         "lodash.pick": "4.4.0",
         "lodash.sortby": "4.7.0",
         "lodash.throttle": "4.1.1",
-<<<<<<< HEAD
-        "prop-types": "15.6.2",
-=======
         "prop-types": "15.7.2",
->>>>>>> 9315e356
         "qs": "6.7.0",
         "react-fuzzy": "0.5.2",
         "react-icons": "2.2.7",
@@ -924,11 +848,7 @@
       "dev": true,
       "requires": {
         "browserslist": "2.11.3",
-<<<<<<< HEAD
-        "caniuse-lite": "1.0.30000974",
-=======
         "caniuse-lite": "1.0.30000971",
->>>>>>> 9315e356
         "normalize-range": "0.1.2",
         "num2fraction": "1.2.2",
         "postcss": "6.0.23",
@@ -1307,15 +1227,9 @@
       "dev": true
     },
     "babel-plugin-macros": {
-<<<<<<< HEAD
-      "version": "2.6.1",
-      "resolved": "https://registry.npmjs.org/babel-plugin-macros/-/babel-plugin-macros-2.6.1.tgz",
-      "integrity": "sha512-6W2nwiXme6j1n2erPOnmRiWfObUhWH7Qw1LMi9XZy8cj+KtESu3T6asZvtk5bMQQjX8te35o7CFueiSdL/2NmQ==",
-=======
       "version": "2.6.0",
       "resolved": "https://registry.npmjs.org/babel-plugin-macros/-/babel-plugin-macros-2.6.0.tgz",
       "integrity": "sha512-6hrXm6NIoSp+JiqhHZ6tUemhClnu//vjx9fAU5tkRCztTKxgiUpFpMDBX4yZiJIco7qkf0CPX2u4Ax3x6GCiUg==",
->>>>>>> 9315e356
       "dev": true,
       "requires": {
         "@babel/runtime": "7.4.5",
@@ -2102,13 +2016,8 @@
           "integrity": "sha512-WHVocJYavUwVgVViC0ORikPHQquXwVh939TaelZ4WDqpWgTX/FsGhl/+P4qBUAGcRvtOgDgC+xftNWWp2RUTAQ==",
           "dev": true,
           "requires": {
-<<<<<<< HEAD
-            "caniuse-lite": "1.0.30000974",
-            "electron-to-chromium": "1.3.149"
-=======
             "caniuse-lite": "1.0.30000971",
             "electron-to-chromium": "1.3.144"
->>>>>>> 9315e356
           }
         }
       }
@@ -2594,13 +2503,8 @@
       "integrity": "sha512-yWu5cXT7Av6mVwzWc8lMsJMHWn4xyjSuGYi4IozbVTLUOEYPSagUB8kiMDUHA1fS3zjr8nkxkn9jdvug4BBRmA==",
       "dev": true,
       "requires": {
-<<<<<<< HEAD
-        "caniuse-lite": "1.0.30000974",
-        "electron-to-chromium": "1.3.149"
-=======
         "caniuse-lite": "1.0.30000971",
         "electron-to-chromium": "1.3.144"
->>>>>>> 9315e356
       }
     },
     "buffer": {
@@ -2731,11 +2635,7 @@
       "dev": true,
       "requires": {
         "browserslist": "1.7.7",
-<<<<<<< HEAD
-        "caniuse-db": "1.0.30000974",
-=======
         "caniuse-db": "1.0.30000971",
->>>>>>> 9315e356
         "lodash.memoize": "4.1.2",
         "lodash.uniq": "4.5.0"
       },
@@ -2746,29 +2646,13 @@
           "integrity": "sha1-C9dnBCWL6CmyOYu1Dkti0aFmsLk=",
           "dev": true,
           "requires": {
-<<<<<<< HEAD
-            "caniuse-db": "1.0.30000974",
-            "electron-to-chromium": "1.3.149"
-=======
             "caniuse-db": "1.0.30000971",
             "electron-to-chromium": "1.3.144"
->>>>>>> 9315e356
           }
         }
       }
     },
     "caniuse-db": {
-<<<<<<< HEAD
-      "version": "1.0.30000974",
-      "resolved": "https://registry.npmjs.org/caniuse-db/-/caniuse-db-1.0.30000974.tgz",
-      "integrity": "sha512-zeXkn1hbjMvXdadcyUELZnGu7OjlW3HK0956DWczM7ZJqGV4jFaPi8CidB8QiAj5xl5O9I+f7j9F0AFmXmGTpg==",
-      "dev": true
-    },
-    "caniuse-lite": {
-      "version": "1.0.30000974",
-      "resolved": "https://registry.npmjs.org/caniuse-lite/-/caniuse-lite-1.0.30000974.tgz",
-      "integrity": "sha512-xc3rkNS/Zc3CmpMKuczWEdY2sZgx09BkAxfvkxlAEBTqcMHeL8QnPqhKse+5sRTi3nrw2pJwToD2WvKn1Uhvww==",
-=======
       "version": "1.0.30000971",
       "resolved": "https://registry.npmjs.org/caniuse-db/-/caniuse-db-1.0.30000971.tgz",
       "integrity": "sha512-ubSZfYXO2KMYtCVmDez82mjodeZa+mBYWAnBMAmFBPAn4C2PY4SD0eC/diYQD4Rj1K+WNdp0vr0JDtm0SQ6GNg==",
@@ -2778,7 +2662,6 @@
       "version": "1.0.30000971",
       "resolved": "https://registry.npmjs.org/caniuse-lite/-/caniuse-lite-1.0.30000971.tgz",
       "integrity": "sha512-TQFYFhRS0O5rdsmSbF1Wn+16latXYsQJat66f7S7lizXW1PVpWJeZw9wqqVLIjuxDRz7s7xRUj13QCfd8hKn6g==",
->>>>>>> 9315e356
       "dev": true
     },
     "case-sensitive-paths-webpack-plugin": {
@@ -3507,11 +3390,7 @@
           "dev": true,
           "requires": {
             "browserslist": "1.7.7",
-<<<<<<< HEAD
-            "caniuse-db": "1.0.30000974",
-=======
             "caniuse-db": "1.0.30000971",
->>>>>>> 9315e356
             "normalize-range": "0.1.2",
             "num2fraction": "1.2.2",
             "postcss": "5.2.18",
@@ -3524,13 +3403,8 @@
           "integrity": "sha1-C9dnBCWL6CmyOYu1Dkti0aFmsLk=",
           "dev": true,
           "requires": {
-<<<<<<< HEAD
-            "caniuse-db": "1.0.30000974",
-            "electron-to-chromium": "1.3.149"
-=======
             "caniuse-db": "1.0.30000971",
             "electron-to-chromium": "1.3.144"
->>>>>>> 9315e356
           }
         },
         "chalk": {
@@ -3956,15 +3830,9 @@
       "dev": true
     },
     "electron-to-chromium": {
-<<<<<<< HEAD
-      "version": "1.3.149",
-      "resolved": "https://registry.npmjs.org/electron-to-chromium/-/electron-to-chromium-1.3.149.tgz",
-      "integrity": "sha512-XO+s6imdgjUS5hHDwh31fpkzxiIz7hFX8B5qnJdlP/BnzqqDF2A/YoitbGt5TknCm8dS9tIYdiXwDbarsonaFA==",
-=======
       "version": "1.3.144",
       "resolved": "https://registry.npmjs.org/electron-to-chromium/-/electron-to-chromium-1.3.144.tgz",
       "integrity": "sha512-jNRFJpfNrYm5uJ4x0q9oYMOfbL0JPOlkNli8GS/5zEmCjnE5jAtoCo4BYajHiqSPqEeAjtTdItL4p7EZw+jSfg==",
->>>>>>> 9315e356
       "dev": true
     },
     "elliptic": {
@@ -8463,13 +8331,8 @@
           "integrity": "sha1-C9dnBCWL6CmyOYu1Dkti0aFmsLk=",
           "dev": true,
           "requires": {
-<<<<<<< HEAD
-            "caniuse-db": "1.0.30000974",
-            "electron-to-chromium": "1.3.149"
-=======
             "caniuse-db": "1.0.30000971",
             "electron-to-chromium": "1.3.144"
->>>>>>> 9315e356
           }
         },
         "chalk": {
@@ -9691,15 +9554,9 @@
       "dev": true
     },
     "query-string": {
-<<<<<<< HEAD
-      "version": "6.6.0",
-      "resolved": "https://registry.npmjs.org/query-string/-/query-string-6.6.0.tgz",
-      "integrity": "sha512-Xhvaa80rZzfvI7gYXF6ism5otKTyea90XROstBTBKiWE/tDfnIDbQwkGLguJaQBNweVCW4T9DoTe5eyox0CbZQ==",
-=======
       "version": "6.5.0",
       "resolved": "https://registry.npmjs.org/query-string/-/query-string-6.5.0.tgz",
       "integrity": "sha512-TYC4hDjZSvVxLMEucDMySkuAS9UIzSbAiYGyA9GWCjLKB8fQpviFbjd20fD7uejCDxZS+ftSdBKE6DS+xucJFg==",
->>>>>>> 9315e356
       "requires": {
         "decode-uri-component": "0.2.0",
         "split-on-first": "1.1.0",
@@ -9955,11 +9812,7 @@
         "babel-runtime": "6.26.0",
         "classnames": "2.2.6",
         "fuse.js": "3.4.5",
-<<<<<<< HEAD
-        "prop-types": "15.6.2"
-=======
         "prop-types": "15.7.2"
->>>>>>> 9315e356
       }
     },
     "react-html-attributes": {
