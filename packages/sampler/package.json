--- conflicted
+++ resolved
@@ -1,10 +1,6 @@
 {
   "name": "sampler",
-<<<<<<< HEAD
-  "version": "1.14.0",
-=======
   "version": "1.15.0",
->>>>>>> 966a7520
   "description": "Component and QA samples for Enact",
   "private": true,
   "main": "index.js",
@@ -44,21 +40,12 @@
     "webpack": "1.14.0"
   },
   "dependencies": {
-<<<<<<< HEAD
-    "@enact/core": "^1.14.0",
-    "@enact/i18n": "^1.14.0",
-    "@enact/moonstone": "^1.14.0",
-    "@enact/spotlight": "^1.14.0",
-    "@enact/ui": "^1.14.0",
-    "@enact/webos": "^1.14.0",
-=======
     "@enact/core": "^1.15.0",
     "@enact/i18n": "^1.15.0",
     "@enact/moonstone": "^1.15.0",
     "@enact/spotlight": "^1.15.0",
     "@enact/ui": "^1.15.0",
     "@enact/webos": "^1.15.0",
->>>>>>> 966a7520
     "@kadira/react-storybook-addon-info": "~3.3.0",
     "@kadira/storybook": "~2.34.0",
     "@kadira/storybook-addon-knobs": "~1.7.1",
