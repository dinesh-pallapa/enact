--- conflicted
+++ resolved
@@ -17,23 +17,22 @@
     "extends": "enact/strict"
   },
   "dependencies": {
-<<<<<<< HEAD
-    "@enact/core": "^2.0.0-alpha.2",
-    "@enact/i18n": "^2.0.0-alpha.2",
-    "@enact/moonstone": "^2.0.0-alpha.2",
-    "@enact/spotlight": "^2.0.0-alpha.2",
-    "@enact/ui": "^2.0.0-alpha.2",
-    "@enact/webos": "^2.0.0-alpha.2",
+    "@enact/core": "^2.0.0-alpha.3",
+    "@enact/i18n": "^2.0.0-alpha.3",
+    "@enact/moonstone": "^2.0.0-alpha.3",
+    "@enact/spotlight": "^2.0.0-alpha.3",
+    "@enact/ui": "^2.0.0-alpha.3",
+    "@enact/webos": "^2.0.0-alpha.3",
     "react": "^16.2.0",
     "react-dom": "^16.2.0"
   },
   "devDependencies": {
     "@enact/dev-utils": "^0.4.0",
-    "@storybook/addon-actions": "^3.3.10",
-    "@storybook/addon-info": "^3.3.10",
-    "@storybook/addon-knobs": "^3.3.10",
-    "@storybook/addon-options": "^3.3.10",
-    "@storybook/react": "^3.3.10",
+    "@storybook/addon-actions": "^3.3.11",
+    "@storybook/addon-info": "^3.3.11",
+    "@storybook/addon-knobs": "^3.3.11",
+    "@storybook/addon-options": "^3.3.11",
+    "@storybook/react": "^3.3.11",
     "autoprefixer": "^7.2.5",
     "babel-core": "^6.26.0",
     "babel-plugin-dev-expression": "^0.2.1",
@@ -45,22 +44,5 @@
     "postcss-loader": "^2.0.10",
     "resolution-independence": "0.0.3",
     "style-loader": "^0.19.1"
-=======
-    "@enact/core": "^2.0.0-alpha.3",
-    "@enact/i18n": "^2.0.0-alpha.3",
-    "@enact/moonstone": "^2.0.0-alpha.3",
-    "@enact/spotlight": "^2.0.0-alpha.3",
-    "@enact/ui": "^2.0.0-alpha.3",
-    "@enact/webos": "^2.0.0-alpha.3",
-    "@kadira/react-storybook-addon-info": "~3.3.0",
-    "@kadira/storybook": "~2.34.0",
-    "@kadira/storybook-addon-knobs": "~1.7.1",
-    "@kadira/storybook-addon-options": "^1.0.1",
-    "prop-types": "~15.6.0",
-    "react": "~15.6.1",
-    "react-addons-perf": "~15.4.0",
-    "react-dom": "~15.6.1",
-    "react-storybook-addon-backgrounds": "~0.0.4"
->>>>>>> e643cb7a
   }
 }