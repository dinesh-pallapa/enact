--- conflicted
+++ resolved
@@ -1,8 +1,4 @@
 {
   "lerna": "2.0.0-beta.30",
-<<<<<<< HEAD
-  "version": "independent"
-=======
   "version": "1.0.0-alpha.2"
->>>>>>> d7cb48d0
 }