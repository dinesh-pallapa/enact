--- conflicted
+++ resolved
@@ -1,10 +1,6 @@
 {
   "name": "enact",
-<<<<<<< HEAD
-  "version": "1.14.0",
-=======
   "version": "1.15.0",
->>>>>>> 966a7520
   "description": "Monorepo for all Enact front end libraries.",
   "private": true,
   "scripts": {
