{
  "name": "enact",
  "version": "1.0.0-alpha.1",
  "description": "Monorepo for all Enact front end libraries.",
  "private": true,
  "scripts": {
    "lerna": "lerna",
    "bootstrap": "lerna bootstrap --concurrency 1",
<<<<<<< HEAD
=======
    "publish": "lerna publish --skip-npm",
>>>>>>> d7cb48d0
    "link-all": "lerna --concurrency 1 exec -- npm --loglevel error link",
    "unlink-all": "lerna --concurrency 1 exec -- npm --loglevel error unlink"
  },
  "license": "Apache-2.0",
  "devDependencies": {
    "lerna": "2.0.0-beta.30"
  }
}<|MERGE_RESOLUTION|>--- conflicted
+++ resolved
@@ -6,10 +6,7 @@
   "scripts": {
     "lerna": "lerna",
     "bootstrap": "lerna bootstrap --concurrency 1",
-<<<<<<< HEAD
-=======
     "publish": "lerna publish --skip-npm",
->>>>>>> d7cb48d0
     "link-all": "lerna --concurrency 1 exec -- npm --loglevel error link",
     "unlink-all": "lerna --concurrency 1 exec -- npm --loglevel error unlink"
   },
